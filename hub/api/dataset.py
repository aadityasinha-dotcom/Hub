<<<<<<< HEAD
from hub.htypes import DEFAULT_HTYPE
import warnings
=======
>>>>>>> 10ab6277
from typing import Callable, Dict, Optional, Union, Tuple, List
from hub.api.tensor import Tensor
from hub.constants import (
    DEFAULT_MEMORY_CACHE_SIZE,
    DEFAULT_LOCAL_CACHE_SIZE,
    MB,
)
from hub.core.dataset import dataset_exists
from hub.core.meta.dataset_meta import DatasetMeta
from hub.core.tensor import create_tensor, tensor_exists
from hub.core.typing import StorageProvider
from hub.core.index import Index
from hub.integrations import dataset_to_pytorch, dataset_to_tensorflow
from hub.util.cache_chain import generate_chain
from hub.util.exceptions import (
    InvalidKeyTypeError,
    PathNotEmptyException,
    TensorAlreadyExistsError,
    TensorDoesNotExistError,
)
from hub.util.get_storage_provider import get_storage_provider
from hub.util.path import get_path_from_storage


class Dataset:
    def __init__(
        self,
        path: Optional[str] = None,
        read_only: bool = False,
        index: Index = Index(),
        memory_cache_size: int = DEFAULT_MEMORY_CACHE_SIZE,
        local_cache_size: int = DEFAULT_LOCAL_CACHE_SIZE,
        creds: Optional[dict] = None,
        storage: Optional[StorageProvider] = None,
    ):
        """Initializes a new or existing dataset.

        Args:
            path (str, optional): The full path to the dataset.
                Can be a Hub cloud path of the form hub://username/datasetname. To write to Hub cloud datasets, ensure that you are logged in to Hub (use 'activeloop login' from command line)
                Can be a s3 path of the form s3://bucketname/path/to/dataset. Credentials are required in either the environment or passed to the creds argument.
                Can be a local file system path of the form ./path/to/dataset or ~/path/to/dataset or path/to/dataset.
                Can be a memory path of the form mem://path/to/dataset which doesn't save the dataset but keeps it in memory instead. Should be used only for testing as it does not persist.
            read_only (bool): Opens dataset in read only mode if this is passed as True. Defaults to False.
                Datasets stored on Hub cloud that your account does not have write access to will automatically open in read mode.
            index (Index): The Index object restricting the view of this dataset's tensors.
            memory_cache_size (int): The size of the memory cache to be used in MB.
            local_cache_size (int): The size of the local filesystem cache to be used in MB.
            creds (dict, optional): A dictionary containing credentials used to access the dataset at the path.
                This takes precedence over credentials present in the environment. Currently only works with s3 paths.
                It supports 'aws_access_key_id', 'aws_secret_access_key', 'aws_session_token', 'endpoint_url' and 'region' as keys.
            storage (StorageProvider, optional): The storage provider used to access the dataset.
                Use this if you want to specify the storage provider object manually instead of using a path to generate it.

        Raises:
            ValueError: If an existing local path is given, it must be a directory.
            ImproperDatasetInitialization: Exactly one argument out of 'path' and 'storage' needs to be specified.
                This is raised if none of them are specified or more than one are specifed.
            InvalidHubPathException: If a Hub cloud path (path starting with hub://) is specified and it isn't of the form hub://username/datasetname.
            AuthorizationException: If a Hub cloud path (path starting with hub://) is specified and the user doesn't have access to the dataset.
            PathNotEmptyException: If the path to the dataset doesn't contain a Hub dataset and is also not empty.
        """
        if creds is None:
            creds = {}
        base_storage = get_storage_provider(path, storage, read_only, creds)

        # done instead of directly assigning read_only as backend might return return read_only permissions
        if hasattr(base_storage, "read_only") and base_storage.read_only:
            self.read_only = True
        else:
            self.read_only = False

        # uniquely identifies dataset
        self.path = path or get_path_from_storage(base_storage)
        memory_cache_size_bytes = memory_cache_size * MB
        local_cache_size_bytes = local_cache_size * MB
        self.storage = generate_chain(
            base_storage, memory_cache_size_bytes, local_cache_size_bytes, path
        )
        self.storage.autoflush = True
        self.index = index

        self.tensors: Dict[str, Tensor] = {}
        if dataset_exists(self.storage):
            self.meta = DatasetMeta.load(self.storage)
            for tensor_name in self.meta.tensors:
                self.tensors[tensor_name] = Tensor(tensor_name, self.storage)
        elif len(self.storage) > 0:
            raise PathNotEmptyException
        else:
            self.meta = DatasetMeta.create(self.storage)

    def __enter__(self):
        self.storage.autoflush = False
        return self

    def __exit__(self, exc_type, exc_val, exc_tb):
        self.storage.autoflush = True
        self.flush()

    # TODO len should consider slice
    def __len__(self):
        """Return the smallest length of tensors"""
        return min(map(len, self.tensors.values()), default=0)

    def __getitem__(
        self,
        item: Union[
            str, int, slice, List[int], Tuple[Union[int, slice, Tuple[int]]], Index
        ],
    ):
        if isinstance(item, str):
            if item not in self.tensors:
                raise TensorDoesNotExistError(item)
            else:
                return self.tensors[item][self.index]
        elif isinstance(item, (int, slice, list, tuple, Index)):
            return Dataset(
                read_only=self.read_only,
                storage=self.storage,
                index=self.index[item],
            )
        else:
            raise InvalidKeyTypeError(item)

    def create_tensor(
        self,
        name: str,
        htype: str = DEFAULT_HTYPE,
        **kwargs,
    ):
        """Creates a new tensor in a dataset.

        Args:
            name (str): The name of the tensor to be created.
            htype (str): The class of data for the tensor.
                The defaults for other parameters are determined in terms of this value.
                For example, `htype="image"` would have `dtype` default to `uint8`.
                These defaults can be overridden by explicitly passing any of the other parameters to this function.
                May also modify the defaults for other parameters.
            **kwargs: `htype` defaults can be overridden by passing any of the compatible parameters.
                To see all `htype`s and their correspondent arguments, check out `hub/htypes.py`.

        Returns:
            The new tensor, which can also be accessed by `self[name]`.

        Raises:
            TensorAlreadyExistsError: Duplicate tensors are not allowed.
        """

        if tensor_exists(name, self.storage):
            raise TensorAlreadyExistsError(name)

        create_tensor(name, self.storage, htype=htype, **kwargs)
        tensor = Tensor(name, self.storage)

        self.tensors[name] = tensor
        self.meta.tensors.append(name)

        return tensor

    __getattr__ = __getitem__

    def __iter__(self):
        for i in range(len(self)):
            yield self[i]

    @property
<<<<<<< HEAD
    def mode(self):
        return self._mode

    @mode.setter
    def mode(self, new_mode):
        if new_mode == "r":
            self.storage.enable_readonly()
        else:
            self.storage.disable_readonly()
        self._mode = new_mode
=======
    def meta(self):
        return read_dataset_meta(self.storage)

    @meta.setter
    def meta(self, new_meta: dict):
        write_dataset_meta(self.storage, new_meta)
>>>>>>> 10ab6277

    def pytorch(self, transform: Optional[Callable] = None, workers: int = 1):
        """Converts the dataset into a pytorch compatible format.

        Note:
            Pytorch does not support uint16, uint32, uint64 dtypes. These are implicitly type casted to int32, int64 and int64 respectively.
            This spins up it's own workers to fetch data, when using with torch.utils.data.DataLoader, set num_workers = 0 to avoid issues.

        Args:
            transform (Callable, optional) : Transformation function to be applied to each sample
            workers (int): The number of workers to use for fetching data in parallel.

        Returns:
            A dataset object that can be passed to torch.utils.data.DataLoader
        """
        return dataset_to_pytorch(self, transform, workers=workers)

    def tensorflow(self):
        """Converts the dataset into a pytorch compatible format.

        Returns:
            tf.data.Dataset object that can be used for tensorflow training.
        """
        return dataset_to_tensorflow(self)

    def flush(self):
        """Necessary operation after writes if caches are being used.
        Writes all the dirty data from the cache layers (if any) to the underlying storage.
        Here dirty data corresponds to data that has been changed/assigned and but hasn't yet been sent to the
        underlying storage.
        """
        self.storage.flush()

    def clear_cache(self):
        """Flushes (see Dataset.flush documentation) the contents of the cache layers (if any) and then deletes contents
         of all the layers of it.
        This doesn't delete data from the actual storage.
        This is useful if you have multiple datasets with memory caches open, taking up too much RAM.
        Also useful when local cache is no longer needed for certain datasets and is taking up storage space.
        """
        if hasattr(self.storage, "clear_cache"):
            self.storage.clear_cache()

    def delete(self):
        """Deletes the entire dataset from the cache layers (if any) and the underlying storage.
        This is an IRREVERSIBLE operation. Data once deleted can not be recovered.
        """
        self.storage.clear()

    @staticmethod
    def from_path(path: str):
        """Creates a hub dataset from unstructured data.

        Note:
            This copies the data into hub format.
            Be careful when using this with large datasets.

        Args:
            path (str): Path to the data to be converted

        Returns:
            A Dataset instance whose path points to the hub formatted
            copy of the data.

        Raises:
            NotImplementedError: TODO.
        """

        raise NotImplementedError(
            "Automatic dataset ingestion is not yet supported."
        )  # TODO: hub.auto
        return None

    def __str__(self):
        path_str = ""
        if self.path:
            path_str = f"path={self.path}, "

        mode_str = ""
        if self.read_only:
            mode_str = f"read_only=True, "

        index_str = f"index={self.index}, "
        if self.index.is_trivial():
            index_str = ""
<<<<<<< HEAD
        return f"Dataset({path_str}mode={repr(self.mode)}, {index_str}tensors={self.meta.tensors})"
=======

        return f"Dataset({path_str}{mode_str}{index_str}tensors={self.meta['tensors']})"
>>>>>>> 10ab6277
<|MERGE_RESOLUTION|>--- conflicted
+++ resolved
@@ -1,8 +1,5 @@
-<<<<<<< HEAD
 from hub.htypes import DEFAULT_HTYPE
 import warnings
-=======
->>>>>>> 10ab6277
 from typing import Callable, Dict, Optional, Union, Tuple, List
 from hub.api.tensor import Tensor
 from hub.constants import (
@@ -171,7 +168,6 @@
             yield self[i]
 
     @property
-<<<<<<< HEAD
     def mode(self):
         return self._mode
 
@@ -182,14 +178,6 @@
         else:
             self.storage.disable_readonly()
         self._mode = new_mode
-=======
-    def meta(self):
-        return read_dataset_meta(self.storage)
-
-    @meta.setter
-    def meta(self, new_meta: dict):
-        write_dataset_meta(self.storage, new_meta)
->>>>>>> 10ab6277
 
     def pytorch(self, transform: Optional[Callable] = None, workers: int = 1):
         """Converts the dataset into a pytorch compatible format.
@@ -275,9 +263,5 @@
         index_str = f"index={self.index}, "
         if self.index.is_trivial():
             index_str = ""
-<<<<<<< HEAD
-        return f"Dataset({path_str}mode={repr(self.mode)}, {index_str}tensors={self.meta.tensors})"
-=======
-
-        return f"Dataset({path_str}{mode_str}{index_str}tensors={self.meta['tensors']})"
->>>>>>> 10ab6277
+
+        return f"Dataset({path_str}{mode_str}{index_str}tensors={self.meta.tensors})"