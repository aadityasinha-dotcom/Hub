--- conflicted
+++ resolved
@@ -44,13 +44,9 @@
 from hub.client.hub_control import HubControlClient
 from hub.schema import Audio, BBox, ClassLabel, Image, Sequence, Text, Video
 from hub.numcodecs import PngCodec
-<<<<<<< HEAD
-from collections import defaultdict
-=======
+
 from hub.utils import norm_cache, norm_shape
 from hub import defaults
->>>>>>> 495d537a
-
 
 def get_file_count(fs: fsspec.AbstractFileSystem, path):
     return len(fs.listdir(path, detail=False))
@@ -118,11 +114,7 @@
         self.tokenizer = tokenizer
 
         self._fs, self._path = (
-<<<<<<< HEAD
             (fs, url) if fs else get_fs_and_path(self.url, token=token, public=public)
-=======
-            (fs, url) if fs else get_fs_and_path(self._url, token=token)
->>>>>>> 495d537a
         )
         self._cache = cache
         self._storage_cache = storage_cache
