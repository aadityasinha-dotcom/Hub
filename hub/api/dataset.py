from typing import Callable, Dict, Optional, Union, Tuple, List
from hub.api.tensor import Tensor
from hub.constants import (
    DEFAULT_MEMORY_CACHE_SIZE,
    DEFAULT_LOCAL_CACHE_SIZE,
    MB,
    SUPPORTED_MODES,
)
from hub.core.dataset import dataset_exists
from hub.core.meta.dataset_meta import (
    read_dataset_meta,
    write_dataset_meta,
    default_dataset_meta,
)
from hub.core.meta.tensor_meta import default_tensor_meta
from hub.core.tensor import tensor_exists
from hub.core.typing import StorageProvider
from hub.core.index import Index
from hub.integrations import dataset_to_pytorch, dataset_to_tensorflow
from hub.util.cache_chain import generate_chain
from hub.util.exceptions import (
    InvalidKeyTypeError,
    PathNotEmptyException,
    TensorAlreadyExistsError,
    TensorDoesNotExistError,
    UnsupportedModeError,
)
from hub.util.get_storage_provider import get_storage_provider
from hub.util.path import get_path_from_storage


class Dataset:
    def __init__(
        self,
        path: Optional[str] = None,
        mode: Optional[str] = None,
        index: Index = Index(),
        memory_cache_size: int = DEFAULT_MEMORY_CACHE_SIZE,
        local_cache_size: int = DEFAULT_LOCAL_CACHE_SIZE,
        creds: Optional[dict] = None,
        storage: Optional[StorageProvider] = None,
    ):
        """Initializes a new or existing dataset.

        Args:
<<<<<<< HEAD
            path (str, optional): The full path to the dataset.
                Can be a Hub cloud path of the form hub://username/datasetname. To write to Hub cloud datasets, ensure that you are logged in to Hub (use 'activeloop login' from command line)
                Can be a s3 path of the form s3://bucketname/path/to/dataset. Credentials are required in either the environment or passed to the creds argument.
                Can be a local file system path of the form ./path/to/dataset or ~/path/to/dataset or path/to/dataset.
                Can be a memory path of the form mem://path/to/dataset which doesn't save the dataset but keeps it in memory instead. Should be used only for testing as it does not persist.
            mode (str, optional): Mode in which the dataset is opened.
                Supported modes include ("r", "w", "a").
=======
            path (str): The location of the dataset. Used to initialize the storage provider.
            mode (str): Mode in which the dataset is opened.
                Supported modes include ("r", "a"). Defaults to "a".
>>>>>>> 6deed15e
            index (Index): The Index object restricting the view of this dataset's tensors.
            memory_cache_size (int): The size of the memory cache to be used in MB.
            local_cache_size (int): The size of the local filesystem cache to be used in MB.
            creds (dict, optional): A dictionary containing credentials used to access the dataset at the path.
                This takes precedence over credentials present in the environment. Currently only works with s3 paths.
                It supports 'aws_access_key_id', 'aws_secret_access_key', 'aws_session_token', 'endpoint_url' and 'region' as keys.
            storage (StorageProvider, optional): The storage provider used to access the dataset.
                Use this if you want to specify the storage provider object manually instead of using a path to generate it.

        Raises:
            ValueError: If an existing local path is given, it must be a directory.
<<<<<<< HEAD
            ImproperDatasetInitialization: Exactly one argument out of 'path' and 'storage' needs to be specified.
                This is raised if none of them are specified or more than one are specifed.
            InvalidHubPathException: If a Hub cloud path (path starting with hub://) is specified and it isn't of the form hub://username/datasetname.
            AuthorizationException: If a Hub cloud path (path starting with hub://) is specified and the user doesn't have access to the dataset.
            PathNotEmptyException: If the path to the dataset doesn't contain a Hub dataset and is also not empty.
        """
        self.index = index
        if creds is None:
            creds = {}
        base_storage, mode = get_storage_provider(path, storage, mode, creds)
        self.mode = mode
        self.path = path or get_path_from_storage(storage)  # Used for printing
=======
            UserWarning: Both path and storage should not be given.
            UnsupportedModeError: If mode is not any of the options listed above.
        """
        if not mode in SUPPORTED_MODES:
            raise UnsupportedModeError(mode)

        if storage is not None and path:
            warnings.warn(
                "Dataset should not be constructed with both storage and path. Ignoring path and using storage."
            )
        elif storage is not None and hasattr(storage, "root"):
            # Extract the path for printing, if path not given
            self.path = storage.root  # type: ignore
        else:
            self.path = path  # Used for printing, if given

        base_storage = storage or storage_provider_from_path(path)
>>>>>>> 6deed15e
        memory_cache_size_bytes = memory_cache_size * MB
        local_cache_size_bytes = local_cache_size * MB
        self.storage = generate_chain(
            base_storage, memory_cache_size_bytes, local_cache_size_bytes, path
        )
        self.storage.autoflush = True

        self.mode = mode
        self.index = index

        self.tensors: Dict[str, Tensor] = {}
        if dataset_exists(self.storage):
            for tensor_name in self.meta["tensors"]:
                self.tensors[tensor_name] = Tensor(tensor_name, self.storage)
        elif len(self.storage) > 0:
            raise PathNotEmptyException
        else:
            self.meta = default_dataset_meta()

    def __enter__(self):
        self.storage.autoflush = False
        return self

    def __exit__(self, exc_type, exc_val, exc_tb):
        self.storage.autoflush = True
        self.flush()

    # TODO len should consider slice
    def __len__(self):
        """Return the smallest length of tensors"""
        return min(map(len, self.tensors.values()), default=0)

    def __getitem__(
        self,
        item: Union[
            str, int, slice, List[int], Tuple[Union[int, slice, Tuple[int]]], Index
        ],
    ):
        if isinstance(item, str):
            if item not in self.tensors:
                raise TensorDoesNotExistError(item)
            else:
                return self.tensors[item][self.index]
        elif isinstance(item, (int, slice, list, tuple, Index)):
            return Dataset(mode=self.mode, storage=self.storage, index=self.index[item])
        else:
            raise InvalidKeyTypeError(item)

    def create_tensor(
        self,
        name: str,
        htype: Optional[str] = None,
        chunk_size: Optional[int] = None,
        dtype: Optional[str] = None,
        extra_meta: Optional[dict] = None,
    ):
        """Creates a new tensor in a dataset.

        Args:
            name (str): The name of the tensor to be created.
            htype (str, optional): The class of data for the tensor.
                The defaults for other parameters are determined in terms of this value.
                For example, `htype="image"` would have `dtype` default to `uint8`.
                These defaults can be overridden by explicitly passing any of the other parameters to this function.
                May also modify the defaults for other parameters.
            chunk_size (int, optional): The target size for chunks in this tensor.
            dtype (str, optional): The data type to use for this tensor.
                Will be overwritten when the first sample is added.
            extra_meta (dict, optional): Any additional metadata to be added to the tensor.

        Returns:
            The new tensor, which can also be accessed by `self[name]`.

        Raises:
            TensorAlreadyExistsError: Duplicate tensors are not allowed.
        """
        if tensor_exists(name, self.storage):
            raise TensorAlreadyExistsError(name)

        ds_meta = self.meta
        ds_meta["tensors"].append(name)
        self.meta = ds_meta

        tensor_meta = default_tensor_meta(htype, chunk_size, dtype, extra_meta)
        tensor = Tensor(name, self.storage, tensor_meta=tensor_meta)
        self.tensors[name] = tensor

        return tensor

    __getattr__ = __getitem__

    def __iter__(self):
        for i in range(len(self)):
            yield self[i]

    @property
    def meta(self):
        return read_dataset_meta(self.storage)

    @meta.setter
    def meta(self, new_meta: dict):
        write_dataset_meta(self.storage, new_meta)

    @property
    def mode(self):
        return self._mode

    @mode.setter
    def mode(self, new_mode):
        if new_mode == "r":
            self.storage.enable_readonly()
        else:
            self.storage.disable_readonly()
        self._mode = new_mode

    def pytorch(self, transform: Optional[Callable] = None, workers: int = 1):
        """Converts the dataset into a pytorch compatible format.

        Note:
            Pytorch does not support uint16, uint32, uint64 dtypes. These are implicitly type casted to int32, int64 and int64 respectively.
            This spins up it's own workers to fetch data, when using with torch.utils.data.DataLoader, set num_workers = 0 to avoid issues.

        Args:
            transform (Callable, optional) : Transformation function to be applied to each sample
            workers (int): The number of workers to use for fetching data in parallel.

        Returns:
            A dataset object that can be passed to torch.utils.data.DataLoader
        """
        return dataset_to_pytorch(self, transform, workers=workers)

    def tensorflow(self):
        """Converts the dataset into a pytorch compatible format.

        Returns:
            tf.data.Dataset object that can be used for tensorflow training.
        """
        return dataset_to_tensorflow(self)

    def flush(self):
        """Necessary operation after writes if caches are being used.
        Writes all the dirty data from the cache layers (if any) to the underlying storage.
        Here dirty data corresponds to data that has been changed/assigned and but hasn't yet been sent to the
        underlying storage.
        """
        self.storage.flush()

    def clear_cache(self):
        """Flushes (see Dataset.flush documentation) the contents of the cache layers (if any) and then deletes contents
         of all the layers of it.
        This doesn't delete data from the actual storage.
        This is useful if you have multiple datasets with memory caches open, taking up too much RAM.
        Also useful when local cache is no longer needed for certain datasets and is taking up storage space.
        """
        if hasattr(self.storage, "clear_cache"):
            self.storage.clear_cache()

    def delete(self):
        """Deletes the entire dataset from the cache layers (if any) and the underlying storage.
        This is an IRREVERSIBLE operation. Data once deleted can not be recovered.
        """
        self.storage.clear()

    @staticmethod
    def from_path(path: str):
        """Creates a hub dataset from unstructured data.

        Note:
            This copies the data into hub format.
            Be careful when using this with large datasets.

        Args:
            path (str): Path to the data to be converted

        Returns:
            A Dataset instance whose path points to the hub formatted
            copy of the data.

        Raises:
            NotImplementedError: TODO.
        """

        raise NotImplementedError(
            "Automatic dataset ingestion is not yet supported."
        )  # TODO: hub.auto
        return None

    def __str__(self):
        path_str = ""
        if self.path:
            path_str = f"path={self.path}, "
        index_str = f"index={self.index}, "
        if self.index.is_trivial():
            index_str = ""
        return f"Dataset({path_str}mode={repr(self.mode)}, {index_str}tensors={self.meta['tensors']})"<|MERGE_RESOLUTION|>--- conflicted
+++ resolved
@@ -33,7 +33,7 @@
     def __init__(
         self,
         path: Optional[str] = None,
-        mode: Optional[str] = None,
+        read_only: bool = False,
         index: Index = Index(),
         memory_cache_size: int = DEFAULT_MEMORY_CACHE_SIZE,
         local_cache_size: int = DEFAULT_LOCAL_CACHE_SIZE,
@@ -43,19 +43,13 @@
         """Initializes a new or existing dataset.
 
         Args:
-<<<<<<< HEAD
             path (str, optional): The full path to the dataset.
                 Can be a Hub cloud path of the form hub://username/datasetname. To write to Hub cloud datasets, ensure that you are logged in to Hub (use 'activeloop login' from command line)
                 Can be a s3 path of the form s3://bucketname/path/to/dataset. Credentials are required in either the environment or passed to the creds argument.
                 Can be a local file system path of the form ./path/to/dataset or ~/path/to/dataset or path/to/dataset.
                 Can be a memory path of the form mem://path/to/dataset which doesn't save the dataset but keeps it in memory instead. Should be used only for testing as it does not persist.
-            mode (str, optional): Mode in which the dataset is opened.
-                Supported modes include ("r", "w", "a").
-=======
-            path (str): The location of the dataset. Used to initialize the storage provider.
-            mode (str): Mode in which the dataset is opened.
-                Supported modes include ("r", "a"). Defaults to "a".
->>>>>>> 6deed15e
+            read_only (bool): Opens dataset in read only mode if this is passed as True. Defaults to False.
+                Datasets stored on Hub cloud that your account does not have write access to will automatically open in read mode.
             index (Index): The Index object restricting the view of this dataset's tensors.
             memory_cache_size (int): The size of the memory cache to be used in MB.
             local_cache_size (int): The size of the local filesystem cache to be used in MB.
@@ -67,46 +61,29 @@
 
         Raises:
             ValueError: If an existing local path is given, it must be a directory.
-<<<<<<< HEAD
             ImproperDatasetInitialization: Exactly one argument out of 'path' and 'storage' needs to be specified.
                 This is raised if none of them are specified or more than one are specifed.
             InvalidHubPathException: If a Hub cloud path (path starting with hub://) is specified and it isn't of the form hub://username/datasetname.
             AuthorizationException: If a Hub cloud path (path starting with hub://) is specified and the user doesn't have access to the dataset.
             PathNotEmptyException: If the path to the dataset doesn't contain a Hub dataset and is also not empty.
         """
-        self.index = index
         if creds is None:
             creds = {}
-        base_storage, mode = get_storage_provider(path, storage, mode, creds)
-        self.mode = mode
-        self.path = path or get_path_from_storage(storage)  # Used for printing
-=======
-            UserWarning: Both path and storage should not be given.
-            UnsupportedModeError: If mode is not any of the options listed above.
-        """
-        if not mode in SUPPORTED_MODES:
-            raise UnsupportedModeError(mode)
-
-        if storage is not None and path:
-            warnings.warn(
-                "Dataset should not be constructed with both storage and path. Ignoring path and using storage."
-            )
-        elif storage is not None and hasattr(storage, "root"):
-            # Extract the path for printing, if path not given
-            self.path = storage.root  # type: ignore
+        base_storage = get_storage_provider(path, storage, read_only, creds)
+
+        # done instead of directly assigning read_only as backend might return return read_only permissions
+        if hasattr(base_storage, "read_only") and base_storage.read_only:
+            self.read_only = True
         else:
-            self.path = path  # Used for printing, if given
-
-        base_storage = storage or storage_provider_from_path(path)
->>>>>>> 6deed15e
+            self.read_only = False
+
+        self.path = path or get_path_from_storage(base_storage)  # Used for printing
         memory_cache_size_bytes = memory_cache_size * MB
         local_cache_size_bytes = local_cache_size * MB
         self.storage = generate_chain(
             base_storage, memory_cache_size_bytes, local_cache_size_bytes, path
         )
         self.storage.autoflush = True
-
-        self.mode = mode
         self.index = index
 
         self.tensors: Dict[str, Tensor] = {}
@@ -202,18 +179,6 @@
     def meta(self, new_meta: dict):
         write_dataset_meta(self.storage, new_meta)
 
-    @property
-    def mode(self):
-        return self._mode
-
-    @mode.setter
-    def mode(self, new_mode):
-        if new_mode == "r":
-            self.storage.enable_readonly()
-        else:
-            self.storage.disable_readonly()
-        self._mode = new_mode
-
     def pytorch(self, transform: Optional[Callable] = None, workers: int = 1):
         """Converts the dataset into a pytorch compatible format.
 
@@ -290,7 +255,13 @@
         path_str = ""
         if self.path:
             path_str = f"path={self.path}, "
+
+        mode_str = ""
+        if self.read_only:
+            mode_str = f"read_only=True, "
+
         index_str = f"index={self.index}, "
         if self.index.is_trivial():
             index_str = ""
-        return f"Dataset({path_str}mode={repr(self.mode)}, {index_str}tensors={self.meta['tensors']})"+
+        return f"Dataset({path_str}{mode_str}{index_str}tensors={self.meta['tensors']})"