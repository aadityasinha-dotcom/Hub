--- conflicted
+++ resolved
@@ -76,11 +76,8 @@
         self.storage = generate_chain(
             base_storage, memory_cache_size_bytes, local_cache_size_bytes, path
         )
-<<<<<<< HEAD
         self.storage.autoflush = True
-        self.tensors: Dict[str, Tensor] = {}
-=======
->>>>>>> 978b7e2b
+
 
         self.mode = mode
         self.index = index
