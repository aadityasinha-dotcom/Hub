--- conflicted
+++ resolved
@@ -28,12 +28,7 @@
         """Initialize a new or existing dataset.
 
         Args:
-<<<<<<< HEAD
-            path (str): The location of the dataset.
-                Can be a local path, or a url to a cloud storage provider.
-=======
             path (str): The location of the dataset. Used to initialize the storage provider.
->>>>>>> dd2bd5e0
             mode (str): Mode in which the dataset is opened.
                 Supported modes include ("r", "w", "a") plus an optional "+" suffix.
                 Defaults to "a".
