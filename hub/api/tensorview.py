--- conflicted
+++ resolved
@@ -95,11 +95,6 @@
         slice_ = self.slice_fill(slice_)
         subpath, slice_list = slice_split(slice_)
 
-<<<<<<< HEAD
-=======
-        if subpath:
-            raise ValueError("Can't slice a Tensor with string")
->>>>>>> 53a78dc5
         new_nums = self.nums.copy()
         new_offsets = self.offsets.copy()
         if len(new_nums) < len(slice_list):
@@ -112,32 +107,26 @@
                 slice(new_offsets[i], new_offsets[i] + new_nums[i])
                 if new_nums[i] > 1
                 else new_offsets[i]
-<<<<<<< HEAD
             )
             slice_list.append(cur_slice)
         if subpath or (
             len(slice_list) > len(self.nums) and isinstance(self.dtype, objv.Sequence)
         ):
-            return objv.ObjectView(
+            objectview = objv.ObjectView(
                 dataset=self.dataset,
                 subpath=self.subpath + subpath,
                 slice_list=slice_list,
-            )
-        else:
-            return TensorView(
-                dataset=self.dataset, subpath=self.subpath, slice_=slice_list
-=======
->>>>>>> 53a78dc5
-            )
-            slice_list.append(cur_slice)
-        tensorview = TensorView(
-            dataset=self.dataset,
-            subpath=self.subpath,
-            slice_=slice_list,
-            lazy=self.lazy,
-        )
-
-        return tensorview if self.lazy else tensorview.compute()
+                lazy=self.lazy,
+            )
+            return objectview if self.lazy else objectview.compute()
+        else:
+            tensorview = TensorView(
+                dataset=self.dataset,
+                subpath=self.subpath,
+                slice_=slice_list,
+                lazy=self.lazy,
+            )
+            return tensorview if self.lazy else tensorview.compute()
 
     def __setitem__(self, slice_, value):
         """| Sets a slice or slices with a value
@@ -168,7 +157,6 @@
                 if new_nums[i] > 1
                 else new_offsets[i]
             )
-<<<<<<< HEAD
             slice_list.append(cur_slice)
         if subpath or (
             len(slice_list) > len(self.nums) and isinstance(self.dtype, objv.Sequence)
@@ -180,23 +168,6 @@
             )[:] = assign_value
         else:
             self.dataset._tensors[self.subpath][slice_list] = assign_value
-=======
-        new_nums = self.nums.copy()
-        new_offsets = self.offsets.copy()
-        if len(new_nums) < len(slice_list):
-            new_nums.extend([None] * (len(slice_list) - len(new_nums)))
-            new_offsets.extend([0] * (len(slice_list) - len(new_offsets)))
-        for i in range(len(slice_list)):
-            slice_list[i] = self._combine(slice_[i], new_nums[i], new_offsets[i])
-        for i in range(len(slice_list), len(new_nums)):
-            cur_slice = (
-                slice(new_offsets[i], new_offsets[i] + new_nums[i])
-                if new_nums[i] > 1
-                else new_offsets[i]
-            )
-            slice_list.append(cur_slice)
-        self.dataset._tensors[self.subpath][slice_list] = assign_value
->>>>>>> 53a78dc5
 
     def _combine(self, slice_, num=None, ofs=0):
         "Combines a `slice_` with the current num and offset present in tensorview"
