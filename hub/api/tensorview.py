import collections.abc as abc
from hub.api.dataset_utils import slice_split
from hub.exceptions import NoneValueException


class TensorView:
    def __init__(
        self,
        dataset=None,
        subpath=None,
        slice_=None,
    ):
        """Creates a TensorView object for a particular tensor in the dataset

        Parameters
        ----------
        dataset: hub.api.dataset.Dataset object
            The dataset whose TensorView is being created
        subpath: str
            The full path to the particular Tensor in the Dataset
        slice_: optional
            The `slice_` of this Tensor that needs to be accessed
        """

        if dataset is None:
            raise NoneValueException('dataset')
        if subpath is None:
            raise NoneValueException('subpath')

        self.dataset = dataset
        self.subpath = subpath

        if isinstance(slice_, int) or isinstance(slice_, slice):
            self.slice_ = [slice_]
        elif isinstance(slice_, tuple) or isinstance(slice_, list):
            self.slice_ = list(slice_)
        self.nums = []
        self.offsets = []
        for it in self.slice_:
            if isinstance(it, int):
                self.nums.append(1)
                self.offsets.append(it)
            elif isinstance(it, slice):
                ofs = it.start if it.start else 0
                num = it.stop - ofs if it.stop else None
                self.nums.append(num)
                self.offsets.append(ofs)
        self.nums[0] = self.dataset.shape[0] - self.offsets[0] if self.nums[0] is None else self.nums[0]
        self.dtype = self.dtype_from_path(subpath)
        if self.dataset._tensors[self.subpath]._dynamic_tensor is None:
            self.shape = self.dataset._tensors[self.subpath].get_shape(self.slice_)
        else:
            self.shape = [self.dataset._tensors[self.subpath].get_shape([i] + self.slice_[1:]) for i in range(self.offsets[0], self.offsets[0] + self.nums[0])]
            self.shape = self.shape[0] if len(self.shape) == 1 else self.shape

    def numpy(self):
        """Gets the value from tensorview"""
        return self.dataset._tensors[self.subpath][self.slice_]

    def compute(self):
        """Gets the value from tensorview"""
        return self.numpy()

    def __getitem__(self, slice_):
        """| Gets a slice or slices from tensorview
        | Usage:

        >>> images_tensorview = ds["image"]
        >>> return images_tensorview[7, 0:1920, 0:1080, 0:3].compute() # returns numpy array of 7th image
        """
        if not isinstance(slice_, abc.Iterable) or isinstance(slice_, str):
            slice_ = [slice_]
        slice_ = list(slice_)
        slice_ = self.slice_fill(slice_)
        subpath, slice_list = slice_split(slice_)
        if subpath:
            raise ValueError("Can't slice a Tensor with string")
        else:
            new_nums = self.nums.copy()
            new_offsets = self.offsets.copy()
            if len(new_nums) < len(slice_list):
                new_nums.extend([None] * (len(slice_list) - len(new_nums)))
                new_offsets.extend([0] * (len(slice_list) - len(new_offsets)))
            for i in range(len(slice_list)):
                slice_list[i] = self._combine(
                    slice_list[i], new_nums[i], new_offsets[i]
                )
            for i in range(len(slice_list), len(new_nums)):
                cur_slice = slice(new_offsets[i], new_offsets[i] + new_nums[i]) if new_nums[i] > 1 else new_offsets[i]
                slice_list.append(cur_slice)
            return TensorView(dataset=self.dataset, subpath=self.subpath, slice_=slice_list)

    def __setitem__(self, slice_, value):
        """| Sets a slice or slices with a value
        | Usage:

        >>> images_tensorview = ds["image"]
        >>> images_tensorview[7, 0:1920, 0:1080, 0:3] = np.zeros((1920, 1080, 3), "uint8") # sets 7th image
        """
        if not isinstance(slice_, abc.Iterable) or isinstance(slice_, str):
            slice_ = [slice_]
        slice_ = list(slice_)
        slice_ = self.slice_fill(slice_)
        subpath, slice_list = slice_split(slice_)
        if subpath:
            raise ValueError("Can't slice a Tensor with multiple slices without subpath")
        else:
            new_nums = self.nums.copy()
            new_offsets = self.offsets.copy()
            if len(new_nums) < len(slice_list):
                new_nums.extend([None] * (len(slice_list) - len(new_nums)))
                new_offsets.extend([0] * (len(slice_list) - len(new_offsets)))
            for i in range(len(slice_list)):
                slice_list[i] = self._combine(slice_[i], new_nums[i], new_offsets[i])
            for i in range(len(slice_list), len(new_nums)):
                cur_slice = slice(new_offsets[i], new_offsets[i] + new_nums[i]) if new_nums[i] > 1 else new_offsets[i]
                slice_list.append(cur_slice)
            self.dataset._tensors[self.subpath][slice_list] = value

    def _combine(self, slice_, num=None, ofs=0):
        "Combines a `slice_` with the current num and offset present in tensorview"
        if isinstance(slice_, int):
            self.check_slice_bounds(num=num, start=slice_)
            return ofs + slice_
        elif isinstance(slice_, slice):
            self.check_slice_bounds(
                num=num, start=slice_.start, stop=slice_.stop, step=slice_.step
            )
            if slice_.start is None and slice_.stop is None:
                return slice(ofs, None) if num is None else slice(ofs, ofs + num)
            elif slice_.start is not None and slice_.stop is None:
                return (
                    slice(ofs + slice_.start, None)
                    if num is None
                    else slice(ofs + slice_.start, ofs + num)
                )
            elif slice_.start is None and slice_.stop is not None:
                return slice(ofs, ofs + slice_.stop)
            else:
                return slice(ofs + slice_.start, ofs + slice_.stop)
        else:
            raise TypeError(
                "type {} isn't supported in dataset slicing".format(type(slice_))
            )

    def check_slice_bounds(self, num=None, start=None, stop=None, step=None):
        "Checks whether the bounds of slice are in limits"
        if (step and step < 0):  # negative step not supported
            raise ValueError("Negative step not supported in dataset slicing")
        if num and ((start and start >= num) or (stop and stop > num)):
            raise IndexError(
                "index out of bounds for dimension with length {}".format(num)
            )
        if start and stop and start > stop:
            raise IndexError("start index is greater than stop index")

    def dtype_from_path(self, path):
        "Gets the dtype of the Tensorview by traversing the schema"
        path = path.split('/')
        cur_type = self.dataset.schema.dict_
        for subpath in path[1:-1]:
            cur_type = cur_type[subpath]
            cur_type = cur_type.dict_
        return cur_type[path[-1]]

    def slice_fill(self, slice_):
        "Fills the slice with zeroes for the dimensions that have single elements"
        new_slice_ = []
        offset = 0
        for num in self.nums:
            if num == 1:
                new_slice_.append(0)
            else:
                new_slice_.append(slice_[offset])
                offset += 1
        new_slice_ = new_slice_ + slice_[offset:]
<<<<<<< HEAD
        return new_slice_
=======
        return new_slice_

    def make_shape(self, shape):
        "Combines the Tensorview slice and underlying shape to get the shape represented by it"
        shape = []
        shape.append(self.nums[0])
        for i in range(len(shape)):
            if i + 1 < len(self.nums):
                shape.append(self.nums[i + 1])
            else:
                shape.append(shape[i])
        final_shape = [dim for dim in shape if dim != 1]
        return tuple(final_shape)

    @property
    def chunksize(self):
        return self.dataset._tensors[self.subpath].chunksize

    @property
    def is_dynamic(self):
        return self.dataset._tensors[self.subpath].is_dynamic
>>>>>>> eeebe8cc
<|MERGE_RESOLUTION|>--- conflicted
+++ resolved
@@ -174,22 +174,7 @@
                 new_slice_.append(slice_[offset])
                 offset += 1
         new_slice_ = new_slice_ + slice_[offset:]
-<<<<<<< HEAD
         return new_slice_
-=======
-        return new_slice_
-
-    def make_shape(self, shape):
-        "Combines the Tensorview slice and underlying shape to get the shape represented by it"
-        shape = []
-        shape.append(self.nums[0])
-        for i in range(len(shape)):
-            if i + 1 < len(self.nums):
-                shape.append(self.nums[i + 1])
-            else:
-                shape.append(shape[i])
-        final_shape = [dim for dim in shape if dim != 1]
-        return tuple(final_shape)
 
     @property
     def chunksize(self):
@@ -197,5 +182,4 @@
 
     @property
     def is_dynamic(self):
-        return self.dataset._tensors[self.subpath].is_dynamic
->>>>>>> eeebe8cc
+        return self.dataset._tensors[self.subpath].is_dynamic