--- conflicted
+++ resolved
@@ -1,15 +1,7 @@
-<<<<<<< HEAD
-from numpy.lib.function_base import append
 from hub.htypes import DEFAULT_HTYPE
-from hub.core.meta.tensor_meta import TensorMeta
-from hub.util.shape import Shape
 from typing import List, Sequence, Union, Iterable, Optional, Tuple, Dict
-=======
 from hub.util.shape import ShapeInterval
 from hub.core.meta.tensor_meta import TensorMeta
-from typing import List, Sequence, Union, Optional, Tuple
->>>>>>> 2e6fdda7
-import warnings
 
 import numpy as np
 
