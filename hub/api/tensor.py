from typing import Union

import numpy as np

from hub.core.tensor import (
    create_tensor,
    add_samples_to_tensor,
    read_samples_from_tensor,
    read_tensor_meta,
    tensor_exists,
)
from hub.core.typing import StorageProvider
<<<<<<< HEAD

from hub.util.exceptions import TensorAlreadyExistsError, TensorDoesNotExistError
from hub.util.slice import merge_slices
=======
from hub.util.index import Index
>>>>>>> 28087171


class Tensor:
    def __init__(
        self,
        key: str,
        provider: StorageProvider,
<<<<<<< HEAD
        tensor_slice: slice = slice(None),
        tensor_meta: dict = None,
=======
        index: Union[int, slice, Index] = None,
>>>>>>> 28087171
    ):
        """Initialize a new tensor.

        Note:
            This operation does not create a new tensor in the storage provider,
            and should normally only be performed by Hub internals.

        Args:
            key (str): The internal identifier for this tensor.
            provider (StorageProvider): The storage provider for the parent dataset.
<<<<<<< HEAD
            tensor_slice (slice): The slice object restricting the view of this tensor.
            tensor_meta (dict): For internal use only. If a tensor with `key` doesn't exist, a new tensor is created with this meta.

        Raises:
            TensorDoesNotExistError: If no tensor with `key` exists and a `tensor_meta` was not provided.
=======
            index: The Index object restricting the view of this tensor.
                Can be an int, slice, or (used internally) an Index object.
>>>>>>> 28087171
        """
        self.key = key
        self.provider = provider
        self.index = Index(index)

        if not tensor_exists(self.key, self.provider):
            if tensor_meta is None:
                raise TensorDoesNotExistError(self.key)

            create_tensor(self.key, self.provider, tensor_meta)

    def append(self, array: np.ndarray, batched: bool):
        # TODO: split into `append`/`extend`
        add_samples_to_tensor(
            array,
            self.key,
            storage=self.provider,
            batched=batched,
        )

    @property
    def meta(self):
        return read_tensor_meta(self.key, self.provider)

    @property
    def shape(self):
        # TODO: when dynamic arrays are supported, handle `min_shape != max_shape` (right now they're always equal)
        return self.meta["max_shape"]

    def __len__(self):
        """Return the length of the primary axis."""
        return self.meta["length"]

<<<<<<< HEAD
    def __getitem__(self, item: Union[int, slice]):
        if isinstance(item, int):
            item = slice(item, item + 1)

        if isinstance(item, slice):
            new_slice = merge_slices(self.slice, item)
            return Tensor(self.key, self.provider, tensor_slice=new_slice)
=======
    def __getitem__(self, item: Union[int, slice, Index]):
        return Tensor(self.key, self.provider, self.index[item])
>>>>>>> 28087171

    def __setitem__(self, item: Union[int, slice], value: np.ndarray):
        sliced_self = self[item]
        if sliced_self.index.item != slice(None):
            raise NotImplementedError(
                "Assignment to Tensor subsections not currently supported!"
            )
        else:
            if tensor_exists(self.key, self.provider):
                raise TensorAlreadyExistsError(self.key)

            add_samples_to_tensor(
                array=value,
                key=self.key,
                storage=self.provider,
                batched=True,
            )

    def __iter__(self):
        for i in range(len(self)):
            yield self[i]

    def numpy(self):
        """Compute the contents of this tensor in numpy format.

        Returns:
            A numpy array containing the data represented by this tensor.
        """
<<<<<<< HEAD
        return read_samples_from_tensor(self.key, self.provider, self.slice)
=======
        return read_array(self.key, self.provider, self.index)
>>>>>>> 28087171
<|MERGE_RESOLUTION|>--- conflicted
+++ resolved
@@ -1,4 +1,5 @@
 from typing import Union
+import warnings
 
 import numpy as np
 
@@ -10,13 +11,9 @@
     tensor_exists,
 )
 from hub.core.typing import StorageProvider
-<<<<<<< HEAD
 
 from hub.util.exceptions import TensorAlreadyExistsError, TensorDoesNotExistError
-from hub.util.slice import merge_slices
-=======
 from hub.util.index import Index
->>>>>>> 28087171
 
 
 class Tensor:
@@ -24,12 +21,8 @@
         self,
         key: str,
         provider: StorageProvider,
-<<<<<<< HEAD
-        tensor_slice: slice = slice(None),
         tensor_meta: dict = None,
-=======
         index: Union[int, slice, Index] = None,
->>>>>>> 28087171
     ):
         """Initialize a new tensor.
 
@@ -40,22 +33,22 @@
         Args:
             key (str): The internal identifier for this tensor.
             provider (StorageProvider): The storage provider for the parent dataset.
-<<<<<<< HEAD
-            tensor_slice (slice): The slice object restricting the view of this tensor.
             tensor_meta (dict): For internal use only. If a tensor with `key` doesn't exist, a new tensor is created with this meta.
+            index: The Index object restricting the view of this tensor.
+                Can be an int, slice, or (used internally) an Index object.
 
         Raises:
             TensorDoesNotExistError: If no tensor with `key` exists and a `tensor_meta` was not provided.
-=======
-            index: The Index object restricting the view of this tensor.
-                Can be an int, slice, or (used internally) an Index object.
->>>>>>> 28087171
         """
         self.key = key
         self.provider = provider
         self.index = Index(index)
 
-        if not tensor_exists(self.key, self.provider):
+        if tensor_exists(self.key, self.provider):
+            if tensor_meta is not None:
+                warnings.warn("Tensor should not be constructed with tensor_meta if a tensor already exists. Ignoring incoming tensor_meta. Key: {}".format(self.key))
+
+        else:
             if tensor_meta is None:
                 raise TensorDoesNotExistError(self.key)
 
@@ -83,18 +76,8 @@
         """Return the length of the primary axis."""
         return self.meta["length"]
 
-<<<<<<< HEAD
-    def __getitem__(self, item: Union[int, slice]):
-        if isinstance(item, int):
-            item = slice(item, item + 1)
-
-        if isinstance(item, slice):
-            new_slice = merge_slices(self.slice, item)
-            return Tensor(self.key, self.provider, tensor_slice=new_slice)
-=======
     def __getitem__(self, item: Union[int, slice, Index]):
-        return Tensor(self.key, self.provider, self.index[item])
->>>>>>> 28087171
+        return Tensor(self.key, self.provider, index=self.index[item])
 
     def __setitem__(self, item: Union[int, slice], value: np.ndarray):
         sliced_self = self[item]
@@ -123,8 +106,4 @@
         Returns:
             A numpy array containing the data represented by this tensor.
         """
-<<<<<<< HEAD
-        return read_samples_from_tensor(self.key, self.provider, self.slice)
-=======
-        return read_array(self.key, self.provider, self.index)
->>>>>>> 28087171
+        return read_samples_from_tensor(self.key, self.provider, self.index)