from hub.htypes import DEFAULT_HTYPE
from hub.core.meta.tensor_meta import TensorMeta
from hub.util.shape import Shape
from typing import List, Sequence, Union, Iterable, Optional, Tuple
import warnings

import numpy as np

from hub.core.tensor import (
    create_tensor,
    add_samples_to_tensor,
    read_samples_from_tensor,
    tensor_exists,
)
from hub.core.typing import StorageProvider
from hub.util.exceptions import TensorDoesNotExistError
from hub.core.index import Index


class Tensor:
    def __init__(
        self,
        key: str,
        storage: StorageProvider,
        index: Optional[Index] = None,
    ):
        """Initializes a new tensor.

        Note:
            This operation does not create a new tensor in the storage provider,
            and should normally only be performed by Hub internals.

        Args:
            key (str): The internal identifier for this tensor.
            storage (StorageProvider): The storage provider for the parent dataset.
            index: The Index object restricting the view of this tensor.
                Can be an int, slice, or (used internally) an Index object.

        Raises:
            TensorDoesNotExistError: If no tensor with `key` exists and a `tensor_meta` was not provided.
        """
        self.key = key
        self.storage = storage
        self.index = index or Index()

        if not tensor_exists(self.key, self.storage):
            raise TensorDoesNotExistError(self.key)

    def extend(self, array: Union[np.ndarray, Sequence[np.ndarray]]):
        """Extends a tensor by appending multiple elements from a sequence.
        Accepts a sequence of numpy arrays or a single batched numpy array.

        Example:
            >>> len(image)
            0
            >>> image.extend(np.zeros((100, 28, 28, 1)))
            >>> len(image)
            100

        Args:
            array: The data to add to the tensor.
                The length should be equal to the number of samples to add.
        """
        if isinstance(array, np.ndarray):
            add_samples_to_tensor(array, self.key, storage=self.storage, batched=True)
        else:
            for sample in array:
                self.append(sample)

    def append(self, array: np.ndarray):
        """Appends a sample to the end of a tensor.

        Example:
            >>> len(image)
            0
            >>> image.append(np.zeros((28, 28, 1)))
            >>> len(image)
            1

        Args:
            array (np.ndarray): The data to add to the tensor.
        """
        add_samples_to_tensor(array, self.key, storage=self.storage, batched=False)

    @property
    def meta(self):
        return TensorMeta.load(self.key, self.storage)

    @property
    def shape(self):
        return Shape(self.meta.min_shape, self.meta.max_shape)

    def __len__(self):
        """Returns the length of the primary axis of a tensor."""
        return self.meta.length

    def __getitem__(
        self,
        item: Union[int, slice, List[int], Tuple[Union[int, slice, Tuple[int]]], Index],
    ):
        return Tensor(self.key, self.storage, index=self.index[item])

    def __setitem__(self, item: Union[int, slice], value: np.ndarray):
        raise NotImplementedError("Tensor update not currently supported!")

    def __iter__(self):
        for i in range(len(self)):
            yield self[i]

    def numpy(self, aslist=False) -> Union[np.ndarray, List[np.ndarray]]:
        """Computes the contents of a tensor in numpy format.

        Args:
            aslist (bool): If True, a list of np.ndarrays will be returned. Helpful for dynamic tensors.
                If False, a single np.ndarray will be returned unless the samples are dynamically shaped, in which case
                an error is raised.

        Raises:
            DynamicTensorNumpyError: If reading a dynamically-shaped array slice without `aslist=True`.

        Returns:
            A numpy array containing the data represented by this tensor.
        """

        return read_samples_from_tensor(
<<<<<<< HEAD
            self.key, self.storage, index=self.index, aslist=aslist
        )
=======
            self.key, self.storage, self.index, aslist=aslist
        )

    def __str__(self):
        index_str = f", index={self.index}"
        if self.index.is_trivial():
            index_str = ""
        return f"Tensor(key={repr(self.key)}{index_str})"
>>>>>>> d72b5d4f
<|MERGE_RESOLUTION|>--- conflicted
+++ resolved
@@ -123,16 +123,11 @@
         """
 
         return read_samples_from_tensor(
-<<<<<<< HEAD
             self.key, self.storage, index=self.index, aslist=aslist
-        )
-=======
-            self.key, self.storage, self.index, aslist=aslist
         )
 
     def __str__(self):
         index_str = f", index={self.index}"
         if self.index.is_trivial():
             index_str = ""
-        return f"Tensor(key={repr(self.key)}{index_str})"
->>>>>>> d72b5d4f
+        return f"Tensor(key={repr(self.key)}{index_str})"