import os
import numpy as np
import pytest

import hub
from hub.api.dataset import Dataset
from hub.core.tests.common import parametrize_all_dataset_storages
from hub.client.utils import has_hub_testing_creds, write_token
from hub.client.client import HubBackendClient


def test_persist_local(local_storage):
    if local_storage is None:
        pytest.skip()

    ds = Dataset(local_storage.root, local_cache_size=512)
    ds.create_tensor("image")
    ds.image.extend(np.ones((4, 4096, 4096)))

    ds_new = Dataset(local_storage.root)
    assert len(ds_new) == 4

    assert ds_new.image.shape.lower == (4096, 4096)
    assert ds_new.image.shape.upper == (4096, 4096)

    np.testing.assert_array_equal(ds_new.image.numpy(), np.ones((4, 4096, 4096)))
    ds.delete()


def test_persist_with_local(local_storage):
    if local_storage is None:
        pytest.skip()

    with Dataset(local_storage.root, local_cache_size=512) as ds:

        ds.create_tensor("image")
        ds.image.extend(np.ones((4, 4096, 4096)))

        ds_new = Dataset(local_storage.root)
        assert len(ds_new) == 0  # shouldn't be flushed yet

    ds_new = Dataset(local_storage.root)
    assert len(ds_new) == 4

    assert ds_new.image.shape.lower == (4096, 4096)
    assert ds_new.image.shape.upper == (4096, 4096)

    np.testing.assert_array_equal(ds_new.image.numpy(), np.ones((4, 4096, 4096)))
    ds.delete()


def test_persist_local_clear_cache(local_storage):
    if local_storage is None:
        pytest.skip()

    ds = Dataset(local_storage.root, local_cache_size=512)
    ds.create_tensor("image")
    ds.image.extend(np.ones((4, 4096, 4096)))
    ds.clear_cache()
    ds_new = Dataset(local_storage.root)
    assert len(ds_new) == 4

    assert ds_new.image.shape.lower == (4096, 4096)
    assert ds_new.image.shape.upper == (4096, 4096)

    np.testing.assert_array_equal(ds_new.image.numpy(), np.ones((4, 4096, 4096)))
    ds.delete()


@parametrize_all_dataset_storages
def test_populate_dataset(ds):
    assert ds.meta.tensors == []
    ds.create_tensor("image")
    assert len(ds) == 0
    assert len(ds.image) == 0

    ds.image.extend(np.ones((4, 28, 28)))
    assert len(ds) == 4
    assert len(ds.image) == 4

    for _ in range(10):
        ds.image.append(np.ones((28, 28)))
    assert len(ds.image) == 14

    ds.image.extend([np.ones((28, 28)), np.ones((28, 28))])
    assert len(ds.image) == 16

    assert ds.meta.tensors == ["image"]
    assert ds.meta.version == hub.__version__


def test_stringify(memory_ds):
    ds = memory_ds
    ds.create_tensor("image")
    ds.image.extend(np.ones((4, 4)))
    assert (
        str(ds) == "Dataset(path=hub_pytest/test_api/test_stringify, tensors=['image'])"
    )
    assert (
        str(ds[1:2])
        == "Dataset(path=hub_pytest/test_api/test_stringify, index=Index([slice(1, 2, 1)]), tensors=['image'])"
    )
    assert str(ds.image) == "Tensor(key='image')"
    assert str(ds[1:2].image) == "Tensor(key='image', index=Index([slice(1, 2, 1)]))"


def test_stringify_with_path(local_ds):
    ds = local_ds
    assert local_ds.path
    assert str(ds) == f"Dataset(path={local_ds.path}, tensors=[])"


@parametrize_all_dataset_storages
def test_compute_fixed_tensor(ds):
    ds.create_tensor("image")
    ds.image.extend(np.ones((32, 28, 28)))
    np.testing.assert_array_equal(ds.image.numpy(), np.ones((32, 28, 28)))


@parametrize_all_dataset_storages
def test_compute_dynamic_tensor(ds):
    ds.create_tensor("image")

    a1 = np.ones((32, 28, 28))
    a2 = np.ones((10, 36, 11))
    a3 = np.ones((29, 10))

    image = ds.image

    image.extend(a1)
    image.extend(a2)
    image.append(a3)

    expected_list = [*a1, *a2, a3]
    actual_list = image.numpy(aslist=True)

    assert type(actual_list) == list
    for expected, actual in zip(expected_list, actual_list):
        np.testing.assert_array_equal(expected, actual)

    assert image.shape.lower == (28, 10)
    assert image.shape.upper == (36, 28)
    assert image.shape.is_dynamic


@parametrize_all_dataset_storages
def test_iterate_dataset(ds):
    labels = [1, 9, 7, 4]
    ds.create_tensor("image")
    ds.create_tensor("label")

    ds.image.extend(np.ones((4, 28, 28)))
    ds.label.extend(np.asarray(labels).reshape((4, 1)))

    for idx, sub_ds in enumerate(ds):
        img = sub_ds.image.numpy()
        label = sub_ds.label.numpy()
        np.testing.assert_array_equal(img, np.ones((28, 28)))
        assert label.shape == (1,)
        assert label == labels[idx]


def _check_tensor(tensor, data):
    np.testing.assert_array_equal(tensor.numpy(), data)


def test_compute_slices(memory_ds):
    ds = memory_ds
    shape = (64, 16, 16, 16)
    data = np.arange(np.prod(shape)).reshape(shape)
    ds.create_tensor("data")
    ds.data.extend(data)

    _check_tensor(ds.data[:], data[:])
    _check_tensor(ds.data[10:20], data[10:20])
    _check_tensor(ds.data[5], data[5])
    _check_tensor(ds.data[0][:], data[0][:])
    _check_tensor(ds.data[3, 3], data[3, 3])
    _check_tensor(ds.data[30:40, :, 8:11, 4], data[30:40, :, 8:11, 4])
    _check_tensor(ds.data[16, 4, 5, 1:3], data[16, 4, 5, 1:3])
    _check_tensor(ds[[0, 1, 2, 5, 6, 10, 60]].data, data[[0, 1, 2, 5, 6, 10, 60]])
    _check_tensor(ds.data[[0, 1, 2, 5, 6, 10, 60]], data[[0, 1, 2, 5, 6, 10, 60]])
    _check_tensor(ds.data[0][[0, 1, 2, 5, 6, 10, 15]], data[0][[0, 1, 2, 5, 6, 10, 15]])
    _check_tensor(ds[(0, 1, 6, 10, 15), :].data, data[(0, 1, 6, 10, 15), :])
    _check_tensor(ds.data[(0, 1, 6, 10, 15), :], data[(0, 1, 6, 10, 15), :])
    _check_tensor(ds.data[0][(0, 1, 6, 10, 15), :], data[0][(0, 1, 6, 10, 15), :])
    _check_tensor(ds.data[0, (0, 1, 5)], data[0, (0, 1, 5)])
    _check_tensor(ds.data[:, :][0], data[:, :][0])
    _check_tensor(ds.data[:, :][0:2], data[:, :][0:2])
    _check_tensor(ds.data[0, :][0:2], data[0, :][0:2])
    _check_tensor(ds.data[:, 0][0:2], data[:, 0][0:2])
    _check_tensor(ds.data[:, 0][0:2], data[:, 0][0:2])
    _check_tensor(ds.data[:, :][0][(0, 1, 2), 0], data[:, :][0][(0, 1, 2), 0])
    _check_tensor(ds.data[0][(0, 1, 2), 0][1], data[0][(0, 1, 2), 0][1])
    _check_tensor(ds.data[:, :][0][(0, 1, 2), 0][1], data[:, :][0][(0, 1, 2), 0][1])


def test_shape_property(memory_ds):
    fixed = memory_ds.create_tensor("fixed_tensor")
    dynamic = memory_ds.create_tensor("dynamic_tensor")

    # dynamic shape property
    dynamic.extend(np.ones((32, 28, 28)))
    dynamic.extend(np.ones((16, 33, 9)))
    assert dynamic.shape.lower == (28, 9)
    assert dynamic.shape.upper == (33, 28)

    # fixed shape property
    fixed.extend(np.ones((9, 28, 28)))
    fixed.extend(np.ones((13, 28, 28)))
    assert fixed.shape.lower == (28, 28)
    assert fixed.shape.upper == (28, 28)


<<<<<<< HEAD
@pytest.mark.xfail(raises=TypeError, strict=True)
def test_fails_on_wrong_tensor_syntax(memory_ds):
    memory_ds.some_tensor = np.ones((28, 28))


@pytest.mark.skipif(not has_hub_testing_creds(), reason="requires hub credentials")
def test_hub_cloud_dataset():
    username = "testingacc"
    password = os.getenv("ACTIVELOOP_HUB_PASSWORD")
    client = HubBackendClient()
    token = client.request_auth_token(username, password)
    write_token(token)
    ds = Dataset("hub://testingacc/hub2ds")
    for i in range(10):
        np.testing.assert_array_equal(ds.image[i].numpy(), i * np.ones((100, 100)))
=======
# TODO: since `index.json` was renamed to `index_meta.json` in PR #943, this dataset needs to be reuploaded and then this test can be uncommented
# @pytest.mark.skipif(not has_hub_testing_creds(), reason="requires hub credentials")
# def test_hub_cloud_dataset():
#     username = "testingacc"
#     password = os.getenv("ACTIVELOOP_HUB_PASSWORD")
#     client = HubBackendClient()
#     token = client.request_auth_token(username, password)
#     write_token(token)
#     ds = Dataset("hub://testingacc/hub2ds")
#     for i in range(10):
#         np.testing.assert_array_equal(ds.image[i].numpy(), i * np.ones((100, 100)))
>>>>>>> 3e468857
<|MERGE_RESOLUTION|>--- conflicted
+++ resolved
@@ -1,12 +1,9 @@
-import os
 import numpy as np
 import pytest
 
 import hub
 from hub.api.dataset import Dataset
 from hub.core.tests.common import parametrize_all_dataset_storages
-from hub.client.utils import has_hub_testing_creds, write_token
-from hub.client.client import HubBackendClient
 
 
 def test_persist_local(local_storage):
@@ -32,7 +29,6 @@
         pytest.skip()
 
     with Dataset(local_storage.root, local_cache_size=512) as ds:
-
         ds.create_tensor("image")
         ds.image.extend(np.ones((4, 4096, 4096)))
 
@@ -212,23 +208,11 @@
     assert fixed.shape.upper == (28, 28)
 
 
-<<<<<<< HEAD
 @pytest.mark.xfail(raises=TypeError, strict=True)
 def test_fails_on_wrong_tensor_syntax(memory_ds):
     memory_ds.some_tensor = np.ones((28, 28))
 
 
-@pytest.mark.skipif(not has_hub_testing_creds(), reason="requires hub credentials")
-def test_hub_cloud_dataset():
-    username = "testingacc"
-    password = os.getenv("ACTIVELOOP_HUB_PASSWORD")
-    client = HubBackendClient()
-    token = client.request_auth_token(username, password)
-    write_token(token)
-    ds = Dataset("hub://testingacc/hub2ds")
-    for i in range(10):
-        np.testing.assert_array_equal(ds.image[i].numpy(), i * np.ones((100, 100)))
-=======
 # TODO: since `index.json` was renamed to `index_meta.json` in PR #943, this dataset needs to be reuploaded and then this test can be uncommented
 # @pytest.mark.skipif(not has_hub_testing_creds(), reason="requires hub credentials")
 # def test_hub_cloud_dataset():
@@ -239,5 +223,4 @@
 #     write_token(token)
 #     ds = Dataset("hub://testingacc/hub2ds")
 #     for i in range(10):
-#         np.testing.assert_array_equal(ds.image[i].numpy(), i * np.ones((100, 100)))
->>>>>>> 3e468857
+#         np.testing.assert_array_equal(ds.image[i].numpy(), i * np.ones((100, 100)))