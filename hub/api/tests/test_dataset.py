"""
License:
This Source Code Form is subject to the terms of the Mozilla Public License, v. 2.0.
If a copy of the MPL was not distributed with this file, You can obtain one at https://mozilla.org/MPL/2.0/.
"""
import os
import pickle
import shutil

import cloudpickle
import hub.api.dataset as dataset
from hub.cli.auth import login_fn
from hub.exceptions import DirectoryNotEmptyException, ClassLabelValueError
import numpy as np
import pytest
from hub import load, transform
<<<<<<< HEAD
from hub.api.dataset_utils import slice_extract_info, slice_split, check_class_label
from hub.exceptions import DirectoryNotEmptyException
=======
from hub.api.dataset_utils import slice_extract_info, slice_split
from hub.cli.auth import login_fn
from hub.exceptions import DirectoryNotEmptyException, SchemaMismatchException
>>>>>>> 5f1ab722
from hub.schema import BBox, ClassLabel, Image, SchemaDict, Sequence, Tensor, Text
from hub.utils import (
    azure_creds_exist,
    gcp_creds_exist,
    hub_creds_exist,
    minio_creds_exist,
    s3_creds_exist,
    transformers_loaded,
)

Dataset = dataset.Dataset

my_schema = {
    "image": Tensor((10, 1920, 1080, 3), "uint8"),
    "label": {
        "a": Tensor((100, 200), "int32", compressor="lz4"),
        "b": Tensor((100, 400), "int64", compressor="zstd"),
        "c": Tensor((5, 3), "uint8"),
        "d": {"e": Tensor((5, 3), "uint8")},
    },
}


def test_dataset_2():
    dt = {"first": "float", "second": "float"}
    ds = Dataset(schema=dt, shape=(2,), url="./data/test/test_dataset2", mode="w")
    ds.meta_information["description"] = "This is my description"

    ds["first"][0] = 2.3
    assert ds.meta_information["description"] == "This is my description"
    assert ds["second"][0].numpy() != 2.3


def test_dataset_append_and_read():
    dt = {"first": "float", "second": "float"}
    os.makedirs("./data/test/test_dataset_append_and_read", exist_ok=True)
    shutil.rmtree("./data/test/test_dataset_append_and_read")

    ds = Dataset(
        schema=dt,
        shape=(2,),
        url="./data/test/test_dataset_append_and_read",
        mode="a",
    )

    ds["first"][0] = 2.3
    ds.meta_information["description"] = "This is my description"
    assert ds.meta_information["description"] == "This is my description"
    assert ds["second"][0].numpy() != 2.3
    ds.close()

    ds = Dataset(
        url="./data/test/test_dataset_append_and_read",
        mode="r",
    )
    assert ds.meta_information["description"] == "This is my description"
    ds.meta_information["hello"] = 5
    ds.delete()
    ds.close()

    # TODO Add case when non existing dataset is opened in read mode


def test_dataset(url="./data/test/dataset", token=None, public=True):
    ds = Dataset(
        url, token=token, shape=(10000,), mode="w", schema=my_schema, public=public
    )

    sds = ds[5]
    sds["label/a", 50, 50] = 2
    assert sds["label", 50, 50, "a"].numpy() == 2

    ds["image", 5, 4, 100:200, 150:300, :] = np.ones((100, 150, 3), "uint8")
    assert (
        ds["image", 5, 4, 100:200, 150:300, :].numpy()
        == np.ones((100, 150, 3), "uint8")
    ).all()

    ds["image", 8, 6, 500:550, 700:730] = np.ones((50, 30, 3))
    subds = ds[3:15]
    subsubds = subds[4:9]
    assert (
        subsubds["image", 1, 6, 500:550, 700:730].numpy() == np.ones((50, 30, 3))
    ).all()

    subds = ds[5:7]
    ds["image", 6, 3:5, 100:135, 700:720] = 5 * np.ones((2, 35, 20, 3))

    assert (
        subds["image", 1, 3:5, 100:135, 700:720].numpy() == 5 * np.ones((2, 35, 20, 3))
    ).all()

    ds["label", "c"] = 4 * np.ones((10000, 5, 3), "uint8")
    assert (ds["label/c"].numpy() == 4 * np.ones((10000, 5, 3), "uint8")).all()

    ds["label", "c", 2, 4] = 6 * np.ones((3))
    sds = ds["label", "c"]
    ssds = sds[1:3, 4]
    sssds = ssds[1]
    assert (sssds.numpy() == 6 * np.ones((3))).all()
    ds.save()

    sds = ds["/label", 5:15, "c"]
    sds[2:4, 4, :] = 98 * np.ones((2, 3))
    assert (ds[7:9, 4, "label", "/c"].numpy() == 98 * np.ones((2, 3))).all()

    labels = ds["label", 1:5]
    d = labels["d"]
    e = d["e"]
    e[:] = 77 * np.ones((4, 5, 3))
    assert (e.numpy() == 77 * np.ones((4, 5, 3))).all()
    ds.close()


my_schema_with_chunks = {
    "image": Tensor((10, 1920, 1080, 3), "uint8", chunks=(1, 5, 1080, 1080, 3)),
    "label": {
        "a": Tensor((100, 200), "int32", chunks=(6,)),
        "b": Tensor((100, 400), "int64", chunks=6),
    },
}


def test_dataset_with_chunks():
    ds = Dataset(
        "./data/test/dataset_with_chunks",
        token=None,
        shape=(10000,),
        mode="w",
        schema=my_schema_with_chunks,
    )
    ds["label/a", 5, 50, 50] = 8
    assert ds["label/a", 5, 50, 50].numpy() == 8
    ds["image", 5, 4, 100:200, 150:300, :] = np.ones((100, 150, 3), "uint8")
    assert (
        ds["image", 5, 4, 100:200, 150:300, :].numpy()
        == np.ones((100, 150, 3), "uint8")
    ).all()


def test_pickleability(url="./data/test/test_dataset_dynamic_shaped"):
    schema = {
        "first": Tensor(
            shape=(None, None),
            dtype="int32",
            max_shape=(100, 100),
            chunks=(100,),
        )
    }
    ds = Dataset(
        url=url,
        token=None,
        shape=(1000,),
        mode="w",
        schema=schema,
    )

    ds["first"][0] = np.ones((10, 10))

    pickled_ds = cloudpickle.dumps(ds)
    new_ds = pickle.loads(pickled_ds)
    assert np.all(new_ds["first"][0].compute() == ds["first"][0].compute())


@pytest.mark.skipif(not s3_creds_exist(), reason="requires s3 credentials")
def test_pickleability_s3():
    test_pickleability("s3://snark-test/test_dataset_pickle_s3")


@pytest.mark.skipif(not gcp_creds_exist(), reason="requires gcp credentials")
def test_pickleability_gcs():
    test_pickleability("gcs://snark-test/test_dataset_gcs")


def test_dataset_dynamic_shaped():
    schema = {
        "first": Tensor(
            shape=(None, None),
            dtype="int32",
            max_shape=(100, 100),
            chunks=(100,),
        )
    }
    ds = Dataset(
        "./data/test/test_dataset_dynamic_shaped",
        token=None,
        shape=(1000,),
        mode="w",
        schema=schema,
    )

    ds["first", 50, 50:60, 50:60] = np.ones((10, 10), "int32")
    assert (ds["first", 50, 50:60, 50:60].numpy() == np.ones((10, 10), "int32")).all()

    ds["first", 0, :10, :10] = np.ones((10, 10), "int32")
    ds["first", 0, 10:20, 10:20] = 5 * np.ones((10, 10), "int32")
    assert (ds["first", 0, 0:10, 0:10].numpy() == np.ones((10, 10), "int32")).all()


def test_dataset_dynamic_shaped_slicing():
    schema = {
        "first": Tensor(
            shape=(None, None),
            dtype="int32",
            max_shape=(100, 100),
            chunks=(100,),
        )
    }
    ds = Dataset(
        "./data/test/test_dataset_dynamic_shaped",
        token=None,
        shape=(100,),
        mode="w",
        schema=schema,
    )

    for i in range(100):
        ds["first", i] = i * np.ones((i, i))
    items = ds["first", 0:100].compute()
    for i in range(100):
        assert (items[i] == i * np.ones((i, i))).all()

    assert (ds["first", 1:2].compute()[0] == np.ones((1, 1))).all()


def test_dataset_enter_exit():
    with Dataset(
        "./data/test/dataset", token=None, shape=(10000,), mode="w", schema=my_schema
    ) as ds:
        sds = ds[5]
        sds["label/a", 50, 50] = 2
        assert sds["label", 50, 50, "a"].numpy() == 2

        ds["image", 5, 4, 100:200, 150:300, :] = np.ones((100, 150, 3), "uint8")
        assert (
            ds["image", 5, 4, 100:200, 150:300, :].numpy()
            == np.ones((100, 150, 3), "uint8")
        ).all()

        ds["image", 8, 6, 500:550, 700:730] = np.ones((50, 30, 3))
        subds = ds[3:15]
        subsubds = subds[4:9]
        assert (
            subsubds["image", 1, 6, 500:550, 700:730].numpy() == np.ones((50, 30, 3))
        ).all()


def test_dataset_bug():
    from hub import Dataset, schema

    Dataset(
        "./data/test/test_dataset_bug",
        shape=(4,),
        mode="w",
        schema={
            "image": schema.Tensor((512, 512), dtype="float"),
            "label": schema.Tensor((512, 512), dtype="float"),
        },
    )

    was_except = False
    try:
        Dataset("./data/test/test_dataset_bug", mode="w")
    except Exception:
        was_except = True
    assert was_except

    Dataset(
        "./data/test/test_dataset_bug",
        shape=(4,),
        mode="w",
        schema={
            "image": schema.Tensor((512, 512), dtype="float"),
            "label": schema.Tensor((512, 512), dtype="float"),
        },
    )


def test_dataset_bug_1(url="./data/test/dataset", token=None):
    my_schema = {
        "image": Tensor(
            (None, 1920, 1080, None), "uint8", max_shape=(10, 1920, 1080, 4)
        ),
    }
    ds = Dataset(url, token=token, shape=(10000,), mode="w", schema=my_schema)
    ds["image", 1] = np.ones((2, 1920, 1080, 1))


def test_dataset_bug_2(url="./data/test/dataset", token=None):
    my_schema = {
        "image": Tensor((100, 100), "uint8"),
    }
    ds = Dataset(url, token=token, shape=(10000,), mode="w", schema=my_schema)
    ds["image", 0:1] = [np.zeros((100, 100))]


def test_dataset_bug_3(url="./data/test/dataset", token=None):
    my_schema = {
        "image": Tensor((100, 100), "uint8"),
    }
    ds = Dataset(url, token=token, shape=(10000,), mode="w", schema=my_schema)
    ds.close()
    ds = Dataset(url)
    ds["image", 0:1] = [np.zeros((100, 100))]


def test_dataset_wrong_append(url="./data/test/dataset", token=None):
    my_schema = {
        "image": Tensor((100, 100), "uint8"),
    }
    ds = Dataset(url, token=token, shape=(10000,), mode="w", schema=my_schema)
    ds.close()
    with pytest.raises(TypeError):
        ds = Dataset(url, shape=100)

    with pytest.raises(SchemaMismatchException):
        ds = Dataset(url, schema={"hello": "uint8"})


def test_dataset_change_schema():
    schema = {
        "abc": "uint8",
        "def": {
            "ghi": Tensor((100, 100)),
            "rst": Tensor((100, 100, 100)),
        },
    }
    ds = Dataset("./data/test_schema_change", schema=schema, shape=(100,))
    new_schema_1 = {
        "abc": "uint8",
        "def": {
            "ghi": Tensor((200, 100)),
            "rst": Tensor((100, 100, 100)),
        },
    }
    new_schema_2 = {
        "abrs": "uint8",
        "def": {
            "ghi": Tensor((100, 100)),
            "rst": Tensor((100, 100, 100)),
        },
    }
    new_schema_3 = {
        "abc": "uint8",
        "def": {
            "ghijk": Tensor((100, 100)),
            "rst": Tensor((100, 100, 100)),
        },
    }
    new_schema_4 = {
        "abc": "uint16",
        "def": {
            "ghi": Tensor((100, 100)),
            "rst": Tensor((100, 100, 100)),
        },
    }
    new_schema_5 = {
        "abc": "uint8",
        "def": {
            "ghi": Tensor((100, 100, 3)),
            "rst": Tensor((100, 100, 100)),
        },
    }
    with pytest.raises(SchemaMismatchException):
        ds = Dataset("./data/test_schema_change", schema=new_schema_1, shape=(100,))
    with pytest.raises(SchemaMismatchException):
        ds = Dataset("./data/test_schema_change", schema=new_schema_2, shape=(100,))
    with pytest.raises(SchemaMismatchException):
        ds = Dataset("./data/test_schema_change", schema=new_schema_3, shape=(100,))
    with pytest.raises(SchemaMismatchException):
        ds = Dataset("./data/test_schema_change", schema=new_schema_4, shape=(100,))
    with pytest.raises(SchemaMismatchException):
        ds = Dataset("./data/test_schema_change", schema=new_schema_5, shape=(100,))


def test_dataset_no_shape(url="./data/test/dataset", token=None):
    try:
        Tensor(shape=(120, 120, 3), max_shape=(120, 120, 4))
    except ValueError:
        pass


def test_dataset_batch_write():
    schema = {"image": Image(shape=(None, None, 3), max_shape=(100, 100, 3))}
    ds = Dataset("./data/batch", shape=(10,), mode="w", schema=schema)

    ds["image", 0:4] = 4 * np.ones((4, 67, 65, 3))

    assert (ds["image", 0].numpy() == 4 * np.ones((67, 65, 3))).all()
    assert (ds["image", 1].numpy() == 4 * np.ones((67, 65, 3))).all()
    assert (ds["image", 2].numpy() == 4 * np.ones((67, 65, 3))).all()
    assert (ds["image", 3].numpy() == 4 * np.ones((67, 65, 3))).all()

    ds["image", 5:7] = [2 * np.ones((60, 65, 3)), 3 * np.ones((54, 30, 3))]

    assert (ds["image", 5].numpy() == 2 * np.ones((60, 65, 3))).all()
    assert (ds["image", 6].numpy() == 3 * np.ones((54, 30, 3))).all()


def test_dataset_batch_write_2():
    schema = {"image": Image(shape=(None, None, 3), max_shape=(640, 640, 3))}
    ds = Dataset("./data/batch", shape=(100,), mode="w", schema=schema)

    ds["image", 0:14] = [np.ones((640 - i, 640, 3)) for i in range(14)]


@pytest.mark.skipif(not hub_creds_exist(), reason="requires hub credentials")
def test_dataset_hub():
    password = os.getenv("ACTIVELOOP_HUB_PASSWORD")
    login_fn("testingacc", password)
    test_dataset("testingacc/test_dataset_private_2", public=False)
    test_dataset("testingacc/test_dataset_public_2")


@pytest.mark.skipif(not gcp_creds_exist(), reason="requires gcp credentials")
def test_dataset_gcs():
    test_dataset("gcs://snark-test/test_dataset_gcs")


@pytest.mark.skipif(not s3_creds_exist(), reason="requires s3 credentials")
def test_dataset_s3():
    test_dataset("s3://snark-test/test_dataset_s3")


@pytest.mark.skipif(not azure_creds_exist(), reason="requires azure credentials")
def test_dataset_azure():
    import os

    token = {"account_key": os.getenv("ACCOUNT_KEY")}
    test_dataset(
        "https://activeloop.blob.core.windows.net/activeloop-hub/test_dataset_azure",
        token=token,
    )


def test_datasetview_slicing():
    dt = {"first": Tensor((100, 100))}
    ds = Dataset(
        schema=dt, shape=(20,), url="./data/test/datasetview_slicing", mode="w"
    )
    assert ds["first", 0].numpy().shape == (100, 100)
    assert ds["first", 0:1].numpy().shape == (1, 100, 100)
    assert ds[0]["first"].numpy().shape == (100, 100)
    assert ds[0:1]["first"].numpy().shape == (1, 100, 100)


def test_datasetview_get_dictionary():
    ds = Dataset(
        schema=my_schema,
        shape=(20,),
        url="./data/test/datasetview_get_dictionary",
        mode="w",
    )
    ds["label", 5, "a"] = 5 * np.ones((100, 200))
    ds["label", 5, "d", "e"] = 3 * np.ones((5, 3))
    dsv = ds[2:10]
    dsv.disable_lazy()
    dic = dsv[3, "label"]
    assert (dic["a"] == 5 * np.ones((100, 200))).all()
    assert (dic["d"]["e"] == 3 * np.ones((5, 3))).all()
    dsv.enable_lazy()
    ds["label", "a"] = 9 * np.ones((20, 100, 200))
    ds["label", "d", "e"] = 11 * np.ones((20, 5, 3))
    dic2 = dsv["label"]
    assert (dic2["a"].compute() == 9 * np.ones((8, 100, 200))).all()
    assert (dic2["d"]["e"].compute() == 11 * np.ones((8, 5, 3))).all()
    dic3 = ds["label"]
    assert (dic3["a"].compute() == 9 * np.ones((20, 100, 200))).all()
    assert (dic3["d"]["e"].compute() == 11 * np.ones((20, 5, 3))).all()


def test_tensorview_slicing():
    dt = {"first": Tensor(shape=(None, None), max_shape=(250, 300))}
    ds = Dataset(schema=dt, shape=(20,), url="./data/test/tensorivew_slicing", mode="w")
    tv = ds["first", 5:6, 7:10, 9:10]
    tv.disable_lazy()
    tv.enable_lazy()
    assert tv.compute()[0].shape == tuple(tv.shape[0]) == (3, 1)
    tv2 = ds["first", 5:6, 7:10, 9]
    assert tv2.numpy()[0].shape == tuple(tv2.shape[0]) == (3,)


def test_tensorview_iter():
    schema = {"abc": "int32"}
    ds = Dataset(
        schema=schema, shape=(20,), url="./data/test/tensorivew_slicing", mode="w"
    )
    for i in range(20):
        ds["abc", i] = i
    tv = ds["abc", 3]
    for item in tv:
        assert item.compute() == 3


def test_text_dataset():
    schema = {
        "names": Text(shape=(None,), max_shape=(1000,), dtype="int64"),
    }
    ds = Dataset("./data/test/testing_text", mode="w", schema=schema, shape=(10,))
    text = "Lorem ipsum dolor sit amet, consectetur adipiscing elit, sed do eiusmod tempor incididunt ut labore et dolore magna aliqua. Ut enim ad minim veniam, quis nostrud exercitation ullamco laboris nisi ut aliquip ex ea commodo consequat. Duis aute irure dolor in reprehenderit in voluptate velit esse cillum dolore eu fugiat nulla pariatur. Excepteur sint occaecat cupidatat non proident, sunt in culpa qui officia deserunt mollit anim id est laborum."
    ds["names", 4] = text + "4"
    assert ds["names", 4].numpy() == text + "4"
    ds["names"][5] = text + "5"
    assert ds["names"][5].numpy() == text + "5"
    dsv = ds[7:9]
    dsv["names", 0] = text + "7"
    assert dsv["names", 0].numpy() == text + "7"
    dsv["names"][1] = text + "8"
    assert dsv["names"][1].numpy() == text + "8"

    schema2 = {
        "id": Text(shape=(4,), dtype="int64"),
    }
    ds2 = Dataset("./data/test/testing_text_2", mode="w", schema=schema2, shape=(10,))
    ds2[0:5, "id"] = ["abcd", "efgh", "ijkl", "mnop", "qrst"]
    assert ds2[2:4, "id"].compute() == ["ijkl", "mnop"]


@pytest.mark.skipif(
    not transformers_loaded(), reason="requires transformers to be loaded"
)
def test_text_dataset_tokenizer():
    schema = {
        "names": Text(shape=(None,), max_shape=(1000,), dtype="int64"),
    }
    ds = Dataset(
        "./data/test/testing_text", mode="w", schema=schema, shape=(10,), tokenizer=True
    )
    text = "Lorem ipsum dolor sit amet, consectetur adipiscing elit, sed do eiusmod tempor incididunt ut labore et dolore magna aliqua. Ut enim ad minim veniam, quis nostrud exercitation ullamco laboris nisi ut aliquip ex ea commodo consequat. Duis aute irure dolor in reprehenderit in voluptate velit esse cillum dolore eu fugiat nulla pariatur. Excepteur sint occaecat cupidatat non proident, sunt in culpa qui officia deserunt mollit anim id est laborum."
    ds["names", 4] = text + " 4"
    assert ds["names", 4].numpy() == text + " 4"
    ds["names"][5] = text + " 5"
    assert ds["names"][5].numpy() == text + " 5"
    dsv = ds[7:9]
    dsv["names", 0] = text + " 7"
    assert dsv["names", 0].numpy() == text + " 7"
    dsv["names"][1] = text + " 8"
    assert dsv["names"][1].numpy() == text + " 8"

    schema2 = {
        "id": Text(shape=(4,), dtype="int64"),
    }
    ds2 = Dataset(
        "./data/test/testing_text_2",
        mode="w",
        schema=schema2,
        shape=(10,),
        tokenizer=True,
    )
    ds2[0:5, "id"] = ["abcd", "abcd", "abcd", "abcd", "abcd"]
    assert ds2[2:4, "id"].compute() == ["abcd", "abcd"]


def test_append_dataset():
    dt = {"first": Tensor(shape=(250, 300)), "second": "float"}
    url = "./data/test/model"
    ds = Dataset(schema=dt, shape=(100,), url=url, mode="w")
    ds.append_shape(20)
    ds["first"][0] = np.ones((250, 300))

    assert len(ds) == 120
    assert ds["first"].shape[0] == 120
    assert ds["first", 5:10].shape[0] == 5
    assert ds["second"].shape[0] == 120
    ds.flush()

    ds = Dataset(url)
    assert ds["first"].shape[0] == 120
    assert ds["first", 5:10].shape[0] == 5
    assert ds["second"].shape[0] == 120


def test_append_resize():
    dt = {"first": Tensor(shape=(250, 300)), "second": "float"}
    url = "./data/test/append_resize"
    ds = Dataset(schema=dt, shape=(100,), url=url, mode="a")
    ds.append_shape(20)
    assert len(ds) == 120
    ds.resize_shape(150)
    assert len(ds) == 150


def test_meta_information():
    description = {"author": "testing", "description": "here goes the testing text"}

    description_changed = {
        "author": "changed author",
        "description": "now it's changed",
    }

    schema = {"text": Text((None,), max_shape=(1000,))}

    ds = Dataset(
        "./data/test_meta",
        shape=(10,),
        schema=schema,
        meta_information=description,
        mode="w",
    )

    some_text = ["hello world", "hello penguin", "hi penguin"]

    for i, text in enumerate(some_text):
        ds["text", i] = text

    assert type(ds.meta["meta_info"]) == dict
    assert ds.meta["meta_info"]["author"] == "testing"
    assert ds.meta["meta_info"]["description"] == "here goes the testing text"

    ds.close()


def test_dataset_compute():
    dt = {
        "first": Tensor(shape=(2,)),
        "second": "float",
        "text": Text(shape=(None,), max_shape=(12,)),
    }
    url = "./data/test/ds_compute"
    ds = Dataset(schema=dt, shape=(2,), url=url, mode="w")
    ds["text", 1] = "hello world"
    ds["second", 0] = 3.14
    ds["first", 0] = np.array([5, 6])
    comp = ds.compute()
    comp0 = comp[0]
    assert (comp0["first"] == np.array([5, 6])).all()
    assert comp0["second"] == 3.14
    assert comp0["text"] == ""
    comp1 = comp[1]
    assert (comp1["first"] == np.array([0, 0])).all()
    assert comp1["second"] == 0
    assert comp1["text"] == "hello world"


def test_dataset_view_compute():
    dt = {
        "first": Tensor(shape=(2,)),
        "second": "float",
        "text": Text(shape=(None,), max_shape=(12,)),
    }
    url = "./data/test/dsv_compute"
    ds = Dataset(schema=dt, shape=(4,), url=url, mode="w")
    ds["text", 3] = "hello world"
    ds["second", 2] = 3.14
    ds["first", 2] = np.array([5, 6])
    dsv = ds[2:]
    comp = dsv.compute()
    comp0 = comp[0]
    assert (comp0["first"] == np.array([5, 6])).all()
    assert comp0["second"] == 3.14
    assert comp0["text"] == ""
    comp1 = comp[1]
    assert (comp1["first"] == np.array([0, 0])).all()
    assert comp1["second"] == 0
    assert comp1["text"] == "hello world"


def test_dataset_lazy():
    dt = {
        "first": Tensor(shape=(2,)),
        "second": "float",
        "text": Text(shape=(None,), max_shape=(12,)),
    }
    url = "./data/test/ds_lazy"
    ds = Dataset(schema=dt, shape=(2,), url=url, mode="w")
    ds["text", 1] = "hello world"
    ds["second", 0] = 3.14
    ds["first", 0] = np.array([5, 6])
    ds.disable_lazy()
    assert ds["text", 1] == "hello world"
    assert ds["second", 0] == 3.14
    assert (ds["first", 0] == np.array([5, 6])).all()
    ds.enable_lazy()
    assert ds["text", 1].compute() == "hello world"
    assert ds["second", 0].compute() == 3.14
    assert (ds["first", 0].compute() == np.array([5, 6])).all()


def test_dataset_view_lazy():
    dt = {
        "first": Tensor(shape=(2,)),
        "second": "float",
        "text": Text(shape=(None,), max_shape=(12,)),
    }
    url = "./data/test/dsv_lazy"
    ds = Dataset(schema=dt, shape=(4,), url=url, mode="w")
    ds["text", 3] = "hello world"
    ds["second", 2] = 3.14
    ds["first", 2] = np.array([5, 6])
    dsv = ds[2:]
    dsv.disable_lazy()
    assert dsv["text", 1] == "hello world"
    assert dsv["second", 0] == 3.14
    assert (dsv["first", 0] == np.array([5, 6])).all()
    dsv.enable_lazy()
    assert dsv["text", 1].compute() == "hello world"
    assert dsv["second", 0].compute() == 3.14
    assert (dsv["first", 0].compute() == np.array([5, 6])).all()


def test_datasetview_repr():
    dt = {
        "first": Tensor(shape=(2,)),
        "second": "float",
        "text": Text(shape=(None,), max_shape=(12,)),
    }
    url = "./data/test/dsv_repr"
    ds = Dataset(schema=dt, shape=(9,), url=url, mode="w", lazy=False)
    dsv = ds[2:]
    print_text = "DatasetView(Dataset(schema=SchemaDict({'first': Tensor(shape=(2,), dtype='float64'), 'second': 'float64', 'text': Text(shape=(None,), dtype='uint8', max_shape=(12,))}), url='./data/test/dsv_repr', shape=(9,), mode='w'))"
    assert dsv.__repr__() == print_text


def test_datasetview_2():
    dt = {
        "first": Tensor(shape=(2,)),
        "second": "float",
        "text": Text(shape=(None,), max_shape=(12,)),
    }
    ds = Dataset("./data/test/dsv_2/", schema=dt, shape=(9,), mode="w")
    dsv = ds[2:]
    with pytest.raises(ValueError):
        dsv[3] = np.ones((3, 5))

    with pytest.raises(KeyError):
        dsv["abc"] = np.ones((3, 5))
    dsv["second"] = np.array([0, 1, 2, 3, 4, 5, 6])
    for i in range(7):
        assert dsv[i, "second"].compute() == i


def test_dataset_3():
    dt = {
        "first": Tensor(shape=(2,)),
        "second": "float",
        "text": Text(shape=(None,), max_shape=(12,)),
    }
    ds = Dataset("./data/test/ds_3/", schema=dt, shape=(9,), mode="w")
    with pytest.raises(ValueError):
        ds[3, 8] = np.ones((3, 5))

    with pytest.raises(KeyError):
        ds["abc"] = np.ones((3, 5))
    ds["second"] = np.array([0, 1, 2, 3, 4, 5, 6, 7, 8])
    for i in range(9):
        assert ds[i, "second"].compute() == i
    with pytest.raises(ValueError):
        ds[3, 8].compute()


def test_dataset_casting():
    my_schema = {
        "a": Tensor(shape=(1,), dtype="float64"),
    }

    @transform(schema=my_schema)
    def my_transform(annotation):
        return {
            "a": 2.4,
        }

    out_ds = my_transform(range(100))
    res_ds = out_ds.store("./data/casting")
    assert res_ds["a", 30].compute() == np.array([2.4])

    ds = Dataset(schema=my_schema, url="./data/casting2", shape=(100,))
    for i in range(100):
        ds["a", i] = 0.2
    assert ds["a", 30].compute() == np.array([0.2])

    ds2 = Dataset(schema=my_schema, url="./data/casting3", shape=(100,))
    ds2["a", 0:100] = np.ones(
        100,
    )
    assert ds2["a", 30].compute() == np.array([1])


def test_dataset_setting_shape():
    schema = {"text": Text(shape=(None,), dtype="int64", max_shape=(10,))}

    url = "./data/test/text_data"
    ds = Dataset(schema=schema, shape=(5,), url=url, mode="w")
    slice_ = slice(0, 5, None)
    key = "text"
    batch = [
        np.array("THTMLY2F9"),
        np.array("QUUVEU2IU"),
        np.array("8ZUFCYWKD"),
        "H9EDFAGHB",
        "WDLDYN6XG",
    ]
    shape = ds._tensors[f"/{key}"].get_shape_from_value([slice_], batch)
    assert shape[0][0] == [1]


def test_dataset_assign_value():
    schema = {"text": Text(shape=(None,), dtype="int64", max_shape=(10,))}
    url = "./data/test/text_data"
    ds = Dataset(schema=schema, shape=(7,), url=url, mode="w")
    slice_ = slice(0, 5, None)
    key = "text"
    batch = [
        np.array("THTMLY2F9"),
        np.array("QUUVEU2IU"),
        np.array("8ZUFCYWKD"),
        "H9EDFAGHB",
        "WDLDYN6XG",
    ]
    ds[key, slice_] = batch
    ds[key][5] = np.array("GHLSGBFF8")
    ds[key][6] = "YGFJN75NF"
    assert ds["text", 0].compute() == "THTMLY2F9"
    assert ds["text", 1].compute() == "QUUVEU2IU"
    assert ds["text", 2].compute() == "8ZUFCYWKD"
    assert ds["text", 3].compute() == "H9EDFAGHB"
    assert ds["text", 4].compute() == "WDLDYN6XG"
    assert ds["text", 5].compute() == "GHLSGBFF8"
    assert ds["text", 6].compute() == "YGFJN75NF"


simple_schema = {"num": "uint8"}


@pytest.mark.skipif(not s3_creds_exist(), reason="requires s3 credentials")
def test_dataset_copy_s3_local():
    ds = Dataset(
        "./data/testing/cp_original_data_local", shape=(100,), schema=simple_schema
    )
    DS2_PATH = "s3://snark-test/cp_copy_data_s3_1_a"
    DS3_PATH = "./data/testing/cp_copy_data_local_1"
    for i in range(100):
        ds["num", i] = 2 * i
    try:
        ds2 = ds.copy(DS2_PATH)
    except:
        dsi = Dataset(DS2_PATH)
        dsi.delete()
        ds2 = ds.copy(DS2_PATH)
    try:
        ds3 = ds2.copy(DS3_PATH)
    except:
        dsi = Dataset(DS3_PATH)
        dsi.delete()
        ds3 = ds2.copy(DS3_PATH)
    for i in range(100):
        assert ds2["num", i].compute() == 2 * i
        assert ds3["num", i].compute() == 2 * i
    ds.delete()
    ds2.delete()
    ds3.delete()


@pytest.mark.skipif(not gcp_creds_exist(), reason="requires gcp credentials")
def test_dataset_copy_gcs_local():
    ds = Dataset(
        "./data/testing/cp_original_ds_local_3", shape=(100,), schema=simple_schema
    )
    DS2_PATH = "gcs://snark-test/cp_copy_dataset_gcs_1a"
    DS3_PATH = "./data/testing/cp_copy_ds_local_2"
    for i in range(100):
        ds["num", i] = 2 * i
    try:
        ds2 = ds.copy(DS2_PATH)
    except:
        dsi = Dataset(DS2_PATH)
        dsi.delete()
        ds2 = ds.copy(DS2_PATH)
    try:
        ds3 = ds2.copy(DS3_PATH)
    except:
        dsi = Dataset(DS3_PATH)
        dsi.delete()
        ds3 = ds2.copy(DS3_PATH)

    for i in range(100):
        assert ds2["num", i].compute() == 2 * i
        assert ds3["num", i].compute() == 2 * i
    ds.delete()
    ds2.delete()
    ds3.delete()


@pytest.mark.skipif(not azure_creds_exist(), reason="requires s3 credentials")
def test_dataset_copy_azure_local():
    token = {"account_key": os.getenv("ACCOUNT_KEY")}
    ds = Dataset(
        "https://activeloop.blob.core.windows.net/activeloop-hub/cp_original_test_ds_azure_1",
        token=token,
        shape=(100,),
        schema=simple_schema,
    )
    DS2_PATH = "./data/testing/cp_copy_ds_local_4"
    DS3_PATH = "https://activeloop.blob.core.windows.net/activeloop-hub/cp_copy_test_ds_azure_2"
    for i in range(100):
        ds["num", i] = 2 * i
    try:
        ds2 = ds.copy(DS2_PATH)
    except:
        dsi = Dataset(DS2_PATH)
        dsi.delete()
        ds2 = ds.copy(DS2_PATH)

    try:
        ds3 = ds2.copy(
            DS3_PATH,
            token=token,
        )
    except:
        dsi = Dataset(
            DS3_PATH,
            token=token,
        )
        dsi.delete()
        ds3 = ds2.copy(
            DS3_PATH,
            token=token,
        )
    for i in range(100):
        assert ds2["num", i].compute() == 2 * i
        assert ds3["num", i].compute() == 2 * i
    ds.delete()
    ds2.delete()
    ds3.delete()


@pytest.mark.skipif(not hub_creds_exist(), reason="requires hub credentials")
def test_dataset_copy_hub_local():
    password = os.getenv("ACTIVELOOP_HUB_PASSWORD")
    login_fn("testingacc", password)
    ds = Dataset("testingacc/cp_original_ds_hub_1", shape=(100,), schema=simple_schema)
    DS2_PATH = "./data/testing/cp_copy_ds_local_5"
    DS3_PATH = "testingacc/cp_copy_dataset_testing_2"
    for i in range(100):
        ds["num", i] = 2 * i
    try:
        ds2 = ds.copy(DS2_PATH)
    except:
        dsi = Dataset(DS2_PATH)
        dsi.delete()
        ds2 = ds.copy(DS2_PATH)

    try:
        ds3 = ds2.copy(DS3_PATH)
    except:
        dsi = Dataset(DS3_PATH)
        dsi.delete()
        ds3 = ds2.copy(DS3_PATH)

    for i in range(100):
        assert ds2["num", i].compute() == 2 * i
        assert ds3["num", i].compute() == 2 * i
    ds.delete()
    ds2.delete()
    ds3.delete()


@pytest.mark.skipif(
    not (gcp_creds_exist() and s3_creds_exist()),
    reason="requires s3 and gcs credentials",
)
def test_dataset_copy_gcs_s3():
    ds = Dataset(
        "s3://snark-test/cp_original_ds_s3_2_a", shape=(100,), schema=simple_schema
    )
    DS2_PATH = "gcs://snark-test/cp_copy_dataset_gcs_2_a"
    DS3_PATH = "s3://snark-test/cp_copy_ds_s3_3_a"
    for i in range(100):
        ds["num", i] = 2 * i

    try:
        ds2 = ds.copy(DS2_PATH)
    except:
        dsi = Dataset(DS2_PATH)
        dsi.delete()
        ds2 = ds.copy(DS2_PATH)

    try:
        ds3 = ds2.copy(DS3_PATH)
    except:
        dsi = Dataset(DS3_PATH)
        dsi.delete()
        ds3 = ds2.copy(DS3_PATH)
    for i in range(100):
        assert ds2["num", i].compute() == 2 * i
        assert ds3["num", i].compute() == 2 * i
    ds.delete()
    ds2.delete()
    ds3.delete()


def test_dataset_copy_exception():
    ds = Dataset("./data/test_data_cp", shape=(100,), schema=simple_schema)
    DS_PATH = "./data/test_data_cp_2"
    ds2 = Dataset(DS_PATH, shape=(100,), schema=simple_schema)
    for i in range(100):
        ds["num", i] = i
        ds2["num", i] = 2 * i
    ds.flush()
    ds2.flush()
    with pytest.raises(DirectoryNotEmptyException):
        ds3 = ds.copy(DS_PATH)
    ds.delete()
    ds2.delete()


def test_dataset_filter():
    def abc_filter(sample):
        return sample["ab"].compute().startswith("abc")

    my_schema = {"img": Tensor((100, 100)), "ab": Text((None,), max_shape=(10,))}
    ds = Dataset("./data/new_filter", shape=(10,), schema=my_schema)
    for i in range(10):
        ds["img", i] = i * np.ones((100, 100))
        ds["ab", i] = "abc" + str(i) if i % 2 == 0 else "def" + str(i)

    ds2 = ds.filter(abc_filter)
    assert ds2.indexes == [0, 2, 4, 6, 8]


def test_datasetview_filter():
    def abc_filter(sample):
        return sample["ab"].compute().startswith("abc")

    my_schema = {"img": Tensor((100, 100)), "ab": Text((None,), max_shape=(10,))}
    ds = Dataset("./data/new_filter_2", shape=(10,), schema=my_schema)
    for i in range(10):
        ds["img", i] = i * np.ones((100, 100))
        ds["ab", i] = "abc" + str(i) if i % 2 == 0 else "def" + str(i)
    dsv = ds[2:7]
    ds2 = dsv.filter(abc_filter)
    assert ds2.indexes == [2, 4, 6]
    dsv2 = ds[2]
    ds3 = dsv2.filter(abc_filter)
    assert ds3.indexes == 2


def test_dataset_filter_2():
    my_schema = {
        "fname": Text((None,), max_shape=(10,)),
        "lname": Text((None,), max_shape=(10,)),
    }
    ds = Dataset("./data/tests/filtering", shape=(100,), schema=my_schema, mode="w")
    for i in range(100):
        ds["fname", i] = "John"
        ds["lname", i] = "Doe"

    for i in [1, 3, 6, 15, 63, 96, 75]:
        ds["fname", i] = "Active"

    for i in [15, 31, 25, 75, 3, 6]:
        ds["lname", i] = "loop"

    dsv_combined = ds.filter(
        lambda x: x["fname"].compute() == "Active" and x["lname"].compute() == "loop"
    )
    tsv_combined_fname = dsv_combined["fname"]
    tsv_combined_lname = dsv_combined["lname"]
    for item in dsv_combined:
        assert item.compute() == {"fname": "Active", "lname": "loop"}
    for item in tsv_combined_fname:
        assert item.compute() == "Active"
    for item in tsv_combined_lname:
        assert item.compute() == "loop"
    dsv_1 = ds.filter(lambda x: x["fname"].compute() == "Active")
    dsv_2 = dsv_1.filter(lambda x: x["lname"].compute() == "loop")
    for item in dsv_1:
        assert item.compute()["fname"] == "Active"
    tsv_1 = dsv_1["fname"]
    tsv_2 = dsv_2["lname"]
    for item in tsv_1:
        assert item.compute() == "Active"
    for item in tsv_2:
        assert item.compute() == "loop"
    for item in dsv_2:
        assert item.compute() == {"fname": "Active", "lname": "loop"}
    assert dsv_combined.indexes == [3, 6, 15, 75]
    assert dsv_1.indexes == [1, 3, 6, 15, 63, 75, 96]
    assert dsv_2.indexes == [3, 6, 15, 75]

    dsv_3 = ds.filter(lambda x: x["lname"].compute() == "loop")
    dsv_4 = dsv_3.filter(lambda x: x["fname"].compute() == "Active")
    for item in dsv_3:
        assert item.compute()["lname"] == "loop"
    for item in dsv_4:
        assert item.compute() == {"fname": "Active", "lname": "loop"}
    assert dsv_3.indexes == [3, 6, 15, 25, 31, 75]
    assert dsv_4.indexes == [3, 6, 15, 75]

    my_schema2 = {
        "fname": Text((None,), max_shape=(10,)),
        "lname": Text((None,), max_shape=(10,)),
        "image": Image((1920, 1080, 3)),
    }
    ds = Dataset("./data/tests/filtering2", shape=(100,), schema=my_schema2, mode="w")
    with pytest.raises(KeyError):
        ds.filter(lambda x: (x["random"].compute() == np.ones((1920, 1080, 3))).all())

    for i in [1, 3, 6, 15, 63, 96, 75]:
        ds["fname", i] = "Active"
    dsv = ds.filter(lambda x: x["fname"].compute() == "Active")
    with pytest.raises(KeyError):
        dsv.filter(lambda x: (x["random"].compute() == np.ones((1920, 1080, 3))).all())


def test_dataset_filter_3():
    schema = {
        "img": Image((None, None, 3), max_shape=(100, 100, 3)),
        "cl": ClassLabel(names=["cat", "dog", "horse"]),
    }
    ds = Dataset("./data/tests/filtering_3", shape=(100,), schema=schema, mode="w")
    for i in range(100):
        ds["cl", i] = 0 if i % 5 == 0 else 1
        ds["img", i] = i * np.ones((5, 6, 3))
    ds["cl", 4] = 2
    ds_filtered = ds.filter(lambda x: x["cl"].compute() == 0)
    assert ds_filtered.indexes == [5 * i for i in range(20)]
    ds_filtered_2 = ds.filter(lambda x: x["cl"].compute() == 2)
    assert (ds_filtered_2["img"].compute() == 4 * np.ones((1, 5, 6, 3))).all()
    for item in ds_filtered_2:
        assert (item["img"].compute() == 4 * np.ones((5, 6, 3))).all()
        assert item["cl"].compute() == 2


def test_dataset_filter_4():
    schema = {
        "img": Image((None, None, 3), max_shape=(100, 100, 3)),
        "cl": ClassLabel(names=["cat", "dog", "horse"]),
    }
    ds = Dataset("./data/tests/filtering_4", shape=(100,), schema=schema, mode="w")
    for i in range(100):
        ds["cl", i] = 0 if i < 10 else 1
        ds["img", i] = i * np.ones((5, 6, 3))
    ds_filtered = ds.filter(lambda x: x["cl"].compute() == 0)
    assert (ds_filtered[3:8, "cl"].compute() == np.zeros((5,))).all()


def test_dataset_utils():
    with pytest.raises(TypeError):
        slice_split([5.3])
    with pytest.raises(IndexError):
        slice_extract_info(5, 3)
    with pytest.raises(ValueError):
        slice_extract_info(slice(2, 10, -2), 3)
    with pytest.raises(IndexError):
        slice_extract_info(slice(20, 100), 3)
    with pytest.raises(IndexError):
        slice_extract_info(slice(1, 20), 3)
    with pytest.raises(IndexError):
        slice_extract_info(slice(4, 1), 10)
    slice_extract_info(slice(None, 10), 20)
    slice_extract_info(slice(20, None), 50)


def test_dataset_name():
    schema = {"temp": "uint8"}
    ds = Dataset(
        "./data/test_ds_name", shape=(10,), schema=schema, name="my_dataset", mode="w"
    )
    ds.flush()
    assert ds.name == "my_dataset"
    ds2 = Dataset("./data/test_ds_name")
    ds2.rename("my_dataset_2")
    assert ds2.name == "my_dataset_2"
    ds3 = Dataset("./data/test_ds_name")
    assert ds3.name == "my_dataset_2"


def test_check_label_name():
    my_schema = {"label": ClassLabel(names=["red", "green", "blue"])}
    ds = Dataset("./data/test/dataset2", shape=(5,), mode="w", schema=my_schema)
    ds["label", 0] = 1
    ds["label", 1] = 2
    ds["label", 0] = 1
    ds["label", 1] = 2
    ds["label", 2] = 0
    assert ds.compute(label_name=True).tolist() == [
        {"label": "green"},
        {"label": "blue"},
        {"label": "red"},
        {"label": "red"},
        {"label": "red"},
    ]
    assert ds.compute().tolist() == [
        {"label": 1},
        {"label": 2},
        {"label": 0},
        {"label": 0},
        {"label": 0},
    ]
    assert ds[1].compute(label_name=True) == {"label": "blue"}
    assert ds[1].compute() == {"label": 2}
    assert ds[1:3].compute(label_name=True).tolist() == [
        {"label": "blue"},
        {"label": "red"},
    ]
    assert ds[1:3].compute().tolist() == [{"label": 2}, {"label": 0}]


def test_class_label_value():
    ds = Dataset(
        "./data/tests/test_check_label",
        mode="w",
        shape=(5,),
        schema={
            "label": ClassLabel(names=["name1", "name2", "name3"]),
            "label/b": ClassLabel(num_classes=5),
        },
    )
    ds["label", 0:7] = 2
    ds["label", 0:2] = np.array([0, 1])
    ds["label", 0:3] = ["name1", "name2", "name3"]
    ds[0:3]["label"] = [0, "name2", 2]
    try:
        ds["label/b", 0] = 6
    except Exception as ex:
        assert isinstance(ex, ClassLabelValueError)
    try:
        ds[0:4]["label/b"] = np.array([0, 1, 2, 3, 7])
    except Exception as ex:
        assert isinstance(ex, ClassLabelValueError)
    try:
        ds["label", 4] = "name4"
    except Exception as ex:
        assert isinstance(ex, ClassLabelValueError)
    try:
        ds[0]["label/b"] = ["name"]
    except Exception as ex:
        assert isinstance(ex, ValueError)


@pytest.mark.skipif(not minio_creds_exist(), reason="requires minio credentials")
def test_minio_endpoint():
    token = {
        "aws_access_key_id": os.getenv("ACTIVELOOP_MINIO_KEY"),
        "aws_secret_access_key": os.getenv("ACTIVELOOP_MINIO_SECRET_ACCESS_KEY"),
        "endpoint_url": "https://play.min.io:9000",
        "region": "us-east-1",
    }

    schema = {"abc": Tensor((100, 100, 3))}
    ds = Dataset(
        "s3://bucket/random_dataset", token=token, shape=(10,), schema=schema, mode="w"
    )

    for i in range(10):
        ds["abc", i] = i * np.ones((100, 100, 3))
    ds.flush()
    for i in range(10):
        assert (ds["abc", i].compute() == i * np.ones((100, 100, 3))).all()


def test_dataset_store():
    my_schema = {"image": Tensor((100, 100), "uint8"), "abc": "uint8"}

    ds = Dataset("./test/ds_store", schema=my_schema, shape=(100,))
    for i in range(100):
        ds["image", i] = i * np.ones((100, 100))
        ds["abc", i] = i

    def my_filter(sample):
        return sample["abc"].compute() % 5 == 0

    dsv = ds.filter(my_filter)

    ds2 = ds.store("./test/ds2_store")
    for i in range(100):
        assert (ds2["image", i].compute() == i * np.ones((100, 100))).all()
        assert ds["abc", i].compute() == i

    ds3 = dsv.store("./test/ds3_store")
    for i in range(20):
        assert (ds3["image", i].compute() == 5 * i * np.ones((100, 100))).all()
        assert ds3["abc", i].compute() == 5 * i


if __name__ == "__main__":
    # test_dataset_assign_value()
    # test_dataset_setting_shape()
    # test_datasetview_repr()
    # test_datasetview_get_dictionary()
    # test_tensorview_slicing()
    # test_datasetview_slicing()
    # test_dataset()
    # test_dataset_batch_write_2()
    # test_append_dataset()
    # test_dataset_2()

    # test_text_dataset()
    # test_text_dataset_tokenizer()
    # test_dataset_compute()
    # test_dataset_view_compute()
    # test_dataset_lazy()
    # test_dataset_view_lazy()
    # test_dataset_hub()
    # test_meta_information()
    # test_dataset_filter_2()
    # test_dataset_filter_3()
    # test_pickleability()
    # test_dataset_append_and_read()
    # test_tensorview_iter()
    # test_dataset_filter_4()
    # test_datasetview_2()
    # test_dataset_3()
    # test_dataset_utils()
    # test_check_label_name()
    test_class_label_value()<|MERGE_RESOLUTION|>--- conflicted
+++ resolved
@@ -14,14 +14,9 @@
 import numpy as np
 import pytest
 from hub import load, transform
-<<<<<<< HEAD
 from hub.api.dataset_utils import slice_extract_info, slice_split, check_class_label
-from hub.exceptions import DirectoryNotEmptyException
-=======
-from hub.api.dataset_utils import slice_extract_info, slice_split
 from hub.cli.auth import login_fn
 from hub.exceptions import DirectoryNotEmptyException, SchemaMismatchException
->>>>>>> 5f1ab722
 from hub.schema import BBox, ClassLabel, Image, SchemaDict, Sequence, Tensor, Text
 from hub.utils import (
     azure_creds_exist,
