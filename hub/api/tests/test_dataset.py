"""
License:
This Source Code Form is subject to the terms of the Mozilla Public License, v. 2.0.
If a copy of the MPL was not distributed with this file, You can obtain one at https://mozilla.org/MPL/2.0/.
"""

<<<<<<< HEAD
=======
from hub.api.dataset_utils import slice_extract_info, slice_split, check_class_label
from hub.schema.class_label import ClassLabel
>>>>>>> a2c7d0a8
import os
import pickle
import shutil

import cloudpickle
<<<<<<< HEAD
import hub.api.dataset as dataset
=======
import pickle
from hub.cli.auth import login_fn
from hub.exceptions import DirectoryNotEmptyException, ClassLabelValueError
>>>>>>> a2c7d0a8
import numpy as np
import pytest
from hub import load, transform
from hub.api.dataset_utils import slice_extract_info, slice_split
from hub.cli.auth import login_fn
from hub.exceptions import DirectoryNotEmptyException
from hub.schema import BBox, ClassLabel, Image, SchemaDict, Sequence, Tensor, Text
from hub.schema.class_label import ClassLabel
from hub.utils import (
    azure_creds_exist,
    gcp_creds_exist,
    hub_creds_exist,
    minio_creds_exist,
    s3_creds_exist,
    transformers_loaded,
)

Dataset = dataset.Dataset

my_schema = {
    "image": Tensor((10, 1920, 1080, 3), "uint8"),
    "label": {
        "a": Tensor((100, 200), "int32", compressor="lz4"),
        "b": Tensor((100, 400), "int64", compressor="zstd"),
        "c": Tensor((5, 3), "uint8"),
        "d": {"e": Tensor((5, 3), "uint8")},
    },
}


def test_dataset_2():
    dt = {"first": "float", "second": "float"}
    ds = Dataset(schema=dt, shape=(2,), url="./data/test/test_dataset2", mode="w")
    ds.meta_information["description"] = "This is my description"

    ds["first"][0] = 2.3
    assert ds.meta_information["description"] == "This is my description"
    assert ds["second"][0].numpy() != 2.3


def test_dataset_append_and_read():
    dt = {"first": "float", "second": "float"}
    os.makedirs("./data/test/test_dataset_append_and_read", exist_ok=True)
    shutil.rmtree("./data/test/test_dataset_append_and_read")

    ds = Dataset(
        schema=dt,
        shape=(2,),
        url="./data/test/test_dataset_append_and_read",
        mode="a",
    )

    ds["first"][0] = 2.3
    ds.meta_information["description"] = "This is my description"
    assert ds.meta_information["description"] == "This is my description"
    assert ds["second"][0].numpy() != 2.3
    ds.close()

    ds = Dataset(
        url="./data/test/test_dataset_append_and_read",
        mode="r",
    )
    assert ds.meta_information["description"] == "This is my description"
    ds.meta_information["hello"] = 5
    ds.delete()
    ds.close()

    # TODO Add case when non existing dataset is opened in read mode


def test_dataset(url="./data/test/dataset", token=None, public=True):
    ds = Dataset(
        url, token=token, shape=(10000,), mode="w", schema=my_schema, public=public
    )

    sds = ds[5]
    sds["label/a", 50, 50] = 2
    assert sds["label", 50, 50, "a"].numpy() == 2

    ds["image", 5, 4, 100:200, 150:300, :] = np.ones((100, 150, 3), "uint8")
    assert (
        ds["image", 5, 4, 100:200, 150:300, :].numpy()
        == np.ones((100, 150, 3), "uint8")
    ).all()

    ds["image", 8, 6, 500:550, 700:730] = np.ones((50, 30, 3))
    subds = ds[3:15]
    subsubds = subds[4:9]
    assert (
        subsubds["image", 1, 6, 500:550, 700:730].numpy() == np.ones((50, 30, 3))
    ).all()

    subds = ds[5:7]
    ds["image", 6, 3:5, 100:135, 700:720] = 5 * np.ones((2, 35, 20, 3))

    assert (
        subds["image", 1, 3:5, 100:135, 700:720].numpy() == 5 * np.ones((2, 35, 20, 3))
    ).all()

    ds["label", "c"] = 4 * np.ones((10000, 5, 3), "uint8")
    assert (ds["label/c"].numpy() == 4 * np.ones((10000, 5, 3), "uint8")).all()

    ds["label", "c", 2, 4] = 6 * np.ones((3))
    sds = ds["label", "c"]
    ssds = sds[1:3, 4]
    sssds = ssds[1]
    assert (sssds.numpy() == 6 * np.ones((3))).all()
    ds.save()

    sds = ds["/label", 5:15, "c"]
    sds[2:4, 4, :] = 98 * np.ones((2, 3))
    assert (ds[7:9, 4, "label", "/c"].numpy() == 98 * np.ones((2, 3))).all()

    labels = ds["label", 1:5]
    d = labels["d"]
    e = d["e"]
    e[:] = 77 * np.ones((4, 5, 3))
    assert (e.numpy() == 77 * np.ones((4, 5, 3))).all()
    ds.close()


my_schema_with_chunks = {
    "image": Tensor((10, 1920, 1080, 3), "uint8", chunks=(1, 5, 1080, 1080, 3)),
    "label": {
        "a": Tensor((100, 200), "int32", chunks=(6,)),
        "b": Tensor((100, 400), "int64", chunks=6),
    },
}


def test_dataset_with_chunks():
    ds = Dataset(
        "./data/test/dataset_with_chunks",
        token=None,
        shape=(10000,),
        mode="w",
        schema=my_schema_with_chunks,
    )
    ds["label/a", 5, 50, 50] = 8
    assert ds["label/a", 5, 50, 50].numpy() == 8
    ds["image", 5, 4, 100:200, 150:300, :] = np.ones((100, 150, 3), "uint8")
    assert (
        ds["image", 5, 4, 100:200, 150:300, :].numpy()
        == np.ones((100, 150, 3), "uint8")
    ).all()


def test_pickleability(url="./data/test/test_dataset_dynamic_shaped"):
    schema = {
        "first": Tensor(
            shape=(None, None),
            dtype="int32",
            max_shape=(100, 100),
            chunks=(100,),
        )
    }
    ds = Dataset(
        url=url,
        token=None,
        shape=(1000,),
        mode="w",
        schema=schema,
    )

    ds["first"][0] = np.ones((10, 10))

    pickled_ds = cloudpickle.dumps(ds)
    new_ds = pickle.loads(pickled_ds)
    assert np.all(new_ds["first"][0].compute() == ds["first"][0].compute())


@pytest.mark.skipif(not s3_creds_exist(), reason="requires s3 credentials")
def test_pickleability_s3():
    test_pickleability("s3://snark-test/test_dataset_pickle_s3")


@pytest.mark.skipif(not gcp_creds_exist(), reason="requires gcp credentials")
def test_pickleability_gcs():
    test_pickleability("gcs://snark-test/test_dataset_gcs")


def test_dataset_dynamic_shaped():
    schema = {
        "first": Tensor(
            shape=(None, None),
            dtype="int32",
            max_shape=(100, 100),
            chunks=(100,),
        )
    }
    ds = Dataset(
        "./data/test/test_dataset_dynamic_shaped",
        token=None,
        shape=(1000,),
        mode="w",
        schema=schema,
    )

    ds["first", 50, 50:60, 50:60] = np.ones((10, 10), "int32")
    assert (ds["first", 50, 50:60, 50:60].numpy() == np.ones((10, 10), "int32")).all()

    ds["first", 0, :10, :10] = np.ones((10, 10), "int32")
    ds["first", 0, 10:20, 10:20] = 5 * np.ones((10, 10), "int32")
    assert (ds["first", 0, 0:10, 0:10].numpy() == np.ones((10, 10), "int32")).all()


def test_dataset_dynamic_shaped_slicing():
    schema = {
        "first": Tensor(
            shape=(None, None),
            dtype="int32",
            max_shape=(100, 100),
            chunks=(100,),
        )
    }
    ds = Dataset(
        "./data/test/test_dataset_dynamic_shaped",
        token=None,
        shape=(100,),
        mode="w",
        schema=schema,
    )

    for i in range(100):
        ds["first", i] = i * np.ones((i, i))
    items = ds["first", 0:100].compute()
    for i in range(100):
        assert (items[i] == i * np.ones((i, i))).all()

    assert (ds["first", 1:2].compute()[0] == np.ones((1, 1))).all()


def test_dataset_enter_exit():
    with Dataset(
        "./data/test/dataset", token=None, shape=(10000,), mode="w", schema=my_schema
    ) as ds:
        sds = ds[5]
        sds["label/a", 50, 50] = 2
        assert sds["label", 50, 50, "a"].numpy() == 2

        ds["image", 5, 4, 100:200, 150:300, :] = np.ones((100, 150, 3), "uint8")
        assert (
            ds["image", 5, 4, 100:200, 150:300, :].numpy()
            == np.ones((100, 150, 3), "uint8")
        ).all()

        ds["image", 8, 6, 500:550, 700:730] = np.ones((50, 30, 3))
        subds = ds[3:15]
        subsubds = subds[4:9]
        assert (
            subsubds["image", 1, 6, 500:550, 700:730].numpy() == np.ones((50, 30, 3))
        ).all()


def test_dataset_bug():
    from hub import Dataset, schema

    Dataset(
        "./data/test/test_dataset_bug",
        shape=(4,),
        mode="w",
        schema={
            "image": schema.Tensor((512, 512), dtype="float"),
            "label": schema.Tensor((512, 512), dtype="float"),
        },
    )

    was_except = False
    try:
        Dataset("./data/test/test_dataset_bug", mode="w")
    except Exception:
        was_except = True
    assert was_except

    Dataset(
        "./data/test/test_dataset_bug",
        shape=(4,),
        mode="w",
        schema={
            "image": schema.Tensor((512, 512), dtype="float"),
            "label": schema.Tensor((512, 512), dtype="float"),
        },
    )


def test_dataset_bug_1(url="./data/test/dataset", token=None):
    my_schema = {
        "image": Tensor(
            (None, 1920, 1080, None), "uint8", max_shape=(10, 1920, 1080, 4)
        ),
    }
    ds = Dataset(url, token=token, shape=(10000,), mode="w", schema=my_schema)
    ds["image", 1] = np.ones((2, 1920, 1080, 1))


def test_dataset_bug_2(url="./data/test/dataset", token=None):
    my_schema = {
        "image": Tensor((100, 100), "uint8"),
    }
    ds = Dataset(url, token=token, shape=(10000,), mode="w", schema=my_schema)
    ds["image", 0:1] = [np.zeros((100, 100))]


def test_dataset_bug_3(url="./data/test/dataset", token=None):
    my_schema = {
        "image": Tensor((100, 100), "uint8"),
    }
    ds = Dataset(url, token=token, shape=(10000,), mode="w", schema=my_schema)
    ds.close()
    ds = Dataset(url)
    ds["image", 0:1] = [np.zeros((100, 100))]


def test_dataset_wrong_append(url="./data/test/dataset", token=None):
    my_schema = {
        "image": Tensor((100, 100), "uint8"),
    }
    ds = Dataset(url, token=token, shape=(10000,), mode="w", schema=my_schema)
    ds.close()
    try:
        ds = Dataset(url, shape=100)
    except Exception as ex:
        assert isinstance(ex, TypeError)

    try:
        ds = Dataset(url, schema={"hello": "uint8"})
    except Exception as ex:
        assert isinstance(ex, TypeError)


def test_dataset_no_shape(url="./data/test/dataset", token=None):
    try:
        Tensor(shape=(120, 120, 3), max_shape=(120, 120, 4))
    except ValueError:
        pass


def test_dataset_batch_write():
    schema = {"image": Image(shape=(None, None, 3), max_shape=(100, 100, 3))}
    ds = Dataset("./data/batch", shape=(10,), mode="w", schema=schema)

    ds["image", 0:4] = 4 * np.ones((4, 67, 65, 3))

    assert (ds["image", 0].numpy() == 4 * np.ones((67, 65, 3))).all()
    assert (ds["image", 1].numpy() == 4 * np.ones((67, 65, 3))).all()
    assert (ds["image", 2].numpy() == 4 * np.ones((67, 65, 3))).all()
    assert (ds["image", 3].numpy() == 4 * np.ones((67, 65, 3))).all()

    ds["image", 5:7] = [2 * np.ones((60, 65, 3)), 3 * np.ones((54, 30, 3))]

    assert (ds["image", 5].numpy() == 2 * np.ones((60, 65, 3))).all()
    assert (ds["image", 6].numpy() == 3 * np.ones((54, 30, 3))).all()


def test_dataset_batch_write_2():
    schema = {"image": Image(shape=(None, None, 3), max_shape=(640, 640, 3))}
    ds = Dataset("./data/batch", shape=(100,), mode="w", schema=schema)

    ds["image", 0:14] = [np.ones((640 - i, 640, 3)) for i in range(14)]


@pytest.mark.skipif(not hub_creds_exist(), reason="requires hub credentials")
def test_dataset_hub():
    password = os.getenv("ACTIVELOOP_HUB_PASSWORD")
    login_fn("testingacc", password)
    test_dataset("testingacc/test_dataset_private_2", public=False)
    test_dataset("testingacc/test_dataset_public_2")


@pytest.mark.skipif(not gcp_creds_exist(), reason="requires gcp credentials")
def test_dataset_gcs():
    test_dataset("gcs://snark-test/test_dataset_gcs")


@pytest.mark.skipif(not s3_creds_exist(), reason="requires s3 credentials")
def test_dataset_s3():
    test_dataset("s3://snark-test/test_dataset_s3")


@pytest.mark.skipif(not azure_creds_exist(), reason="requires azure credentials")
def test_dataset_azure():
    import os

    token = {"account_key": os.getenv("ACCOUNT_KEY")}
    test_dataset(
        "https://activeloop.blob.core.windows.net/activeloop-hub/test_dataset_azure",
        token=token,
    )


def test_datasetview_slicing():
    dt = {"first": Tensor((100, 100))}
    ds = Dataset(
        schema=dt, shape=(20,), url="./data/test/datasetview_slicing", mode="w"
    )
    assert ds["first", 0].numpy().shape == (100, 100)
    assert ds["first", 0:1].numpy().shape == (1, 100, 100)
    assert ds[0]["first"].numpy().shape == (100, 100)
    assert ds[0:1]["first"].numpy().shape == (1, 100, 100)


def test_datasetview_get_dictionary():
    ds = Dataset(
        schema=my_schema,
        shape=(20,),
        url="./data/test/datasetview_get_dictionary",
        mode="w",
    )
    ds["label", 5, "a"] = 5 * np.ones((100, 200))
    ds["label", 5, "d", "e"] = 3 * np.ones((5, 3))
    dsv = ds[2:10]
    dsv.disable_lazy()
    dic = dsv[3, "label"]
    assert (dic["a"] == 5 * np.ones((100, 200))).all()
    assert (dic["d"]["e"] == 3 * np.ones((5, 3))).all()
    dsv.enable_lazy()
    ds["label", "a"] = 9 * np.ones((20, 100, 200))
    ds["label", "d", "e"] = 11 * np.ones((20, 5, 3))
    dic2 = dsv["label"]
    assert (dic2["a"].compute() == 9 * np.ones((8, 100, 200))).all()
    assert (dic2["d"]["e"].compute() == 11 * np.ones((8, 5, 3))).all()
    dic3 = ds["label"]
    assert (dic3["a"].compute() == 9 * np.ones((20, 100, 200))).all()
    assert (dic3["d"]["e"].compute() == 11 * np.ones((20, 5, 3))).all()


def test_tensorview_slicing():
    dt = {"first": Tensor(shape=(None, None), max_shape=(250, 300))}
    ds = Dataset(schema=dt, shape=(20,), url="./data/test/tensorivew_slicing", mode="w")
    tv = ds["first", 5:6, 7:10, 9:10]
    tv.disable_lazy()
    tv.enable_lazy()
    assert tv.compute()[0].shape == tuple(tv.shape[0]) == (3, 1)
    tv2 = ds["first", 5:6, 7:10, 9]
    assert tv2.numpy()[0].shape == tuple(tv2.shape[0]) == (3,)


def test_tensorview_iter():
    schema = {"abc": "int32"}
    ds = Dataset(
        schema=schema, shape=(20,), url="./data/test/tensorivew_slicing", mode="w"
    )
    for i in range(20):
        ds["abc", i] = i
    tv = ds["abc", 3]
    for item in tv:
        assert item.compute() == 3


def test_text_dataset():
    schema = {
        "names": Text(shape=(None,), max_shape=(1000,), dtype="int64"),
    }
    ds = Dataset("./data/test/testing_text", mode="w", schema=schema, shape=(10,))
    text = "Lorem ipsum dolor sit amet, consectetur adipiscing elit, sed do eiusmod tempor incididunt ut labore et dolore magna aliqua. Ut enim ad minim veniam, quis nostrud exercitation ullamco laboris nisi ut aliquip ex ea commodo consequat. Duis aute irure dolor in reprehenderit in voluptate velit esse cillum dolore eu fugiat nulla pariatur. Excepteur sint occaecat cupidatat non proident, sunt in culpa qui officia deserunt mollit anim id est laborum."
    ds["names", 4] = text + "4"
    assert ds["names", 4].numpy() == text + "4"
    ds["names"][5] = text + "5"
    assert ds["names"][5].numpy() == text + "5"
    dsv = ds[7:9]
    dsv["names", 0] = text + "7"
    assert dsv["names", 0].numpy() == text + "7"
    dsv["names"][1] = text + "8"
    assert dsv["names"][1].numpy() == text + "8"

    schema2 = {
        "id": Text(shape=(4,), dtype="int64"),
    }
    ds2 = Dataset("./data/test/testing_text_2", mode="w", schema=schema2, shape=(10,))
    ds2[0:5, "id"] = ["abcd", "efgh", "ijkl", "mnop", "qrst"]
    assert ds2[2:4, "id"].compute() == ["ijkl", "mnop"]


@pytest.mark.skipif(
    not transformers_loaded(), reason="requires transformers to be loaded"
)
def test_text_dataset_tokenizer():
    schema = {
        "names": Text(shape=(None,), max_shape=(1000,), dtype="int64"),
    }
    ds = Dataset(
        "./data/test/testing_text", mode="w", schema=schema, shape=(10,), tokenizer=True
    )
    text = "Lorem ipsum dolor sit amet, consectetur adipiscing elit, sed do eiusmod tempor incididunt ut labore et dolore magna aliqua. Ut enim ad minim veniam, quis nostrud exercitation ullamco laboris nisi ut aliquip ex ea commodo consequat. Duis aute irure dolor in reprehenderit in voluptate velit esse cillum dolore eu fugiat nulla pariatur. Excepteur sint occaecat cupidatat non proident, sunt in culpa qui officia deserunt mollit anim id est laborum."
    ds["names", 4] = text + " 4"
    assert ds["names", 4].numpy() == text + " 4"
    ds["names"][5] = text + " 5"
    assert ds["names"][5].numpy() == text + " 5"
    dsv = ds[7:9]
    dsv["names", 0] = text + " 7"
    assert dsv["names", 0].numpy() == text + " 7"
    dsv["names"][1] = text + " 8"
    assert dsv["names"][1].numpy() == text + " 8"

    schema2 = {
        "id": Text(shape=(4,), dtype="int64"),
    }
    ds2 = Dataset(
        "./data/test/testing_text_2",
        mode="w",
        schema=schema2,
        shape=(10,),
        tokenizer=True,
    )
    ds2[0:5, "id"] = ["abcd", "abcd", "abcd", "abcd", "abcd"]
    assert ds2[2:4, "id"].compute() == ["abcd", "abcd"]


def test_append_dataset():
    dt = {"first": Tensor(shape=(250, 300)), "second": "float"}
    url = "./data/test/model"
    ds = Dataset(schema=dt, shape=(100,), url=url, mode="w")
    ds.append_shape(20)
    ds["first"][0] = np.ones((250, 300))

    assert len(ds) == 120
    assert ds["first"].shape[0] == 120
    assert ds["first", 5:10].shape[0] == 5
    assert ds["second"].shape[0] == 120
    ds.flush()

    ds = Dataset(url)
    assert ds["first"].shape[0] == 120
    assert ds["first", 5:10].shape[0] == 5
    assert ds["second"].shape[0] == 120


def test_append_resize():
    dt = {"first": Tensor(shape=(250, 300)), "second": "float"}
    url = "./data/test/append_resize"
    ds = Dataset(schema=dt, shape=(100,), url=url, mode="a")
    ds.append_shape(20)
    assert len(ds) == 120
    ds.resize_shape(150)
    assert len(ds) == 150


def test_meta_information():
    description = {"author": "testing", "description": "here goes the testing text"}

    description_changed = {
        "author": "changed author",
        "description": "now it's changed",
    }

    schema = {"text": Text((None,), max_shape=(1000,))}

    ds = Dataset(
        "./data/test_meta",
        shape=(10,),
        schema=schema,
        meta_information=description,
        mode="w",
    )

    some_text = ["hello world", "hello penguin", "hi penguin"]

    for i, text in enumerate(some_text):
        ds["text", i] = text

    assert type(ds.meta["meta_info"]) == dict
    assert ds.meta["meta_info"]["author"] == "testing"
    assert ds.meta["meta_info"]["description"] == "here goes the testing text"

    ds.close()


def test_dataset_compute():
    dt = {
        "first": Tensor(shape=(2,)),
        "second": "float",
        "text": Text(shape=(None,), max_shape=(12,)),
    }
    url = "./data/test/ds_compute"
    ds = Dataset(schema=dt, shape=(2,), url=url, mode="w")
    ds["text", 1] = "hello world"
    ds["second", 0] = 3.14
    ds["first", 0] = np.array([5, 6])
    comp = ds.compute()
    comp0 = comp[0]
    assert (comp0["first"] == np.array([5, 6])).all()
    assert comp0["second"] == 3.14
    assert comp0["text"] == ""
    comp1 = comp[1]
    assert (comp1["first"] == np.array([0, 0])).all()
    assert comp1["second"] == 0
    assert comp1["text"] == "hello world"


def test_dataset_view_compute():
    dt = {
        "first": Tensor(shape=(2,)),
        "second": "float",
        "text": Text(shape=(None,), max_shape=(12,)),
    }
    url = "./data/test/dsv_compute"
    ds = Dataset(schema=dt, shape=(4,), url=url, mode="w")
    ds["text", 3] = "hello world"
    ds["second", 2] = 3.14
    ds["first", 2] = np.array([5, 6])
    dsv = ds[2:]
    comp = dsv.compute()
    comp0 = comp[0]
    assert (comp0["first"] == np.array([5, 6])).all()
    assert comp0["second"] == 3.14
    assert comp0["text"] == ""
    comp1 = comp[1]
    assert (comp1["first"] == np.array([0, 0])).all()
    assert comp1["second"] == 0
    assert comp1["text"] == "hello world"


def test_dataset_lazy():
    dt = {
        "first": Tensor(shape=(2,)),
        "second": "float",
        "text": Text(shape=(None,), max_shape=(12,)),
    }
    url = "./data/test/ds_lazy"
    ds = Dataset(schema=dt, shape=(2,), url=url, mode="w")
    ds["text", 1] = "hello world"
    ds["second", 0] = 3.14
    ds["first", 0] = np.array([5, 6])
    ds.disable_lazy()
    assert ds["text", 1] == "hello world"
    assert ds["second", 0] == 3.14
    assert (ds["first", 0] == np.array([5, 6])).all()
    ds.enable_lazy()
    assert ds["text", 1].compute() == "hello world"
    assert ds["second", 0].compute() == 3.14
    assert (ds["first", 0].compute() == np.array([5, 6])).all()


def test_dataset_view_lazy():
    dt = {
        "first": Tensor(shape=(2,)),
        "second": "float",
        "text": Text(shape=(None,), max_shape=(12,)),
    }
    url = "./data/test/dsv_lazy"
    ds = Dataset(schema=dt, shape=(4,), url=url, mode="w")
    ds["text", 3] = "hello world"
    ds["second", 2] = 3.14
    ds["first", 2] = np.array([5, 6])
    dsv = ds[2:]
    dsv.disable_lazy()
    assert dsv["text", 1] == "hello world"
    assert dsv["second", 0] == 3.14
    assert (dsv["first", 0] == np.array([5, 6])).all()
    dsv.enable_lazy()
    assert dsv["text", 1].compute() == "hello world"
    assert dsv["second", 0].compute() == 3.14
    assert (dsv["first", 0].compute() == np.array([5, 6])).all()


def test_datasetview_repr():
    dt = {
        "first": Tensor(shape=(2,)),
        "second": "float",
        "text": Text(shape=(None,), max_shape=(12,)),
    }
    url = "./data/test/dsv_repr"
    ds = Dataset(schema=dt, shape=(9,), url=url, mode="w", lazy=False)
    dsv = ds[2:]
    print_text = "DatasetView(Dataset(schema=SchemaDict({'first': Tensor(shape=(2,), dtype='float64'), 'second': 'float64', 'text': Text(shape=(None,), dtype='int64', max_shape=(12,))}), url='./data/test/dsv_repr', shape=(9,), mode='w'))"
    assert dsv.__repr__() == print_text


def test_datasetview_2():
    dt = {
        "first": Tensor(shape=(2,)),
        "second": "float",
        "text": Text(shape=(None,), max_shape=(12,)),
    }
    ds = Dataset("./data/test/dsv_2/", schema=dt, shape=(9,), mode="w")
    dsv = ds[2:]
    with pytest.raises(ValueError):
        dsv[3] = np.ones((3, 5))

    with pytest.raises(KeyError):
        dsv["abc"] = np.ones((3, 5))
    dsv["second"] = np.array([0, 1, 2, 3, 4, 5, 6])
    for i in range(7):
        assert dsv[i, "second"].compute() == i


def test_dataset_3():
    dt = {
        "first": Tensor(shape=(2,)),
        "second": "float",
        "text": Text(shape=(None,), max_shape=(12,)),
    }
    ds = Dataset("./data/test/ds_3/", schema=dt, shape=(9,), mode="w")
    with pytest.raises(ValueError):
        ds[3, 8] = np.ones((3, 5))

    with pytest.raises(KeyError):
        ds["abc"] = np.ones((3, 5))
    ds["second"] = np.array([0, 1, 2, 3, 4, 5, 6, 7, 8])
    for i in range(9):
        assert ds[i, "second"].compute() == i
    with pytest.raises(ValueError):
        ds[3, 8].compute()


def test_dataset_casting():
    my_schema = {
        "a": Tensor(shape=(1,), dtype="float64"),
    }

    @transform(schema=my_schema)
    def my_transform(annotation):
        return {
            "a": 2.4,
        }

    out_ds = my_transform(range(100))
    res_ds = out_ds.store("./data/casting")
    assert res_ds["a", 30].compute() == np.array([2.4])

    ds = Dataset(schema=my_schema, url="./data/casting2", shape=(100,))
    for i in range(100):
        ds["a", i] = 0.2
    assert ds["a", 30].compute() == np.array([0.2])

    ds2 = Dataset(schema=my_schema, url="./data/casting3", shape=(100,))
    ds2["a", 0:100] = np.ones(
        100,
    )
    assert ds2["a", 30].compute() == np.array([1])


def test_dataset_setting_shape():
    schema = {"text": Text(shape=(None,), dtype="int64", max_shape=(10,))}

    url = "./data/test/text_data"
    ds = Dataset(schema=schema, shape=(5,), url=url, mode="w")
    slice_ = slice(0, 5, None)
    key = "text"
    batch = [
        np.array("THTMLY2F9"),
        np.array("QUUVEU2IU"),
        np.array("8ZUFCYWKD"),
        "H9EDFAGHB",
        "WDLDYN6XG",
    ]
    shape = ds._tensors[f"/{key}"].get_shape_from_value([slice_], batch)
    assert shape[0][0] == [1]


def test_dataset_assign_value():
    schema = {"text": Text(shape=(None,), dtype="int64", max_shape=(10,))}
    url = "./data/test/text_data"
    ds = Dataset(schema=schema, shape=(7,), url=url, mode="w")
    slice_ = slice(0, 5, None)
    key = "text"
    batch = [
        np.array("THTMLY2F9"),
        np.array("QUUVEU2IU"),
        np.array("8ZUFCYWKD"),
        "H9EDFAGHB",
        "WDLDYN6XG",
    ]
    ds[key, slice_] = batch
    ds[key][5] = np.array("GHLSGBFF8")
    ds[key][6] = "YGFJN75NF"
    assert ds["text", 0].compute() == "THTMLY2F9"
    assert ds["text", 1].compute() == "QUUVEU2IU"
    assert ds["text", 2].compute() == "8ZUFCYWKD"
    assert ds["text", 3].compute() == "H9EDFAGHB"
    assert ds["text", 4].compute() == "WDLDYN6XG"
    assert ds["text", 5].compute() == "GHLSGBFF8"
    assert ds["text", 6].compute() == "YGFJN75NF"


simple_schema = {"num": "uint8"}


@pytest.mark.skipif(not s3_creds_exist(), reason="requires s3 credentials")
def test_dataset_copy_s3_local():
    ds = Dataset(
        "./data/testing/cp_original_data_local", shape=(100,), schema=simple_schema
    )
    DS2_PATH = "s3://snark-test/cp_copy_data_s3_1_a"
    DS3_PATH = "./data/testing/cp_copy_data_local_1"
    for i in range(100):
        ds["num", i] = 2 * i
    try:
        ds2 = ds.copy(DS2_PATH)
    except:
        dsi = Dataset(DS2_PATH)
        dsi.delete()
        ds2 = ds.copy(DS2_PATH)
    try:
        ds3 = ds2.copy(DS3_PATH)
    except:
        dsi = Dataset(DS3_PATH)
        dsi.delete()
        ds3 = ds2.copy(DS3_PATH)
    for i in range(100):
        assert ds2["num", i].compute() == 2 * i
        assert ds3["num", i].compute() == 2 * i
    ds.delete()
    ds2.delete()
    ds3.delete()


@pytest.mark.skipif(not gcp_creds_exist(), reason="requires gcp credentials")
def test_dataset_copy_gcs_local():
    ds = Dataset(
        "./data/testing/cp_original_ds_local_3", shape=(100,), schema=simple_schema
    )
    DS2_PATH = "gcs://snark-test/cp_copy_dataset_gcs_1a"
    DS3_PATH = "./data/testing/cp_copy_ds_local_2"
    for i in range(100):
        ds["num", i] = 2 * i
    try:
        ds2 = ds.copy(DS2_PATH)
    except:
        dsi = Dataset(DS2_PATH)
        dsi.delete()
        ds2 = ds.copy(DS2_PATH)
    try:
        ds3 = ds2.copy(DS3_PATH)
    except:
        dsi = Dataset(DS3_PATH)
        dsi.delete()
        ds3 = ds2.copy(DS3_PATH)

    for i in range(100):
        assert ds2["num", i].compute() == 2 * i
        assert ds3["num", i].compute() == 2 * i
    ds.delete()
    ds2.delete()
    ds3.delete()


@pytest.mark.skipif(not azure_creds_exist(), reason="requires s3 credentials")
def test_dataset_copy_azure_local():
    token = {"account_key": os.getenv("ACCOUNT_KEY")}
    ds = Dataset(
        "https://activeloop.blob.core.windows.net/activeloop-hub/cp_original_test_ds_azure_1",
        token=token,
        shape=(100,),
        schema=simple_schema,
    )
    DS2_PATH = "./data/testing/cp_copy_ds_local_4"
    DS3_PATH = "https://activeloop.blob.core.windows.net/activeloop-hub/cp_copy_test_ds_azure_2"
    for i in range(100):
        ds["num", i] = 2 * i
    try:
        ds2 = ds.copy(DS2_PATH)
    except:
        dsi = Dataset(DS2_PATH)
        dsi.delete()
        ds2 = ds.copy(DS2_PATH)

    try:
        ds3 = ds2.copy(
            DS3_PATH,
            token=token,
        )
    except:
        dsi = Dataset(
            DS3_PATH,
            token=token,
        )
        dsi.delete()
        ds3 = ds2.copy(
            DS3_PATH,
            token=token,
        )
    for i in range(100):
        assert ds2["num", i].compute() == 2 * i
        assert ds3["num", i].compute() == 2 * i
    ds.delete()
    ds2.delete()
    ds3.delete()


@pytest.mark.skipif(not hub_creds_exist(), reason="requires hub credentials")
def test_dataset_copy_hub_local():
    password = os.getenv("ACTIVELOOP_HUB_PASSWORD")
    login_fn("testingacc", password)
    ds = Dataset("testingacc/cp_original_ds_hub_1", shape=(100,), schema=simple_schema)
    DS2_PATH = "./data/testing/cp_copy_ds_local_5"
    DS3_PATH = "testingacc/cp_copy_dataset_testing_2"
    for i in range(100):
        ds["num", i] = 2 * i
    try:
        ds2 = ds.copy(DS2_PATH)
    except:
        dsi = Dataset(DS2_PATH)
        dsi.delete()
        ds2 = ds.copy(DS2_PATH)

    try:
        ds3 = ds2.copy(DS3_PATH)
    except:
        dsi = Dataset(DS3_PATH)
        dsi.delete()
        ds3 = ds2.copy(DS3_PATH)

    for i in range(100):
        assert ds2["num", i].compute() == 2 * i
        assert ds3["num", i].compute() == 2 * i
    ds.delete()
    ds2.delete()
    ds3.delete()


@pytest.mark.skipif(
    not (gcp_creds_exist() and s3_creds_exist()),
    reason="requires s3 and gcs credentials",
)
def test_dataset_copy_gcs_s3():
    ds = Dataset(
        "s3://snark-test/cp_original_ds_s3_2_a", shape=(100,), schema=simple_schema
    )
    DS2_PATH = "gcs://snark-test/cp_copy_dataset_gcs_2_a"
    DS3_PATH = "s3://snark-test/cp_copy_ds_s3_3_a"
    for i in range(100):
        ds["num", i] = 2 * i

    try:
        ds2 = ds.copy(DS2_PATH)
    except:
        dsi = Dataset(DS2_PATH)
        dsi.delete()
        ds2 = ds.copy(DS2_PATH)

    try:
        ds3 = ds2.copy(DS3_PATH)
    except:
        dsi = Dataset(DS3_PATH)
        dsi.delete()
        ds3 = ds2.copy(DS3_PATH)
    for i in range(100):
        assert ds2["num", i].compute() == 2 * i
        assert ds3["num", i].compute() == 2 * i
    ds.delete()
    ds2.delete()
    ds3.delete()


def test_dataset_copy_exception():
    ds = Dataset("./data/test_data_cp", shape=(100,), schema=simple_schema)
    DS_PATH = "./data/test_data_cp_2"
    ds2 = Dataset(DS_PATH, shape=(100,), schema=simple_schema)
    for i in range(100):
        ds["num", i] = i
        ds2["num", i] = 2 * i
    ds.flush()
    ds2.flush()
    with pytest.raises(DirectoryNotEmptyException):
        ds3 = ds.copy(DS_PATH)
    ds.delete()
    ds2.delete()


def test_dataset_filter():
    def abc_filter(sample):
        return sample["ab"].compute().startswith("abc")

    my_schema = {"img": Tensor((100, 100)), "ab": Text((None,), max_shape=(10,))}
    ds = Dataset("./data/new_filter", shape=(10,), schema=my_schema)
    for i in range(10):
        ds["img", i] = i * np.ones((100, 100))
        ds["ab", i] = "abc" + str(i) if i % 2 == 0 else "def" + str(i)

    ds2 = ds.filter(abc_filter)
    assert ds2.indexes == [0, 2, 4, 6, 8]


def test_datasetview_filter():
    def abc_filter(sample):
        return sample["ab"].compute().startswith("abc")

    my_schema = {"img": Tensor((100, 100)), "ab": Text((None,), max_shape=(10,))}
    ds = Dataset("./data/new_filter", shape=(10,), schema=my_schema)
    for i in range(10):
        ds["img", i] = i * np.ones((100, 100))
        ds["ab", i] = "abc" + str(i) if i % 2 == 0 else "def" + str(i)
    dsv = ds[2:7]
    ds2 = dsv.filter(abc_filter)
    assert ds2.indexes == [2, 4, 6]
    dsv2 = ds[2]
    ds3 = dsv2.filter(abc_filter)
    assert ds3.indexes == 2


def test_dataset_filter_2():
    my_schema = {
        "fname": Text((None,), max_shape=(10,)),
        "lname": Text((None,), max_shape=(10,)),
    }
    ds = Dataset("./data/tests/filtering", shape=(100,), schema=my_schema, mode="w")
    for i in range(100):
        ds["fname", i] = "John"
        ds["lname", i] = "Doe"

    for i in [1, 3, 6, 15, 63, 96, 75]:
        ds["fname", i] = "Active"

    for i in [15, 31, 25, 75, 3, 6]:
        ds["lname", i] = "loop"

    dsv_combined = ds.filter(
        lambda x: x["fname"].compute() == "Active" and x["lname"].compute() == "loop"
    )
    tsv_combined_fname = dsv_combined["fname"]
    tsv_combined_lname = dsv_combined["lname"]
    for item in dsv_combined:
        assert item.compute() == {"fname": "Active", "lname": "loop"}
    for item in tsv_combined_fname:
        assert item.compute() == "Active"
    for item in tsv_combined_lname:
        assert item.compute() == "loop"
    dsv_1 = ds.filter(lambda x: x["fname"].compute() == "Active")
    dsv_2 = dsv_1.filter(lambda x: x["lname"].compute() == "loop")
    for item in dsv_1:
        assert item.compute()["fname"] == "Active"
    tsv_1 = dsv_1["fname"]
    tsv_2 = dsv_2["lname"]
    for item in tsv_1:
        assert item.compute() == "Active"
    for item in tsv_2:
        assert item.compute() == "loop"
    for item in dsv_2:
        assert item.compute() == {"fname": "Active", "lname": "loop"}
    assert dsv_combined.indexes == [3, 6, 15, 75]
    assert dsv_1.indexes == [1, 3, 6, 15, 63, 75, 96]
    assert dsv_2.indexes == [3, 6, 15, 75]

    dsv_3 = ds.filter(lambda x: x["lname"].compute() == "loop")
    dsv_4 = dsv_3.filter(lambda x: x["fname"].compute() == "Active")
    for item in dsv_3:
        assert item.compute()["lname"] == "loop"
    for item in dsv_4:
        assert item.compute() == {"fname": "Active", "lname": "loop"}
    assert dsv_3.indexes == [3, 6, 15, 25, 31, 75]
    assert dsv_4.indexes == [3, 6, 15, 75]

    my_schema2 = {
        "fname": Text((None,), max_shape=(10,)),
        "lname": Text((None,), max_shape=(10,)),
        "image": Image((1920, 1080, 3)),
    }
    ds = Dataset("./data/tests/filtering2", shape=(100,), schema=my_schema2, mode="w")
    with pytest.raises(KeyError):
        ds.filter(lambda x: (x["random"].compute() == np.ones((1920, 1080, 3))).all())

    for i in [1, 3, 6, 15, 63, 96, 75]:
        ds["fname", i] = "Active"
    dsv = ds.filter(lambda x: x["fname"].compute() == "Active")
    with pytest.raises(KeyError):
        dsv.filter(lambda x: (x["random"].compute() == np.ones((1920, 1080, 3))).all())


def test_dataset_filter_3():
    schema = {
        "img": Image((None, None, 3), max_shape=(100, 100, 3)),
        "cl": ClassLabel(names=["cat", "dog", "horse"]),
    }
    ds = Dataset("./data/tests/filtering_3", shape=(100,), schema=schema, mode="w")
    for i in range(100):
        ds["cl", i] = 0 if i % 5 == 0 else 1
        ds["img", i] = i * np.ones((5, 6, 3))
    ds["cl", 4] = 2
    ds_filtered = ds.filter(lambda x: x["cl"].compute() == 0)
    assert ds_filtered.indexes == [5 * i for i in range(20)]
    ds_filtered_2 = ds.filter(lambda x: x["cl"].compute() == 2)
    assert (ds_filtered_2["img"].compute() == 4 * np.ones((1, 5, 6, 3))).all()
    for item in ds_filtered_2:
        assert (item["img"].compute() == 4 * np.ones((5, 6, 3))).all()
        assert item["cl"].compute() == 2


def test_dataset_filter_4():
    schema = {
        "img": Image((None, None, 3), max_shape=(100, 100, 3)),
        "cl": ClassLabel(names=["cat", "dog", "horse"]),
    }
    ds = Dataset("./data/tests/filtering_4", shape=(100,), schema=schema, mode="w")
    for i in range(100):
        ds["cl", i] = 0 if i < 10 else 1
        ds["img", i] = i * np.ones((5, 6, 3))
    ds_filtered = ds.filter(lambda x: x["cl"].compute() == 0)
    assert (ds_filtered[3:8, "cl"].compute() == np.zeros((5,))).all()


def test_dataset_utils():
    with pytest.raises(TypeError):
        slice_split([5.3])
    with pytest.raises(IndexError):
        slice_extract_info(5, 3)
    with pytest.raises(ValueError):
        slice_extract_info(slice(2, 10, -2), 3)
    with pytest.raises(IndexError):
        slice_extract_info(slice(20, 100), 3)
    with pytest.raises(IndexError):
        slice_extract_info(slice(1, 20), 3)
    with pytest.raises(IndexError):
        slice_extract_info(slice(4, 1), 10)
    slice_extract_info(slice(None, 10), 20)
    slice_extract_info(slice(20, None), 50)


def test_dataset_name():
    schema = {"temp": "uint8"}
    ds = Dataset(
        "./data/test_ds_name", shape=(10,), schema=schema, name="my_dataset", mode="w"
    )
    ds.flush()
    assert ds.name == "my_dataset"
    ds2 = Dataset("./data/test_ds_name")
    ds2.rename("my_dataset_2")
    assert ds2.name == "my_dataset_2"
    ds3 = Dataset("./data/test_ds_name")
    assert ds3.name == "my_dataset_2"


def test_check_label_name():
    my_schema = {"label": ClassLabel(names=["red", "green", "blue"])}
    ds = Dataset("./data/test/dataset2", shape=(5,), mode="w", schema=my_schema)
    ds["label", 0] = 1
    ds["label", 1] = 2
    ds["label", 0] = 1
    ds["label", 1] = 2
    ds["label", 2] = 0
    assert ds.compute(label_name=True).tolist() == [
        {"label": "green"},
        {"label": "blue"},
        {"label": "red"},
        {"label": "red"},
        {"label": "red"},
    ]
    assert ds.compute().tolist() == [
        {"label": 1},
        {"label": 2},
        {"label": 0},
        {"label": 0},
        {"label": 0},
    ]
    assert ds[1].compute(label_name=True) == {"label": "blue"}
    assert ds[1].compute() == {"label": 2}
    assert ds[1:3].compute(label_name=True).tolist() == [
        {"label": "blue"},
        {"label": "red"},
    ]
    assert ds[1:3].compute().tolist() == [{"label": 2}, {"label": 0}]


def test_class_label_value():
    ds = Dataset(
        "./data/tests/test_check_label",
        mode="a",
        shape=(5,),
        schema={"label": ClassLabel(names=["name1", "name2", "name3"])},
    )
    ds["label", 0:7] = 2
    ds["label", 0:2] = np.array([0, 1])
    try:
        ds["label", 0] = 4
    except Exception as ex:
        assert isinstance(ex, ClassLabelValueError)
    try:
        ds[0:4]["label"] = np.array([0, 1, 2, 3])
    except Exception as ex:
        assert isinstance(ex, ClassLabelValueError)


@pytest.mark.skipif(not minio_creds_exist(), reason="requires minio credentials")
def test_minio_endpoint():
    token = {
        "aws_access_key_id": os.getenv("ACTIVELOOP_MINIO_KEY"),
        "aws_secret_access_key": os.getenv("ACTIVELOOP_MINIO_SECRET_ACCESS_KEY"),
        "endpoint_url": "https://play.min.io:9000",
        "region": "us-east-1",
    }

    schema = {"abc": Tensor((100, 100, 3))}
    ds = Dataset(
        "s3://bucket/random_dataset", token=token, shape=(10,), schema=schema, mode="w"
    )

    for i in range(10):
        ds["abc", i] = i * np.ones((100, 100, 3))
    ds.flush()
    for i in range(10):
        assert (ds["abc", i].compute() == i * np.ones((100, 100, 3))).all()


def test_dataset_store():
    my_schema = {"image": Tensor((100, 100), "uint8"), "abc": "uint8"}

    ds = Dataset("./test/ds_store", schema=my_schema, shape=(100,))
    for i in range(100):
        ds["image", i] = i * np.ones((100, 100))
        ds["abc", i] = i

    def my_filter(sample):
        return sample["abc"].compute() % 5 == 0

    dsv = ds.filter(my_filter)

    ds2 = ds.store("./test/ds2_store")
    for i in range(100):
        assert (ds2["image", i].compute() == i * np.ones((100, 100))).all()
        assert ds["abc", i].compute() == i

    ds3 = dsv.store("./test/ds3_store")
    for i in range(20):
        assert (ds3["image", i].compute() == 5 * i * np.ones((100, 100))).all()
        assert ds3["abc", i].compute() == 5 * i


if __name__ == "__main__":
<<<<<<< HEAD
    test_dataset_dynamic_shaped_slicing()
    test_dataset_assign_value()
    test_dataset_setting_shape()
    test_datasetview_repr()
    test_datasetview_get_dictionary()
    test_tensorview_slicing()
    test_datasetview_slicing()
    test_dataset()
    test_dataset_batch_write_2()
    test_append_dataset()
    test_append_resize()
    test_dataset_2()
    test_text_dataset()
    test_text_dataset_tokenizer()
    test_dataset_compute()
    test_dataset_view_compute()
    test_dataset_lazy()
    test_dataset_view_lazy()
    test_dataset_hub()
    test_meta_information()
    test_dataset_filter_2()
    test_dataset_filter_3()
    test_pickleability()
    test_dataset_append_and_read()
    test_tensorview_iter()
    test_dataset_filter_4()
    test_datasetview_2()
    test_dataset_3()
    test_dataset_utils()
    test_check_label_name()
=======
    # test_dataset_assign_value()
    # test_dataset_setting_shape()
    # test_datasetview_repr()
    # test_datasetview_get_dictionary()
    # test_tensorview_slicing()
    # test_datasetview_slicing()
    # test_dataset()
    # test_dataset_batch_write_2()
    # test_append_dataset()
    # test_dataset_2()

    # test_text_dataset()
    # test_text_dataset_tokenizer()
    # test_dataset_compute()
    # test_dataset_view_compute()
    # test_dataset_lazy()
    # test_dataset_view_lazy()
    # test_dataset_hub()
    # test_meta_information()
    # test_dataset_filter_2()
    # test_dataset_filter_3()
    # test_pickleability()
    # test_dataset_append_and_read()
    # test_tensorview_iter()
    # test_dataset_filter_4()
    # test_datasetview_2()
    # test_dataset_3()
    # test_dataset_utils()
    # test_check_label_name()
    test_class_label_value()
>>>>>>> a2c7d0a8
<|MERGE_RESOLUTION|>--- conflicted
+++ resolved
@@ -3,28 +3,19 @@
 This Source Code Form is subject to the terms of the Mozilla Public License, v. 2.0.
 If a copy of the MPL was not distributed with this file, You can obtain one at https://mozilla.org/MPL/2.0/.
 """
-
-<<<<<<< HEAD
-=======
-from hub.api.dataset_utils import slice_extract_info, slice_split, check_class_label
-from hub.schema.class_label import ClassLabel
->>>>>>> a2c7d0a8
 import os
 import pickle
 import shutil
 
 import cloudpickle
-<<<<<<< HEAD
 import hub.api.dataset as dataset
-=======
 import pickle
 from hub.cli.auth import login_fn
 from hub.exceptions import DirectoryNotEmptyException, ClassLabelValueError
->>>>>>> a2c7d0a8
 import numpy as np
 import pytest
 from hub import load, transform
-from hub.api.dataset_utils import slice_extract_info, slice_split
+from hub.api.dataset_utils import slice_extract_info, slice_split, check_class_label
 from hub.cli.auth import login_fn
 from hub.exceptions import DirectoryNotEmptyException
 from hub.schema import BBox, ClassLabel, Image, SchemaDict, Sequence, Tensor, Text
@@ -1239,8 +1230,6 @@
 
 
 if __name__ == "__main__":
-<<<<<<< HEAD
-    test_dataset_dynamic_shaped_slicing()
     test_dataset_assign_value()
     test_dataset_setting_shape()
     test_datasetview_repr()
@@ -1250,8 +1239,8 @@
     test_dataset()
     test_dataset_batch_write_2()
     test_append_dataset()
-    test_append_resize()
     test_dataset_2()
+
     test_text_dataset()
     test_text_dataset_tokenizer()
     test_dataset_compute()
@@ -1270,35 +1259,4 @@
     test_dataset_3()
     test_dataset_utils()
     test_check_label_name()
-=======
-    # test_dataset_assign_value()
-    # test_dataset_setting_shape()
-    # test_datasetview_repr()
-    # test_datasetview_get_dictionary()
-    # test_tensorview_slicing()
-    # test_datasetview_slicing()
-    # test_dataset()
-    # test_dataset_batch_write_2()
-    # test_append_dataset()
-    # test_dataset_2()
-
-    # test_text_dataset()
-    # test_text_dataset_tokenizer()
-    # test_dataset_compute()
-    # test_dataset_view_compute()
-    # test_dataset_lazy()
-    # test_dataset_view_lazy()
-    # test_dataset_hub()
-    # test_meta_information()
-    # test_dataset_filter_2()
-    # test_dataset_filter_3()
-    # test_pickleability()
-    # test_dataset_append_and_read()
-    # test_tensorview_iter()
-    # test_dataset_filter_4()
-    # test_datasetview_2()
-    # test_dataset_3()
-    # test_dataset_utils()
-    # test_check_label_name()
-    test_class_label_value()
->>>>>>> a2c7d0a8
+    test_class_label_value()