--- conflicted
+++ resolved
@@ -577,18 +577,17 @@
         super().__init__(f"Invalid {compression} file.")
 
 
-<<<<<<< HEAD
 class VersionControlError(Exception):
     pass
 
 
 class CheckoutError(VersionControlError):
     pass
-=======
+
+
 class GCSDefaultCredsNotFoundError(Exception):
     def __init__(self):
         super().__init__(
             "Unable to find default google application credentials at ~/.config/gcloud/application_default_credentials.json. "
             "Please make sure you initialized gcloud service earlier."
-        )
->>>>>>> df8f63de
+        )