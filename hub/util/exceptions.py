--- conflicted
+++ resolved
@@ -245,7 +245,6 @@
         )
 
 
-<<<<<<< HEAD
 class MetaError(Exception):
     pass
 
@@ -314,9 +313,6 @@
         )
 
 
-class ReadOnlyError(Exception):
-=======
 class ReadOnlyModeError(Exception):
->>>>>>> 10ab6277
     def __init__(self):
         super().__init__("Modification when in read-only mode is not supported!")