import collections.abc as abc
import json
import math

import numpy as np
import zarr
import numcodecs

from hub.store.nested_store import NestedStore

from hub.exceptions import (
    DynamicTensorNotFoundException,
    ValueShapeError,
    DynamicTensorShapeException,
)
from hub.api.dataset_utils import slice_extract_info


def _tuple_product(tuple_):
    res = 1
    for t in tuple_:
        res *= t
    return res


def _determine_chunksizes(shape, dtype, block_size=2 ** 24):
    """
    Autochunking of tensors
    Chunk is determined by 16MB blocks keeping left dimensions inside a chunk
    Dimensions from left are kept until 16MB block is filled

    Parameters
    ----------
    shape: tuple
        the shape of the whole array
    dtype: type
        the type of the element (int, float)
    block_size: int (optional)
        how big the chunk size should be. Default to 16MB
    """

    sz = np.dtype(dtype).itemsize
    elem_count_in_chunk = block_size / sz

    # Get left most part which will be left static inside the chunk
    a = list(shape)
    a.reverse()
    left_part = shape
    prod = 1
    for i, dim in enumerate(a):
        prod *= dim
        if elem_count_in_chunk < prod:
            left_part = shape[-i:]
            break

    # If the tensor is smaller then the chunk size return
    if len(left_part) == len(shape):
        return list(left_part)

    # Get the middle chunk size of dimension
    els = math.ceil(elem_count_in_chunk / _tuple_product(left_part))

    # Contruct the chunksize shape
    chunksize = [els] + list(left_part)
    if len(chunksize) < len(shape):
        chunksize = [1] * (len(shape) - len(chunksize)) + chunksize
    return list(chunksize)


class DynamicTensor:
    """Class for handling dynamic tensor

    This class adds dynamic nature to storage tensor.
    The shape of tensor depends only on the index of the first dim.
    """

    # TODO Make first dim is extensible as well
    def __init__(
        self,
        fs_map: str,
        mode: str = "r",
        shape=None,
        max_shape=None,
        dtype="float64",
        chunks=None,
        compressor="default",
    ):
        """Constructor
        Parameters
        ----------
        fs_map : MutableMap
            Maps filesystem to MutableMap
        mode : str
            Mode in which tensor is opened (default is "r"), can be used to overwrite or append
        shape : Tuple[int | None]
            Shape of tensor, (must be specified) can contains Nones meaning the shape might change
        max_shape: Tuple[int | None]
            Maximum possible shape of the tensor (must be specified)
        dtype : str
            Numpy analog dtype for this tensor
        chunks : Tuple[int] | True
            How to split the tensor into chunks (files) (default is True)
            If chunks=True then chunksize will automatically be detected

        """
        exist_ = fs_map.get(".hub.dynamic_tensor")
        # if not exist_ and len(fs_map) > 0 and "w" in mode:
        #     raise OverwriteIsNotSafeException()
        exist = False if "w" in mode else exist_ is not None
        if "r" in mode and not exist:
            raise DynamicTensorNotFoundException()

        synchronizer = None
        # syncrhonizer = zarr.ProcessSynchronizer("~/activeloop/sync/example.sync")
        # if tensor exists and mode is read or append
        if ("r" in mode or "a" in mode) and exist:
            meta = json.loads(fs_map.get(".hub.dynamic_tensor").decode("utf-8"))
            shape = meta["shape"]
            self._dynamic_dims = get_dynamic_dims(shape)
            self._storage_tensor = zarr.open_array(
                store=fs_map, mode=mode, synchronizer=synchronizer
            )
            self._dynamic_tensor = (
                zarr.open_array(
                    NestedStore(fs_map, "--dynamic--"),
                    mode=mode,
                    synchronizer=synchronizer,
                )
                if self._dynamic_dims
                else None
            )
        # else we need to create or overwrite the tensor
        else:
            self._dynamic_dims = get_dynamic_dims(shape)
            self._storage_tensor = zarr.zeros(
                max_shape,
                dtype=dtype,
                chunks=chunks or _determine_chunksizes(max_shape, dtype),
                store=fs_map,
                overwrite=("w" in mode),
                object_codec=numcodecs.Pickle(protocol=3)
                if str(dtype) == "object"
                else None,
                compressor=compressor,
                synchronizer=synchronizer,
            )
            self._dynamic_tensor = (
                zarr.zeros(
                    shape=(max_shape[0], len(self._dynamic_dims)),
                    mode=mode,
                    dtype=np.int32,
                    store=NestedStore(fs_map, "--dynamic--"),
                    synchronizer=synchronizer,
                )
                if self._dynamic_dims
                else None
            )
            fs_map[".hub.dynamic_tensor"] = bytes(json.dumps({"shape": shape}), "utf-8")
        self.shape = shape
        self.max_shape = self._storage_tensor.shape
        self.dtype = self._storage_tensor.dtype
        if len(self.shape) != len(self.max_shape):
            raise DynamicTensorShapeException("length")
        for item in self.max_shape:
            if item is None:
                raise DynamicTensorShapeException("none")
        for item in zip(self.shape, self.max_shape):
            if item[0] is not None:
                if item[0] != item[1]:
                    raise DynamicTensorShapeException("not_equal")

    def __getitem__(self, slice_):
        """Gets a slice or slices from tensor"""
        if not isinstance(slice_, abc.Iterable):
            slice_ = [slice_]
        slice_ = list(slice_)
        # real_shapes is dynamic shapes based on first dim index, only dynamic dims are stored, static ones are ommitted
        if self._dynamic_tensor:
            real_shapes = self._dynamic_tensor[slice_[0]]
        else:
            real_shapes = None
        # Extend slice_ to dim count
        slice_ += [slice(0, None, 1) for i in self.max_shape[len(slice_) :]]
        slice_ = self._get_slice(slice_, real_shapes)
        return self._storage_tensor[slice_]

    def __setitem__(self, slice_, value):
        """Sets a slice or slices with a value"""
        if not isinstance(slice_, abc.Iterable):
            slice_ = [slice_]
        slice_ = list(slice_)
        if self._dynamic_tensor:
            if isinstance(slice_[0], slice):
                start = slice_[0].start if slice_[0].start is not None else 0
                stop = slice_[0].stop if slice_[0].stop is not None else start + value.shape[0]
                for i in range(start, stop):
                    self.set_shape([i] + slice_[1:], value)
            else:
                self.set_shape(slice_, value)
        slice_ += [slice(0, None, 1) for i in self.max_shape[len(slice_) :]]
        real_shapes = self._dynamic_tensor[slice_[0]] if self._dynamic_tensor and isinstance(slice_[0], int) else None
        slice_ = self._get_slice(slice_, real_shapes)
        value = self.check_value_shape(value, slice_)
        self._storage_tensor[slice_] = value

    def check_value_shape(self, value, slice_):
        """Checks if value can be set to the slice"""
        if None not in self.shape and self.dtype != "O":
            if not all([isinstance(sh, int) for sh in slice_]):
                expected_value_shape = tuple(
                    [
                        len(range(*slice_shape.indices(self.shape[i])))
                        for i, slice_shape in enumerate(slice_)
                        if not isinstance(slice_shape, int)
                    ]
                )
                if expected_value_shape[0] == 1 and len(expected_value_shape) > 1:
                    expected_value_shape = expected_value_shape[1:]

                if isinstance(value, list):
                    value = np.array(value)
                if isinstance(value, np.ndarray):
                    if value.shape[0] == 1 and expected_value_shape[0] != 1:
                        value = np.squeeze(value, axis=0)
                    if value.shape[-1] == 1 and expected_value_shape[-1] != 1:
                        value = np.squeeze(value, axis=-1)
                    if value.shape != expected_value_shape:
                        raise ValueShapeError(expected_value_shape, value.shape)
            else:
                expected_value_shape = (1,)
                if isinstance(value, list):
                    value = np.array(value)
<<<<<<< HEAD
                if (
                    isinstance(value, np.ndarray)
                    and value.shape != expected_value_shape
                ):
=======
                if isinstance(value, np.ndarray) and value.shape != expected_value_shape:
>>>>>>> 6aa732d9
                    raise ValueShapeError(expected_value_shape, value.shape)
        return value

    def get_shape(self, slice_):
        """Gets the shape of the slice from tensor"""
        if isinstance(slice_[0], int) or self._dynamic_tensor is None:
            final_shape = []
            shape_offset = 0
            for i in range(len(self.shape)):
                if i < len(slice_):
                    if isinstance(slice_[i], slice):
                        sl = slice_[i].stop
                        if sl is None and self._dynamic_tensor is not None:
                            sl = self._dynamic_tensor[slice_[0]][shape_offset]
                        if sl is not None and slice_[i].start is not None:
                            sl -= slice_[i].start
                        sl = self.shape[i] if slice_[i].stop is None and slice_[i].start is None else sl
                        final_shape.append(sl)
                    shape_offset = shape_offset + 1 if i != 0 else shape_offset
                elif self.shape[i] is not None:
                    final_shape.append(self.shape[i])
                elif shape_offset < len(self._dynamic_tensor[slice_[0]]):
                    final_shape.append(self._dynamic_tensor[slice_[0]][shape_offset])
                    shape_offset += 1
            return tuple(final_shape)
        else:
            raise ValueError("Getting shape across multiple dimensions isn't supported right now")

    def set_shape(self, slice_, value):
        """Sets the shape of the slice of tensor"""
        new_shape = []
        shape_offset = 0
        if isinstance(slice_[0], int):
            value_shape = list(value.shape) if isinstance(value, np.ndarray) else [1]
            for i in range(1, len(self.shape)):
                if self.shape[i] is None:
                    if i < len(slice_):
                        if isinstance(slice_[i], slice):
                            sl = slice_[i].stop
                            shape_offset += 1
                        else:
                            sl = slice_[i] + 1
                        new_shape.append(sl)
                    else:
                        new_shape.append(value_shape[shape_offset])
                        shape_offset += 1
                elif i < len(slice_) and isinstance(slice_[i], slice):
                    shape_offset += 1
            self._dynamic_tensor[slice_[0]] = np.maximum(
                self._dynamic_tensor[slice_[0]], new_shape
            )

    def _get_slice(self, slice_, real_shapes):
        # Makes slice_ which is uses relative indices (ex [:-5]) into precise slice_ (ex [10:40])
        slice_ = list(slice_)
        if real_shapes is not None:
            for r, i in enumerate(self._dynamic_dims):
                if isinstance(slice_[i], int) and slice_[i] < 0:
                    slice_[i] += real_shapes[r]
                elif isinstance(slice_[i], slice) and (
                    slice_[i].stop is None or slice_[i].stop < 0
                ):
                    slice_[i] = slice_stop_changed(
                        slice_[i], (slice_[i].stop or 0) + real_shapes[r]
                    )
        return tuple(slice_)

    # FIXME I don't see this class being used anywhere
    @classmethod
    def _get_slice_upper_boundary(cls, slice_):
        if isinstance(slice_, slice):
            return slice_.stop
        else:
            assert isinstance(slice_, int)
            return slice_ + 1

    @property
    def chunksize(self):
        """
        Get chunk shape of the array
        """
        return self._storage_tensor.chunks

    def _get_chunking_dim(self):
        for i, d in enumerate(self.chunksize):
            if d != 1:
                return i, self.shape[i], self.chunksize[i]
        return 0, self.shape[0], self.chunksize[0]

<<<<<<< HEAD
    def chunk_slice_iterator(self):
        """
        Get an iterator over chunk coordinates
        """
        # FIXME assume chunking is done in one dimension
        nth, shpd, chnkd = self._get_chunking_dim()
        n_els = int(shpd / chnkd)
        for i in range(n_els):
            yield [1] * nth + [slice(i * chnkd, (i + 1) * chnkd)]

    def chunk_iterator(self):
        """
        Get an iterator over chunks
        """
        slices = self.chunk_slice_iterator()
        for slice_chunk in slices:
            yield self.__getitem__(*slice_chunk)

    def flush(self):
        self._storage_tensor.store.flush()
        if self._dynamic_tensor:
            self._dynamic_tensor.store.flush()

=======
>>>>>>> 6aa732d9
    def commit(self):
        """ Deprecated alias to flush()"""
        self.flush()

    def close(self):
        self._storage_tensor.store.close()
        if self._dynamic_tensor:
            self._dynamic_tensor.store.close()

    def __enter__(self):
        return self

    def __exit__(self, exc_type, exc_value, exc_traceback):
        self.close()

    @property
    def is_dynamic(self):
        return False if self._dynamic_tensor is None else True


def get_dynamic_dims(shape):
    return [i for i, s in enumerate(shape) if s is None]


def slice_stop_changed(slice_, new_stop):
    return slice(slice_.start, new_stop, slice_.step)<|MERGE_RESOLUTION|>--- conflicted
+++ resolved
@@ -230,14 +230,11 @@
                 expected_value_shape = (1,)
                 if isinstance(value, list):
                     value = np.array(value)
-<<<<<<< HEAD
+                    
                 if (
                     isinstance(value, np.ndarray)
                     and value.shape != expected_value_shape
                 ):
-=======
-                if isinstance(value, np.ndarray) and value.shape != expected_value_shape:
->>>>>>> 6aa732d9
                     raise ValueShapeError(expected_value_shape, value.shape)
         return value
 
@@ -327,32 +324,6 @@
                 return i, self.shape[i], self.chunksize[i]
         return 0, self.shape[0], self.chunksize[0]
 
-<<<<<<< HEAD
-    def chunk_slice_iterator(self):
-        """
-        Get an iterator over chunk coordinates
-        """
-        # FIXME assume chunking is done in one dimension
-        nth, shpd, chnkd = self._get_chunking_dim()
-        n_els = int(shpd / chnkd)
-        for i in range(n_els):
-            yield [1] * nth + [slice(i * chnkd, (i + 1) * chnkd)]
-
-    def chunk_iterator(self):
-        """
-        Get an iterator over chunks
-        """
-        slices = self.chunk_slice_iterator()
-        for slice_chunk in slices:
-            yield self.__getitem__(*slice_chunk)
-
-    def flush(self):
-        self._storage_tensor.store.flush()
-        if self._dynamic_tensor:
-            self._dynamic_tensor.store.flush()
-
-=======
->>>>>>> 6aa732d9
     def commit(self):
         """ Deprecated alias to flush()"""
         self.flush()
