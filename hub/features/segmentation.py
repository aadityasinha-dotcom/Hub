from typing import Tuple
import numpy as np

from hub.features.features import Tensor
from hub.features.class_label import ClassLabel


class Segmentation(Tensor):
    """`HubFeature` for segmentation"""

    def __init__(
        self,
        shape: Tuple[int, ...] = None,
        dtype: str = None,
        num_classes: int = None,
        names: Tuple[str] = None,
        names_file: str = None,
        max_shape: Tuple[int, ...] = None,
        chunks=None,
        compressor="lz4",
    ):
<<<<<<< HEAD
        """Constructs a Segmentation HubFeature.
        Also constructs ClassLabel HubFeature for Segmentation classes.
        Args:
        shape: tuple of ints or None: (height, width, 1)
        dtype: dtype of segmentation array: `uint16` or `uint8`
        num_classes: `int`, number of classes. All labels must be < num_classes.
        names: `list<str>`, string names for the integer classes. The
                order in which the names are provided is kept.
        names_file: `str`, path to a file with names for the integer
                    classes, one per line.
=======
        """Constructs a Segmentation FeatureConnector.
        Also constructs ClassLabel FeatureConnector for Segmentation classes.

        Parameters
        ----------
        shape: tuple of ints or None
            Shape in format (height, width, 1)
        dtype: str
            dtype of segmentation array: `uint16` or `uint8`
        num_classes: int
            Number of classes. All labels must be < num_classes.
        names: `list<str>`
            string names for the integer classes. The order in which the names are provided is kept.
        names_file: str
            Path to a file with names for the integer classes, one per line.
        max_shape : tuple[int]
            Maximum shape of tensor shape if tensor is dynamic
        chunks : tuple[int] | True
            Describes how to split tensor dimensions into chunks (files) to store them efficiently.
            It is anticipated that each file should be ~16MB.
            Sample Count is also in the list of tensor's dimensions (first dimension)
            If default value is chosen, automatically detects how to split into chunks
>>>>>>> 8defbca6
        """
        super().__init__(shape, dtype, max_shape=max_shape, chunks=chunks)
        self.class_labels = ClassLabel(
            num_classes=num_classes,
            names=names,
            names_file=names_file,
            chunks=chunks,
            compressor="lz4",
        )

    def get_segmentation_classes(self):
        """Get classes of the segmentation mask
        """
        class_indices = np.unique(self)
        return [self.class_labels.int2str(value) for value in class_indices]

    def get_attr_dict(self):
        """Return class attributes."""
        return self.__dict__<|MERGE_RESOLUTION|>--- conflicted
+++ resolved
@@ -19,20 +19,8 @@
         chunks=None,
         compressor="lz4",
     ):
-<<<<<<< HEAD
         """Constructs a Segmentation HubFeature.
         Also constructs ClassLabel HubFeature for Segmentation classes.
-        Args:
-        shape: tuple of ints or None: (height, width, 1)
-        dtype: dtype of segmentation array: `uint16` or `uint8`
-        num_classes: `int`, number of classes. All labels must be < num_classes.
-        names: `list<str>`, string names for the integer classes. The
-                order in which the names are provided is kept.
-        names_file: `str`, path to a file with names for the integer
-                    classes, one per line.
-=======
-        """Constructs a Segmentation FeatureConnector.
-        Also constructs ClassLabel FeatureConnector for Segmentation classes.
 
         Parameters
         ----------
@@ -53,7 +41,6 @@
             It is anticipated that each file should be ~16MB.
             Sample Count is also in the list of tensor's dimensions (first dimension)
             If default value is chosen, automatically detects how to split into chunks
->>>>>>> 8defbca6
         """
         super().__init__(shape, dtype, max_shape=max_shape, chunks=chunks)
         self.class_labels = ClassLabel(
@@ -65,8 +52,7 @@
         )
 
     def get_segmentation_classes(self):
-        """Get classes of the segmentation mask
-        """
+        """Get classes of the segmentation mask"""
         class_indices = np.unique(self)
         return [self.class_labels.int2str(value) for value in class_indices]
 
