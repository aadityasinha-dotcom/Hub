from typing import Tuple, Dict, Iterable

import hub

Shape = Tuple[int, ...]


class FlatTensor:
    """ Tensor metadata after applying flatten function """

    def __init__(self, path: str, shape: Shape, dtype, max_shape: Shape, chunks: Shape):
        self.path = path
        self.shape = shape
        self.dtype = dtype
        self.max_shape = max_shape
        self.chunks = chunks


class HubFeature:
    """ Base class for all datatypes"""

    def _flatten(self) -> Iterable[FlatTensor]:
        """ Flattens dtype into list of tensors that will need to be stored seperately """
        raise NotImplementedError()


<<<<<<< HEAD
def featurify(feature) -> FeatureConnector:
    """This functions converts naked primitive datatypes and dicts into Primitives and FeatureDicts
=======
def featurify(feature) -> HubFeature:
    """This functions converts naked primitive datatypes and ditcs into Primitives and FeatureDicts
>>>>>>> 81b0a369
    That way every node in dtype tree is a FeatureConnector type object
    """
    if isinstance(feature, dict):
        return FeatureDict(feature)
    elif isinstance(feature, HubFeature):
        return feature
    else:
        return Primitive(feature)


class Primitive(HubFeature):
    """Class for handling primitive datatypes
    All numpy primitive data types like int32, float64, etc... should be wrapped around this class
    """

    def __init__(self, dtype, chunks=None, compressor="lz4"):
        self._dtype = hub.dtype(dtype)
        self.chunks = _normalize_chunks(chunks)
        self.shape = self.max_shape = ()
        self.dtype = self._dtype
        self.compressor = compressor

    def _flatten(self):
        yield FlatTensor("", (), self._dtype, (), self.chunks)

    def __str__(self):
        return "\'" + str(self.dtype) + "\'"

    def __repr__(self):
        return self.__str__()


class FeatureDict(HubFeature):
    """Class for dict branching of a datatype
    FeatureDict dtype contains str -> dtype associations
    This way you can describe complex datatypes
    """

    def __init__(self, dict_):
        self.dict_: Dict[str, HubFeature] = {
            key: featurify(value) for key, value in dict_.items()
        }

    def _flatten(self):
        for key, value in self.dict_.items():
            for item in value._flatten():
                yield FlatTensor(
                    f"/{key}{item.path}",
                    item.shape,
                    item.dtype,
                    item.max_shape,
                    item.chunks,
                )

    def __str__(self):
        out = "FeatureDict("
        for k, v in self.dict_.items():
            out += '\n\t' + k + ": " + str(v) + ','
        out = out[:-1] + "\n"
        out += "), "
        return out

    def __repr__(self):
        return self.__str__()


def _normalize_chunks(chunks):
    chunks = (chunks,) if isinstance(chunks, int) else chunks
    chunks = tuple(chunks) if chunks else None
    return chunks


class Tensor(HubFeature):
    """Tensor type in features
    Has np-array like structure contains any type of elements (Primitive and non-Primitive)
    """

    def __init__(
        self,
        shape: Shape = (None,),
        dtype="float64",
        max_shape: Shape = None,
        chunks=None,
        compressor="lz4",
    ):
        """
        Parameters
        ----------
        shape : Tuple[int]
            Shape of tensor, can contains None(s) meaning the shape can be dynamic
            Dynamic shape means it can change during editing the dataset
        dtype : FeatureConnector or str
            dtype of each element in Tensor. Can be Primitive and non-Primitive type
        max_shape : Tuple[int]
            Maximum shape of tensor shape if tensor is dynamic
        chunks : Tuple[int] | True
            Describes how to split tensor dimensions into chunks (files) to store them efficiently.
            It is anticipated that each file should be ~16MB.
            Sample Count is also in the list of tensor's dimensions (first dimension)
            If default value is chosen, automatically detects how to split into chunks
        """
        shape = (shape,) if isinstance(shape, int) else tuple(shape)
        chunks = _normalize_chunks(chunks)
        max_shape = max_shape or shape
        if len(shape) != len(max_shape):
            raise ValueError(
                f"Length of shape ({len(shape)}) and max_shape ({len(max_shape)}) does not match"
            )
        # TODO add errors if shape and max_shape have wrong values
        self.shape = tuple(shape)
        self.dtype = featurify(dtype)
        self.max_shape = max_shape
        self.chunks = chunks
        self.compressor = compressor

    def _flatten(self):
        for item in self.dtype._flatten():
            yield FlatTensor(
                item.path,
                self.shape + item.shape,
                item.dtype,
                self.max_shape + item.max_shape,
                self.chunks or item.chunks,
            )

    def __str__(self):
        out = "Tensor(shape=" + str(self.shape) + ", dtype=" + str(self.dtype)
        out = out + ", max_shape=" + str(self.max_shape) if self.max_shape != self.shape else out
        out = out + ", chunks=" + str(self.chunks) if self.chunks is not None else out
        out += ")"
        return out

    def __repr__(self):
        return self.__str__()


def flatten(dtype, root=""):
    """ Flattens nested dictionary and returns tuple (dtype, path) """
    dtype = featurify(dtype)
    if isinstance(dtype, FeatureDict):
        for key, value in dtype.dict_.items():
            yield from flatten(value, root + "/" + key)
    else:
        yield (dtype, root)<|MERGE_RESOLUTION|>--- conflicted
+++ resolved
@@ -24,13 +24,8 @@
         raise NotImplementedError()
 
 
-<<<<<<< HEAD
-def featurify(feature) -> FeatureConnector:
-    """This functions converts naked primitive datatypes and dicts into Primitives and FeatureDicts
-=======
 def featurify(feature) -> HubFeature:
     """This functions converts naked primitive datatypes and ditcs into Primitives and FeatureDicts
->>>>>>> 81b0a369
     That way every node in dtype tree is a FeatureConnector type object
     """
     if isinstance(feature, dict):
