--- conflicted
+++ resolved
@@ -80,16 +80,13 @@
             if (
                 len(self.decompressed_bytes) + sample_nbytes  # type: ignore
             ) * self._compression_ratio > self.min_chunk_size:
-<<<<<<< HEAD
+
+                decompressed_bytes = self.decompressed_bytes
                 if end:
                     new_decompressed = self.decompressed_bytes + serialized_sample  # type: ignore
                 else:
                     new_decompressed = serialized_sample + self.decompressed_bytes  # type: ignore
 
-=======
-                decompressed_bytes = self.decompressed_bytes
-                new_decompressed = decompressed_bytes + serialized_sample  # type: ignore
->>>>>>> edbfbdd7
                 compressed_bytes = compress_bytes(
                     new_decompressed, compression=self.compression
                 )
@@ -150,7 +147,6 @@
             if (
                 num_decompressed_bytes + incoming_sample.nbytes  # type: ignore
             ) * self._compression_ratio > self.min_chunk_size:
-<<<<<<< HEAD
                 if end:
                     new_samples = self.decompressed_samples + [incoming_sample]  # type: ignore
                 else:
@@ -158,11 +154,6 @@
 
                 compressed_bytes = compress_multiple(
                     new_samples,  # type: ignore
-=======
-                decompressed_samples = self.decompressed_samples
-                compressed_bytes = compress_multiple(
-                    decompressed_samples + [incoming_sample],  # type: ignore
->>>>>>> edbfbdd7
                     compression=self.compression,
                 )
                 num_compressed_bytes = len(compressed_bytes)
