import hub
from hub.core.fast_forwarding import ffw_tensor_meta
from typing import Any, Callable, Dict, List, Tuple
import numpy as np
from hub.util.exceptions import (
    TensorMetaInvalidHtype,
    TensorMetaInvalidHtypeOverwriteValue,
    TensorMetaInvalidHtypeOverwriteKey,
    TensorMetaMissingRequiredValue,
    UnsupportedCompressionError,
    TensorInvalidSampleShapeError,
)
from hub.constants import (
<<<<<<< HEAD
    SUPPORTED_COMPRESSIONS,
    COMPRESSION_ALIASES,
)
=======
    REQUIRE_USER_SPECIFICATION,
    UNSPECIFIED,
)
from hub.compression import COMPRESSION_ALIASES
from hub.htype import (
    HTYPE_CONFIGURATIONS,
)
>>>>>>> b43859cc
from hub.htype import HTYPE_CONFIGURATIONS, REQUIRE_USER_SPECIFICATION, UNSPECIFIED
from hub.core.meta.meta import Meta


class TensorMeta(Meta):
    htype: str
    dtype: str
    min_shape: List[int]
    max_shape: List[int]
    length: int
    sample_compression: str
    max_chunk_size: int
    chunk_compression: str
    max_chunk_size: int

    def __init__(
        self,
        htype: str = UNSPECIFIED,
        **kwargs,
    ):
        """Tensor metadata is responsible for keeping track of global sample metadata within a tensor.

        Note:
            Tensor metadata that is automatically synchronized with `storage`. For more details, see the `Meta` class.
            Auto-populates `required_meta` that `Meta` accepts as an argument.

        Args:
            htype (str): All tensors require an `htype`. This determines the default meta keys/values.
            **kwargs: Any key that the provided `htype` has can be overridden via **kwargs. For more information, check out `hub.htype`.
        """

        if htype != UNSPECIFIED:
            _validate_htype_exists(htype)
            _validate_htype_overwrites(htype, kwargs)
            _replace_unspecified_values(htype, kwargs)
            _validate_required_htype_overwrites(kwargs)
            _format_values(kwargs)

            required_meta = _required_meta_from_htype(htype)
            required_meta.update(kwargs)

            self._required_meta_keys = tuple(required_meta.keys())
            self.__dict__.update(required_meta)
        else:
            self._required_meta_keys = tuple()

        super().__init__()

    def set_dtype(self, dtype: np.dtype):
        """Should only be called once."""
        ffw_tensor_meta(self)

        if self.dtype is not None:
            raise ValueError(
                f"Tensor meta already has a dtype ({self.dtype}). Incoming: {dtype.name}."
            )

        if self.length > 0:
            raise ValueError("Dtype was None, but length was > 0.")

        self.dtype = dtype.name

    def update_shape_interval(self, shape: Tuple[int, ...]):
        ffw_tensor_meta(self)

        if self.length <= 0:
            self.min_shape = list(shape)
            self.max_shape = list(shape)
        else:
            expected_dims = len(self.min_shape)

            if len(shape) != expected_dims:
                raise TensorInvalidSampleShapeError(shape, len(self.min_shape))

            for i, dim in enumerate(shape):
                self.min_shape[i] = min(dim, self.min_shape[i])
                self.max_shape[i] = max(dim, self.max_shape[i])

    def __getstate__(self) -> Dict[str, Any]:
        d = super().__getstate__()

        for key in self._required_meta_keys:
            d[key] = getattr(self, key)

        return d

    def __setstate__(self, state: Dict[str, Any]):
        super().__setstate__(state)
        self._required_meta_keys = tuple(state.keys())

    @property
    def nbytes(self):
        # TODO: optimize this
        return len(self.tobytes())

    def __str__(self):
        return str(self.__getstate__())


def _required_meta_from_htype(htype: str) -> dict:
    """Gets a dictionary with all required meta information to define a tensor."""

    _validate_htype_exists(htype)
    defaults = HTYPE_CONFIGURATIONS[htype]

    required_meta = {
        "htype": htype,
        "min_shape": [],
        "max_shape": [],
        "length": 0,
        **defaults,
    }

    return required_meta


def _validate_htype_overwrites(htype: str, htype_overwrite: dict):
    """Raises errors if `htype_overwrite` has invalid keys or was missing required values."""

    defaults = HTYPE_CONFIGURATIONS[htype]

    for key, value in htype_overwrite.items():
        if key not in defaults:
            raise TensorMetaInvalidHtypeOverwriteKey(htype, key, list(defaults.keys()))

        if value == UNSPECIFIED:
            if defaults[key] == REQUIRE_USER_SPECIFICATION:
                raise TensorMetaMissingRequiredValue(htype, key)

    if (
        htype == "image"
        and htype_overwrite["chunk_compression"] == UNSPECIFIED
        and htype_overwrite["sample_compression"] == UNSPECIFIED
    ):
        raise TensorMetaMissingRequiredValue(
            htype, ["chunk_compression", "sample_compression"]
        )


def _replace_unspecified_values(htype: str, htype_overwrite: dict):
    """Replaces `UNSPECIFIED` values in `htype_overwrite` with the `htype`'s defaults."""

    defaults = HTYPE_CONFIGURATIONS[htype]

    for k, v in htype_overwrite.items():
        if v == UNSPECIFIED:
            htype_overwrite[k] = defaults[k]


def _validate_required_htype_overwrites(htype_overwrite: dict):
    """Raises errors if `htype_overwrite` has invalid values."""

    sample_compression = htype_overwrite["sample_compression"]
    sample_compression = COMPRESSION_ALIASES.get(sample_compression, sample_compression)
    if sample_compression not in hub.compressions:
        raise UnsupportedCompressionError(sample_compression)

    chunk_compression = htype_overwrite["chunk_compression"]
    chunk_compression = COMPRESSION_ALIASES.get(chunk_compression, chunk_compression)
    if chunk_compression not in hub.compressions:
        raise UnsupportedCompressionError(chunk_compression)

    if htype_overwrite["dtype"] is not None:
        _raise_if_condition(
            "dtype",
            htype_overwrite,
            lambda dtype: not _is_dtype_supported_by_numpy(dtype),
            "Datatype must be supported by numpy. Can be an `str`, `np.dtype`, or normal python type (like `bool`, `float`, `int`, etc.). List of available numpy dtypes found here: https://numpy.org/doc/stable/user/basics.types.html",
        )


def _format_values(htype_overwrite: dict):
    """Replaces values in `htype_overwrite` with consistent types/formats."""

    if htype_overwrite["dtype"] is not None:
        htype_overwrite["dtype"] = np.dtype(htype_overwrite["dtype"]).name

    for key, value in COMPRESSION_ALIASES.items():
        if htype_overwrite.get("sample_compression") == key:
            htype_overwrite["sample_compression"] = value
        if htype_overwrite.get("chunk_compression") == key:
            htype_overwrite["chunk_compression"] = value


def _validate_htype_exists(htype: str):
    """Raises errors if given an unrecognized htype."""
    if htype not in HTYPE_CONFIGURATIONS:
        raise TensorMetaInvalidHtype(htype, list(HTYPE_CONFIGURATIONS.keys()))


def _raise_if_condition(
    key: str, meta: dict, condition: Callable[[Any], bool], explanation: str = ""
):
    v = meta[key]
    if condition(v):
        raise TensorMetaInvalidHtypeOverwriteValue(key, v, explanation)


def _is_dtype_supported_by_numpy(dtype: str) -> bool:
    try:
        np.dtype(dtype)
        return True
    except:
        return False<|MERGE_RESOLUTION|>--- conflicted
+++ resolved
@@ -11,11 +11,6 @@
     TensorInvalidSampleShapeError,
 )
 from hub.constants import (
-<<<<<<< HEAD
-    SUPPORTED_COMPRESSIONS,
-    COMPRESSION_ALIASES,
-)
-=======
     REQUIRE_USER_SPECIFICATION,
     UNSPECIFIED,
 )
@@ -23,7 +18,6 @@
 from hub.htype import (
     HTYPE_CONFIGURATIONS,
 )
->>>>>>> b43859cc
 from hub.htype import HTYPE_CONFIGURATIONS, REQUIRE_USER_SPECIFICATION, UNSPECIFIED
 from hub.core.meta.meta import Meta
 
@@ -35,7 +29,6 @@
     max_shape: List[int]
     length: int
     sample_compression: str
-    max_chunk_size: int
     chunk_compression: str
     max_chunk_size: int
 
