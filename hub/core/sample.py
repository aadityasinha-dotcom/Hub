import requests
from hub.core.compression import (
    compress_array,
    decompress_array,
    verify_compressed_file,
    read_meta_from_compressed_file,
    get_compression,
    _open_video,
    _read_metadata_from_vstream,
    _read_audio_meta,
)
from hub.compression import (
    get_compression_type,
    AUDIO_COMPRESSION,
    IMAGE_COMPRESSION,
    VIDEO_COMPRESSION,
)
from hub.compression import (
    get_compression_type,
    AUDIO_COMPRESSION,
    IMAGE_COMPRESSION,
)
from hub.util.exceptions import UnableToReadFromUrlError
from hub.util.exif import getexif
from hub.core.storage.provider import StorageProvider
from hub.util.path import get_path_type, is_remote_path
import numpy as np
from typing import Optional, Tuple, Union, Dict

from PIL import Image  # type: ignore
from PIL.ExifTags import TAGS  # type: ignore
from io import BytesIO

from hub.core.storage.s3 import S3Provider
from hub.core.storage.google_drive import GDriveProvider

try:
    from hub.core.storage.gcs import GCSProvider
except ImportError:
    GCSProvider = None  # type: ignore

import warnings


class Sample:
    path: Optional[str]

    def __init__(
        self,
        path: Optional[str] = None,
        array: np.ndarray = None,
        buffer: Union[bytes, memoryview] = None,
        compression: str = None,
        verify: bool = False,
        shape: Tuple[int] = None,
        dtype: Optional[str] = None,
        creds: Optional[Dict] = None,
        storage: Optional[StorageProvider] = None,
    ):
        """Represents a single sample for a tensor. Provides all important meta information in one place.

        Note:
            If ``self.is_lazy`` is ``True``, this :class:`Sample` doesn't actually have any data loaded. To read this data, simply try to read it into a numpy array (`sample.array`)

        Args:
            path (str): Path to a sample stored on the local file system that represents a single sample. If ``path`` is provided, ``array`` should not be.
                Implicitly makes ``self.is_lazy == True``.
            array (np.ndarray): Array that represents a single sample. If ``array`` is provided, ``path`` should not be. Implicitly makes ``self.is_lazy == False``.
            buffer: (bytes): Byte buffer that represents a single sample. If compressed, ``compression`` argument should be provided.
            compression (str): Specify in case of byte buffer.
            verify (bool): If a path is provided, verifies the sample if ``True``.
            shape (Tuple[int]): Shape of the sample.
            dtype (optional, str): Data type of the sample.
            creds (optional, Dict): Credentials for s3, gcp and http urls.
            storage (optional, StorageProvider): Storage provider.

        Raises:
            ValueError: Cannot create a sample from both a ``path`` and ``array``.
        """
        if path is None and array is None and buffer is None:
            raise ValueError("Must pass one of `path`, `array` or `buffer`.")

        self._compressed_bytes = {}
        self._uncompressed_bytes = None

        self._array = None
        self._typestr = None
        self._shape = shape or None
        self._dtype = dtype or None
        self.path = None
        self.storage = storage
        self._buffer = None
        self._creds = creds or {}
        self._verify = verify

        if path is not None:
            self.path = path
            self._compression = compression
            if self._verify:
                if self._compression is None:
                    self._compression = get_compression(path=self.path)
                compressed_bytes = self._read_from_path()
                if self._compression is None:
                    self._compression = get_compression(header=compressed_bytes[:32])
                self._shape, self._typestr = verify_compressed_file(compressed_bytes, self._compression)  # type: ignore

        if array is not None:
            self._array = array
            self._shape = array.shape  # type: ignore
            self._typestr = array.__array_interface__["typestr"]
            self._dtype = np.dtype(self._typestr).name
            self._compression = None

        if buffer is not None:
            self._compression = compression
            self._buffer = buffer
            if compression is None:
                self._uncompressed_bytes = buffer
            else:
                self._compressed_bytes[compression] = buffer
                if self._verify:
                    self._shape, self._typestr = verify_compressed_file(buffer, self._compression)  # type: ignore

        self.htype = None

    @property
    def buffer(self):
        if self._buffer is None and self.path is not None:
            self._read_from_path()
        if self._buffer is not None:
            return self._buffer
        return self.compressed_bytes(self.compression)

    @property
    def is_text_like(self):
        return self.htype in {"text", "list", "json"}

    @property
    def dtype(self):
        if self._dtype is None:
            self._read_meta()
            self._dtype = np.dtype(self._typestr).name
        return self._dtype

    @property
    def shape(self):
        self._read_meta()
        return self._shape

    @property
    def compression(self):
        if self._compression is None and self.path:
            self._read_meta()
        return self._compression

    def _load_dicom(self):
        if self._array is not None:
            return
        try:
            from pydicom import dcmread
        except ImportError:
            raise ModuleNotFoundError(
                "Pydicom not found. Install using `pip install pydicom`"
            )
        if self.path and get_path_type(self.path) == "local":
            dcm = dcmread(self.path)
        else:
            dcm = dcmread(BytesIO(self.buffer))
        self._array = dcm.pixel_array
        self._shape = self._array.shape
        self._typestr = self._array.__array_interface__["typestr"]

    def _read_meta(self, f=None):
        if self._shape is not None:
            return
        store = False
        if self._compression is None and self.path:
            self._compression = get_compression(path=self.path)
        if f is None:
            if self.path:
                if is_remote_path(self.path):
                    f = self._read_from_path()
                    self._buffer = f
                    store = True
                else:
                    f = self.path
            else:
                f = self._buffer
        self._compression, self._shape, self._typestr = read_meta_from_compressed_file(
            f, compression=self._compression
        )
        if store:
            self._compressed_bytes[self._compression] = f

    def _get_dicom_meta(self) -> dict:
        try:
            from pydicom import dcmread
            from pydicom.dataelem import RawDataElement
        except ImportError:
            raise ModuleNotFoundError(
                "Pydicom not found. Install using `pip install pydicom`"
            )
        if self.path and get_path_type(self.path) == "local":
            dcm = dcmread(self.path)
        else:
            dcm = dcmread(BytesIO(self.buffer))

        meta = {
            x.keyword: {
                "name": x.name,
                "tag": str(x.tag),
                "value": x.value
                if isinstance(x.value, (str, int, float))
                else x.to_json_dict(None, None).get("Value", ""),  # type: ignore
                "vr": x.VR,
            }
            for x in dcm
            if not isinstance(x.value, bytes)
        }
        return meta

    def _get_video_meta(self) -> dict:
        if self.path and get_path_type(self.path) == "local":
            container, vstream = _open_video(self.path)
        else:
            container, vstream = _open_video(self.buffer)
        _, duration, fps, timebase = _read_metadata_from_vstream(container, vstream)
        return {"duration": duration, "fps": fps, "timebase": timebase}

    def _get_audio_meta(self) -> dict:
        if self.path and get_path_type(self.path) == "local":
            info = _read_audio_meta(self.path)
        else:
            info = _read_audio_meta(self.buffer)
        return info

    @property
    def is_lazy(self) -> bool:
        return self._array is None

    @property
    def is_empty(self) -> bool:
        return 0 in self.shape

    def _recompress(self, buffer: bytes, compression: str) -> bytes:
        if get_compression_type(self._compression) != IMAGE_COMPRESSION:
            raise ValueError(
                "Recompression with different format is only supported for images."
            )
        img = Image.open(BytesIO(buffer))
        if img.mode == "1":
            self._uncompressed_bytes = img.tobytes("raw", "L")
        else:
            self._uncompressed_bytes = img.tobytes()
        return compress_array(self.array, compression)

    def compressed_bytes(self, compression: Optional[str]) -> bytes:
        """Returns this sample as compressed bytes.

        Note:
            If this sample is pointing to a path and the requested ``compression`` is the same as it's stored in, the data is returned without re-compressing.

        Args:
<<<<<<< HEAD
            compression (str): ``self.array`` will be compressed into this format. If ``compression`` is ``None``, return :meth:`uncompressed_bytes`.
=======
            compression (optional, str): `self.array` will be compressed into this format. If `compression is None`, return `self.uncompressed_bytes()`.
>>>>>>> e628da82

        Returns:
            bytes: Bytes for the compressed sample. Contains all metadata required to decompress within these bytes.

        Raises:
            ValueError: On recompression of unsupported formats.
        """

        if compression is None:
            return self.uncompressed_bytes()  # type: ignore

        compressed_bytes = self._compressed_bytes.get(compression)
        if compressed_bytes is None:
            if self.path is not None:
                if self._compression is None:
                    self._compression = get_compression(path=self.path)
                compressed_bytes = self._read_from_path()
                if self._compression is None:
                    self._compression = get_compression(header=compressed_bytes[:32])
                if self._compression == compression:
                    if self._shape is None:
                        _, self._shape, self._typestr = read_meta_from_compressed_file(
                            compressed_bytes, compression=self._compression
                        )
                else:
                    compressed_bytes = self._recompress(compressed_bytes, compression)
            elif self._buffer is not None:
                compressed_bytes = self._recompress(self._buffer, compression)
            else:
                compressed_bytes = compress_array(self.array, compression)
            self._compressed_bytes[compression] = compressed_bytes
        return compressed_bytes

    def _decompress(self):
        if self._array is not None:
            if self._uncompressed_bytes is None:
                self._uncompressed_bytes = self._array.tobytes()
            return
        compression = self.compression
        if compression is None and self._buffer is not None:
            if self.is_text_like:
                from hub.core.serialize import bytes_to_text

                buffer = bytes(self._buffer)
                self._array = bytes_to_text(buffer, self.htype)
            else:
                self._array = np.frombuffer(self._buffer, dtype=self.dtype).reshape(
                    self.shape
                )

        else:
            if self.path and get_path_type(self.path) == "local":
                compressed = self.path
            else:
                compressed = self.buffer

            self._array = decompress_array(
                compressed, compression=compression, shape=self.shape, dtype=self.dtype
            )
            self._uncompressed_bytes = self._array.tobytes()
            self._typestr = self._array.__array_interface__["typestr"]
            self._dtype = np.dtype(self._typestr).name

    def uncompressed_bytes(self) -> Optional[bytes]:
        """Returns uncompressed bytes."""
        self._decompress()
        return self._uncompressed_bytes

    @property
    def array(self) -> np.ndarray:  # type: ignore
        """Return numpy array corresponding to the sample. Decompresses the sample if necessary.

        Example:

            >>> sample = hub.read("./images/dog.jpg")
            >>> arr = sample.array
            >>> arr.shape
            (323, 480, 3)
        """
        arr = self._array
        if arr is not None:
            return arr
        self._decompress()
        return self._array  # type: ignore

    def __str__(self):
        if self.is_lazy:
            return f"Sample(is_lazy=True, path={self.path})"

        return f"Sample(is_lazy=False, shape={self.shape}, compression='{self.compression}', dtype='{self.dtype}' path={self.path})"

    def __repr__(self):
        return str(self)

    def __array__(self, dtype=None):
        arr = self.array
        if dtype is not None:
            arr = arr.astype(dtype)
        return arr

    def __eq__(self, other):
        if self.path is not None and other.path is not None:
            return self.path == other.path
        return self.buffer == other.buffer

    def _read_from_path(self) -> bytes:  # type: ignore
        if self._buffer is None:
            path_type = get_path_type(self.path)
            if path_type == "local":
                self._buffer = self._read_from_local()
            elif path_type == "gcs":
                self._buffer = self._read_from_gcs()
            elif path_type == "s3":
                self._buffer = self._read_from_s3()
            elif path_type == "gdrive":
                self._buffer = self._read_from_gdrive()
            elif path_type == "http":
                self._buffer = self._read_from_http()
        return self._buffer  # type: ignore

    def _read_from_local(self) -> bytes:
        with open(self.path, "rb") as f:  # type: ignore
            return f.read()

    def _get_root_and_key(self, path):
        split_path = path.split("/", 2)
        if len(split_path) > 2:
            root, key = "/".join(split_path[:2]), split_path[2]
        else:
            root, key = split_path
        return root, key

    def _read_from_s3(self) -> bytes:
        assert self.path is not None
        if self.storage is not None:
            assert isinstance(self.storage, S3Provider)
            return self.storage.get_object_from_full_url(self.path)
        path = self.path.replace("s3://", "")  # type: ignore
        root, key = self._get_root_and_key(path)
        s3 = S3Provider(root, **self._creds)
        return s3[key]

    def _read_from_gcs(self) -> bytes:
        assert self.path is not None
        if GCSProvider is None:
            raise Exception(
                "GCP dependencies not installed. Install them with pip install hub[gcs]"
            )
        if self.storage is not None:
            assert isinstance(self.storage, GCSProvider)
            return self.storage.get_object_from_full_url(self.path)
        path = self.path.replace("gcp://", "").replace("gcs://", "")  # type: ignore
        root, key = self._get_root_and_key(path)
        gcs = GCSProvider(root, token=self._creds)
        return gcs[key]

    def _read_from_gdrive(self) -> bytes:
        assert self.path is not None
        gdrive = GDriveProvider("gdrive://", token=self._creds, makemap=False)
        return gdrive.get_object_from_full_url(self.path)

    def _read_from_http(self) -> bytes:
        assert self.path is not None
        if "Authorization" in self._creds:
            headers = {"Authorization": self._creds["Authorization"]}
        else:
            headers = {}
        result = requests.get(self.path, headers=headers)
        if result.status_code != 200:
            raise UnableToReadFromUrlError(self.path, result.status_code)
        return result.content

    def _getexif(self) -> dict:
        if self.path and get_path_type(self.path) == "local":
            img = Image.open(self.path)
        else:
            img = Image.open(BytesIO(self.buffer))
        try:
            return getexif(img)
        except Exception as e:
            warnings.warn(
                f"Error while reading exif data, possibly due to corrupt exif: {e}"
            )
            return {}

    @property
    def meta(self) -> dict:
        meta: Dict[str, Union[Dict, str]] = {}
        compression = self.compression
        compression_type = get_compression_type(compression)
        if compression == "dcm":
            meta.update(self._get_dicom_meta())
        elif compression_type == IMAGE_COMPRESSION:
            meta["exif"] = self._getexif()
        elif compression_type == VIDEO_COMPRESSION:
            meta.update(self._get_video_meta())
        elif compression_type == AUDIO_COMPRESSION:
            meta.update(self._get_audio_meta())
        meta["shape"] = self.shape
        meta["format"] = self.compression
        if self.path:
            meta["filename"] = str(self.path)
        return meta


SampleValue = Union[np.ndarray, int, float, bool, Sample]<|MERGE_RESOLUTION|>--- conflicted
+++ resolved
@@ -261,11 +261,7 @@
             If this sample is pointing to a path and the requested ``compression`` is the same as it's stored in, the data is returned without re-compressing.
 
         Args:
-<<<<<<< HEAD
-            compression (str): ``self.array`` will be compressed into this format. If ``compression`` is ``None``, return :meth:`uncompressed_bytes`.
-=======
-            compression (optional, str): `self.array` will be compressed into this format. If `compression is None`, return `self.uncompressed_bytes()`.
->>>>>>> e628da82
+            compression (Optional[str]): ``self.array`` will be compressed into this format. If ``compression`` is ``None``, return :meth:`uncompressed_bytes`.
 
         Returns:
             bytes: Bytes for the compressed sample. Contains all metadata required to decompress within these bytes.
