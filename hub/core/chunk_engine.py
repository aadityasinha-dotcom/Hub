--- conflicted
+++ resolved
@@ -991,17 +991,14 @@
         chunk_ids = enc[global_sample_index]
         local_sample_index = enc.translate_index_relative_to_chunks(global_sample_index)
         chunk = self.get_chunk_from_chunk_id(chunk_ids[0])
-        sample = chunk.read_sample(local_sample_index)[
-            tuple(entry.value for entry in index.values[1:])
-        ]
-        return sample
+        return chunk.read_sample(
+            local_sample_index, cast=self.tensor_meta.htype != "dicom"
+        )[tuple(entry.value for entry in index.values[1:])]
 
     def get_non_tiled_sample(self, global_sample_index, index):
         if self.compression in VIDEO_COMPRESSIONS or self.tensor_meta.htype == "video":
-            sample = self.get_video_sample(global_sample_index, index)
-        else:
-            sample = self.get_basic_sample(global_sample_index, index)
-        return sample
+            return self.get_video_sample(global_sample_index, index)
+        return self.get_basic_sample(global_sample_index, index)
 
     def get_full_tiled_sample(self, global_sample_index):
         chunks = self.get_chunks_for_sample(global_sample_index)
@@ -1055,66 +1052,12 @@
         """
         length = self.num_samples
         last_shape = None
-<<<<<<< HEAD
-=======
-        enc = self.chunk_id_encoder
-        htype = self.tensor_meta.htype
->>>>>>> cb8ce641
         if use_data_cache and self.is_data_cachable:
             samples = self.numpy_from_data_cache(index, length, aslist)
         else:
             samples = []
             for global_sample_index in index.values[0].indices(length):
-<<<<<<< HEAD
                 sample = self.get_single_sample(global_sample_index, index)
-=======
-                chunk_ids = enc[global_sample_index]
-                if not self._is_tiled_sample(global_sample_index):
-                    local_sample_index = enc.translate_index_relative_to_chunks(
-                        global_sample_index
-                    )
-                    if self.compression in VIDEO_COMPRESSIONS:
-                        chunk, stream = self.get_video_chunk(chunk_ids[0])
-                        sub_index = index.values[1].value if len(index.values) > 1 else None  # type: ignore
-                        sample = chunk.read_sample(
-                            local_sample_index,
-                            sub_index=sub_index,
-                            stream=stream,
-                        )[tuple(entry.value for entry in index.values[2:])]
-                    else:
-                        chunk = self.get_chunk_from_chunk_id(chunk_ids[0])
-                        sample = chunk.read_sample(
-                            local_sample_index, cast=htype != "dicom"
-                        )[tuple(entry.value for entry in index.values[1:])]
-                elif len(index.values) == 1:
-                    # Tiled sample, all chunks required
-                    chunks = self.get_chunks_for_sample(global_sample_index)
-                    sample = combine_chunks(
-                        chunks, global_sample_index, self.tile_encoder
-                    )
-                else:
-                    # Tiled sample, only some chunks required
-                    tile_enc = self.tile_encoder
-                    sample_shape = tile_enc.get_sample_shape(global_sample_index)
-                    tile_shape = tile_enc.get_tile_shape(global_sample_index)
-                    ordered_tile_ids = np.array(chunk_ids).reshape(
-                        tile_enc.get_tile_layout_shape(global_sample_index)
-                    )
-                    tiles_index, sample_index = translate_slices(
-                        [v.value for v in index.values[1:]], sample_shape, tile_shape  # type: ignore
-                    )
-                    required_tile_ids = ordered_tile_ids[tiles_index]
-                    tiles = np.vectorize(
-                        lambda chunk_id: self.get_chunk_from_chunk_id(
-                            chunk_id
-                        ).read_sample(0),
-                        otypes=[object],
-                    )(required_tile_ids)
-                    sample = coalesce_tiles(
-                        tiles, tile_shape, None, self.tensor_meta.dtype
-                    )
-                    sample = sample[sample_index]
->>>>>>> cb8ce641
                 samples.append(sample)
                 check_sample_shape(sample.shape, last_shape, self.key, index, aslist)
                 last_shape = sample.shape
