import hub
import numpy as np
from typing import Any, Dict, Optional, Sequence, Union, List, Tuple
from hub.api.info import Info
from hub.core.version_control.commit_diff import CommitDiff
from hub.core.version_control.commit_node import CommitNode  # type: ignore
from hub.core.version_control.commit_chunk_set import CommitChunkSet  # type: ignore
from typing import Any, Dict, List, Optional, Sequence, Union
from hub.core.meta.encode.tile import TileEncoder
from hub.core.storage.provider import StorageProvider
from hub.core.storage import S3Provider, GCSProvider
from hub.core.tiling.deserialize import combine_chunks, translate_slices, coalesce_tiles
from hub.core.tiling.serialize import break_into_tiles
from hub.util.casting import get_empty_sample, intelligent_cast
from hub.util.shape_interval import ShapeInterval
from hub.constants import DEFAULT_MAX_CHUNK_SIZE, FIRST_COMMIT_ID, PARTIAL_NUM_SAMPLES
from hub.core.chunk.base_chunk import BaseChunk, InputSample
from hub.core.chunk.chunk_compressed_chunk import ChunkCompressedChunk
from hub.core.chunk.sample_compressed_chunk import SampleCompressedChunk
from hub.core.chunk.uncompressed_chunk import UncompressedChunk
from hub.core.fast_forwarding import ffw_chunk_id_encoder
from hub.core.index.index import Index, IndexEntry
from hub.core.meta.encode.chunk_id import CHUNK_ID_COLUMN, ChunkIdEncoder
from hub.core.meta.encode.byte_positions import BytePositionsEncoder
from hub.core.meta.tensor_meta import TensorMeta
from hub.core.storage.lru_cache import LRUCache
from hub.util.casting import get_dtype, get_htype
from hub.util.chunk_engine import (
    check_samples_type,
    make_sequence,
    check_suboptimal_chunks,
    check_sample_shape,
)
from hub.util.keys import (
    get_chunk_id_encoder_key,
    get_sequence_encoder_key,
    get_tensor_commit_diff_key,
    get_tensor_meta_key,
    get_chunk_key,
    get_tensor_commit_chunk_set_key,
    get_tensor_meta_key,
    get_tensor_tile_encoder_key,
)
from hub.util.exceptions import (
    CorruptedMetaError,
    DynamicTensorNumpyError,
    ReadOnlyModeError,
)
from hub.util.remove_cache import get_base_storage
from hub.compression import VIDEO_COMPRESSIONS
from itertools import chain, repeat
from collections.abc import Iterable


class ChunkEngine:
    def __init__(
        self,
        key: str,
        cache: LRUCache,
        version_state: Dict[str, Any],
        meta_cache: LRUCache = None,
    ):
        """Handles creating `Chunk`s and filling them with incoming samples.

        Data delegation:
            All samples must live inside a chunk. No chunks may contain partial samples, only 1 chunk per sample.
            A chunk holds the dynamic information for the samples they contain (like shape and byte ranges).
            For more information on the `Chunk` format, check out the `Chunk` class.

        ChunkIdEncoder:
            The `ChunkIdEncoder` bidirectionally maps samples to the chunk IDs they live in. For more information,
            see `ChunkIdEncoder`'s docstring.

        Example:
            Given:
                Sample sizes: [1 * MB, 1 * MB, 14 * MB, 15 * MB, 15 * MB]
                Min chunk size: 16 * MB
                Max chunk size: 32 * MB


            Basic logic:
                >>> chunks = []
                >>> chunks.append(sum([1 * MB, 1 * MB, 14 * MB, 15 * MB]))  # i=(0, 1, 2, 3)
                >>> chunks[-1]
                31 * MB
                >>> chunks.append(sum([15 * MB]))  # i=(4,)
                >>> chunks[-1]
                15 * MB

            Samples 0, 1, 2, and 3 can be stored in 1 chunk. sample 4 resides in it's own chunk.

            If more samples come later: sizes = [15 * MB, 1 * MB]

            Basic logic:
                >>> len(chunks)
                2
                >>> chunks[-1]
                15 * MB
                >>> chunks[-1] += sum([15 * MB, 1 * MB])  # i=(5, 6)
                >>> chunks[-1]
                31 * MB
                >>> sum(chunks)
                62 * MB
                >>> len(chunks)
                2

            Because our max chunk size is 32 * MB, we try to fit as much data into this size as possible.


        Args:
            key (str): Tensor key.
            cache (LRUCache): Cache for which chunks and the metadata are stored.
            version_state (Dict[str, Any]): The version state of the dataset, includes commit_id, commit_node, branch, branch_commit_map and commit_node_map.
            meta_cache (LRUCache): Cache used for storing non chunk data such as tensor meta and chunk id encoder during transforms in memory.

        Raises:
            ValueError: If invalid max chunk size.
        """

        self.key = key
        self.cache = cache
        self.base_storage = get_base_storage(cache)
        self._meta_cache = meta_cache
        self.version_state = version_state
        self.compression = None
        self.chunk_class = BaseChunk

        self._tensor_meta: Optional[TensorMeta] = None
        self._tensor_meta_commit_id: Optional[str] = None

        self._chunk_id_encoder: Optional[ChunkIdEncoder] = None
        self._chunk_id_encoder_commit_id: Optional[str] = None

        self._sequence_encoder: Optional[BytePositionsEncoder] = None
        self._sequence_encoder_commit_id: Optional[str] = None
        self.__is_sequence: Optional[bool] = None

        self._tile_encoder: Optional[TileEncoder] = None
        self._tile_encoder_commit_id: Optional[str] = None

        self._commit_chunk_set: Optional[CommitChunkSet] = None
        self._commit_chunk_set_commit_id: Optional[str] = None

        self._commit_diff: Optional[CommitDiff] = None
        self._commit_diff_commit_id: Optional[str] = None

        self._active_appended_chunk: Optional[BaseChunk] = None
        self._active_updated_chunk: Optional[BaseChunk] = None

        self._info: Optional[Info] = None
        self._info_commit_id: Optional[str] = None

        tensor_meta = self.tensor_meta

        if tensor_meta.sample_compression:
            self.compression = tensor_meta.sample_compression
            self.chunk_class = SampleCompressedChunk
        elif tensor_meta.chunk_compression:
            self.compression = tensor_meta.chunk_compression
            self.chunk_class = ChunkCompressedChunk
        else:
            self.chunk_class = UncompressedChunk

        self.cached_data: Optional[np.ndarray] = None
        self.cache_range: range = range(0)

    @property
    def is_data_cachable(self):
        tensor_meta = self.tensor_meta
        return (
            self.chunk_class == UncompressedChunk
            and tensor_meta.htype not in ["text", "json", "list"]
            and (tensor_meta.max_shape == tensor_meta.min_shape)
            and (np.prod(tensor_meta.max_shape) < 20)
        )

    @property
    def commit_id(self):
        return self.version_state["commit_id"]

    @property
    def max_chunk_size(self):
        # no chunks may exceed this
        return (
            getattr(self.tensor_meta, "max_chunk_size", None) or DEFAULT_MAX_CHUNK_SIZE
        )

    @property
    def chunk_args(self):
        return [
            self.min_chunk_size,
            self.max_chunk_size,
            self.tensor_meta,
            self.compression,
        ]

    @property
    def min_chunk_size(self):
        # only the last chunk may be less than this
        return self.max_chunk_size // 2

    @property
    def tensor_meta(self):
        commit_id = self.commit_id
        if self._tensor_meta is None or self._tensor_meta_commit_id != commit_id:
            key = get_tensor_meta_key(self.key, commit_id)
            self._tensor_meta = self.meta_cache.get_hub_object(key, TensorMeta)
            self._tensor_meta_commit_id = commit_id
            self.meta_cache.register_hub_object(key, self._tensor_meta)
        return self._tensor_meta

    @property
    def meta_cache(self) -> LRUCache:
        return self._meta_cache or self.cache

    @property
    def chunk_id_encoder(self) -> ChunkIdEncoder:
        """Gets the chunk id encoder from cache, if one is not found it creates a blank encoder.
        For more information on what `ChunkIdEncoder` is used for, see the `__init__` docstring.

        Raises:
            CorruptedMetaError: If chunk id encoding was corrupted.

        Returns:
            ChunkIdEncoder: The chunk ID encoder handles the mapping between sample indices
                and their corresponding chunks.
        """
        commit_id = self.commit_id
        if (
            self._chunk_id_encoder is None
            or self._chunk_id_encoder_commit_id != commit_id
        ):
            commit_id = self.commit_id
            key = get_chunk_id_encoder_key(self.key, commit_id)
            if not self.chunk_id_encoder_exists:
                enc = ChunkIdEncoder()
                try:
                    self.meta_cache[key] = enc
                except ReadOnlyModeError:
                    pass
            else:
                enc = self.meta_cache.get_hub_object(key, ChunkIdEncoder)
            self._chunk_id_encoder = enc
            self._chunk_id_encoder_commit_id = commit_id
            self.meta_cache.register_hub_object(key, enc)
        return self._chunk_id_encoder

    @property
    def commit_chunk_set(self) -> Optional[CommitChunkSet]:
        """Gets the commit chunk set from cache, if one is not found it creates a blank one.

        Returns:
            Optional[CommitChunkSet]: The commit chunk set keeps track of all the chunks present in the current commit, returns None for the first commit.
        """
        commit_id = self.commit_id
        if commit_id == FIRST_COMMIT_ID:
            # the first commit doesn't need a commit chunk set
            return None
        if (
            self._commit_chunk_set is None
            or self._commit_chunk_set_commit_id != commit_id
        ):
            key = get_tensor_commit_chunk_set_key(self.key, commit_id)
            if not self.commit_chunk_set_exists:
                cset = CommitChunkSet()
                try:
                    self.meta_cache[key] = cset
                except ReadOnlyModeError:
                    pass
            else:
                cset = self.meta_cache.get_hub_object(key, CommitChunkSet)
            self._commit_chunk_set = cset
            self._commit_chunk_set_commit_id = commit_id
            self.meta_cache.register_hub_object(key, cset)
        return self._commit_chunk_set

    @property
    def commit_chunk_set_exists(self) -> bool:
        """Checks if the commit chunk set exists for the given tensor in the current commit."""
        commit_id = self.commit_id
        if (
            self._commit_chunk_set is not None
            and self._commit_chunk_set_commit_id == commit_id
        ):
            return True

        try:
            key = get_tensor_commit_chunk_set_key(self.key, commit_id)
            self.meta_cache[key]
            return True
        except KeyError:
            return False

    @property
    def commit_diff(self) -> CommitDiff:
        """Gets the commit diff from cache, if one is not found it creates a blank one.

        Returns:
            CommitDiff: The commit diff keeps track of all the changes in the current commit.
        """
        commit_id = self.commit_id
        if self._commit_diff is None or self._commit_diff_commit_id != commit_id:
            key = get_tensor_commit_diff_key(self.key, commit_id)
            if not self.commit_diff_exists:
                diff = CommitDiff(self.num_samples)
                try:
                    self.meta_cache[key] = diff
                except ReadOnlyModeError:
                    pass
            else:
                diff = self.meta_cache.get_hub_object(key, CommitDiff)
            self._commit_diff = diff
            self._commit_diff_commit_id = commit_id
            self.meta_cache.register_hub_object(key, diff)
        return self._commit_diff

    @property
    def commit_diff_exists(self) -> bool:
        commit_id = self.commit_id
        if self._commit_diff is not None and self._commit_diff_commit_id == commit_id:
            return True
        try:
            key = get_tensor_commit_diff_key(self.key, commit_id)
            self.meta_cache[key]
            return True
        except KeyError:
            return False

    @property
    def chunk_id_encoder_exists(self) -> bool:
        commit_id = self.commit_id
        if (
            self._chunk_id_encoder is not None
            and self._chunk_id_encoder_commit_id == commit_id
        ):
            return True
        try:
            key = get_chunk_id_encoder_key(self.key, commit_id)
            self.meta_cache[key]
            return True
        except KeyError:
            return False

    def _is_tiled_sample(self, global_sample_index):
        return global_sample_index in self.tile_encoder

    @property
    def tile_encoder(self) -> TileEncoder:
        """Gets the tile encoder from cache, if one is not found it creates a blank encoder."""
        commit_id = self.commit_id
        if self._tile_encoder is None or self._tile_encoder_commit_id != commit_id:
            key = get_tensor_tile_encoder_key(self.key, commit_id)
            if not self.tile_encoder_exists:
                enc = TileEncoder()
                try:
                    self.meta_cache[key] = enc
                except ReadOnlyModeError:
                    pass
            else:
                enc = self.meta_cache.get_hub_object(key, TileEncoder)
            self._tile_encoder = enc
            self._tile_encoder_commit_id = commit_id
            self.meta_cache.register_hub_object(key, enc)
        return self._tile_encoder

    @property
    def tile_encoder_exists(self) -> bool:
        commit_id = self.commit_id
        if self._tile_encoder is not None and self._tile_encoder_commit_id == commit_id:
            return True

        try:
            key = get_tensor_tile_encoder_key(self.key, commit_id)
            self.meta_cache[key]
            return True
        except KeyError:
            return False

    @property
    def num_chunks(self) -> int:
        if not self.chunk_id_encoder_exists:
            return 0
        return self.chunk_id_encoder.num_chunks

    @property
    def num_samples(self) -> int:
        return self.tensor_meta.length

    @property
    def last_chunk_key(self) -> str:
        last_chunk_name = self.last_appended_chunk_name
        commit_id = self.get_chunk_commit(last_chunk_name)
        return get_chunk_key(self.key, last_chunk_name, commit_id)

    def get_chunk_key_for_id(self, chunk_id) -> str:
        chunk_name = ChunkIdEncoder.name_from_id(chunk_id)
        commit_id = self.get_chunk_commit(chunk_name)
        return get_chunk_key(self.key, chunk_name, commit_id)

    @property
    def active_appended_chunk(self):
        return self._active_appended_chunk

    @active_appended_chunk.setter
    def active_appended_chunk(self, value):
        if self.active_appended_chunk is not None:
            self.cache.remove_hub_object(self.active_appended_chunk.key)
        self._active_appended_chunk = value
        if value is not None:
            self.cache.register_hub_object(value.key, value)

    @property
    def active_updated_chunk(self):
        return self._active_updated_chunk

    @active_updated_chunk.setter
    def active_updated_chunk(self, value):
        if self.active_updated_chunk is not None:
            self.cache.remove_hub_object(self.active_updated_chunk.key)
        self._active_updated_chunk = value
        if value is not None:
            self.cache.register_hub_object(value.key, value)

    @property
    def last_appended_chunk_name(self) -> str:
        return self.chunk_id_encoder.get_name_for_chunk(-1)

    @property
    def last_appended_chunk_id(self) -> str:
        return self.chunk_id_encoder.get_id_for_chunk(-1)

    def last_appended_chunk(self) -> Optional[BaseChunk]:
        last_index = self.num_samples - 1
        if self.num_chunks == 0 or last_index in self.tile_encoder:
            return None
        chunk_name = self.last_appended_chunk_name
        chunk_commit_id = self.get_chunk_commit(chunk_name)
        chunk_key = get_chunk_key(self.key, chunk_name, chunk_commit_id)
        chunk = self.get_chunk(chunk_key)
        chunk.key = chunk_key  # type: ignore
        chunk.id = self.last_appended_chunk_id  # type: ignore
        if chunk_commit_id != self.commit_id:
            chunk = self.copy_chunk_to_new_commit(chunk, chunk_name)
        self.active_appended_chunk = chunk
        return chunk

    def get_chunk(self, chunk_key: str) -> BaseChunk:
        return self.cache.get_hub_object(chunk_key, self.chunk_class, self.chunk_args)

    def get_chunk_from_chunk_id(self, chunk_id, copy: bool = False) -> BaseChunk:
        chunk_name = ChunkIdEncoder.name_from_id(chunk_id)
        chunk_commit_id = self.get_chunk_commit(chunk_name)
        chunk_key = get_chunk_key(self.key, chunk_name, chunk_commit_id)
        chunk = self.get_chunk(chunk_key)
        chunk.key = chunk_key  # type: ignore
        chunk.id = chunk_id  # type: ignore
        if copy and chunk_commit_id != self.commit_id:
            chunk = self.copy_chunk_to_new_commit(chunk, chunk_name)
        return chunk

    def get_video_chunk(self, chunk_id, copy: bool = False):
        """Returns video chunks. Chunk will contain presigned url to the video instead of data if the chunk is large."""
        chunk_name = ChunkIdEncoder.name_from_id(chunk_id)
        chunk_commit_id = self.get_chunk_commit(chunk_name)
        chunk_key = get_chunk_key(self.key, chunk_name, chunk_commit_id)

        base_storage = self.base_storage
        stream = False
        if isinstance(base_storage, (S3Provider, GCSProvider)):
            chunk_size = base_storage.get_object_size(chunk_key)
            stream = chunk_size > self.min_chunk_size
            if stream:
                chunk = self.cache.get_hub_object(
                    chunk_key, self.chunk_class, meta=self.chunk_args, url=True
                )
        if not stream:
            chunk = self.cache.get_hub_object(
                chunk_key, self.chunk_class, meta=self.chunk_args
            )
        chunk.key = chunk_key  # type: ignore
        chunk.id = chunk_id  # type: ignore
        if copy and chunk_commit_id != self.commit_id:
            chunk = self.copy_chunk_to_new_commit(chunk, chunk_name)
        return chunk, stream

    def copy_chunk_to_new_commit(self, chunk, chunk_name):
        """Copies the chunk to the current commit.

        Returns the copied chunk.
        """
        new_chunk_key = get_chunk_key(self.key, chunk_name, self.commit_id)
        chunk_id = chunk.id
        chunk = chunk.copy(self.chunk_args)
        chunk.key = new_chunk_key
        chunk.id = chunk_id
        if self.commit_chunk_set is not None:
            self.commit_chunk_set.add(chunk_name)
        return chunk

    def get_chunk_commit(self, chunk_name) -> str:
        """Returns the commit id that contains the chunk_name."""
        cur_node: Optional[CommitNode] = self.version_state["commit_node"]
        while cur_node is not None:
            commit_id = cur_node.commit_id
            chunk_set_key = get_tensor_commit_chunk_set_key(self.key, commit_id)
            try:
                # the first commit doesn't contain a chunk set, don't repeatedly try to fetch from storage
                if commit_id == FIRST_COMMIT_ID:
                    chunk_set = set()
                else:
                    chunk_set = self.meta_cache.get_hub_object(
                        chunk_set_key, CommitChunkSet
                    ).chunks
            except Exception:
                commit_chunk_set = CommitChunkSet()
                try:
                    self.meta_cache[chunk_set_key] = commit_chunk_set
                except ReadOnlyModeError:
                    # put CommitChunkSet in hub_objects to keep in cache temporarily, but won't write to storage
                    # this shouldn't happen in latest version of hub, chunk set would always be present
                    self.meta_cache.hub_objects[chunk_set_key] = commit_chunk_set
                chunk_set = set()
            if chunk_name in chunk_set:
                return commit_id
            cur_node = cur_node.parent  # type: ignore
        # the first commit doesn't have a commit chunk set, so any chunk that wasn't found belongs to the first commit
        return FIRST_COMMIT_ID

    def _write_initialization(self):
        ffw_chunk_id_encoder(self.chunk_id_encoder)

    def _convert_to_list(self, samples):
        if self.chunk_class != UncompressedChunk:
            return True
        elif isinstance(samples, np.ndarray):
            return samples[0].nbytes >= self.min_chunk_size
        return True

    def _sanitize_samples(self, samples):
        check_samples_type(samples)
        tensor_meta = self.tensor_meta
        if tensor_meta.htype is None:
            tensor_meta.set_htype(get_htype(samples))
        if tensor_meta.dtype is None:
            tensor_meta.set_dtype(get_dtype(samples))
        if self._convert_to_list(samples):
            samples = list(samples)
        return samples

    def _samples_to_chunks(
        self,
        samples,
        start_chunk: Optional[BaseChunk] = None,
        register: bool = True,
        update_commit_diff: bool = False,
    ):
        current_chunk = start_chunk
        updated_chunks = []
        if current_chunk is None:
            current_chunk = self._create_new_chunk(register)
            updated_chunks.append(current_chunk)
        enc = self.chunk_id_encoder
        tiles = {}
        nsamples = len(samples)
        if register and update_commit_diff:
            commit_diff = self.commit_diff
        while len(samples) > 0:
            num_samples_added = current_chunk.extend_if_has_space(samples)  # type: ignore
            if num_samples_added == 0:
                current_chunk = self._create_new_chunk(register)
                updated_chunks.append(current_chunk)
            elif num_samples_added == PARTIAL_NUM_SAMPLES:
                sample = samples[0]
                if register and sample.is_first_write:
                    enc.register_samples(1)
                if sample.is_last_write:
                    if register:
                        self.tile_encoder.register_sample(sample, self.num_samples - 1)
                        if update_commit_diff:
                            commit_diff.add_data(1)
                    else:
                        tiles[nsamples - len(samples)] = (
                            sample.sample_shape,
                            sample.tile_shape,
                        )
                    samples = samples[1:]
                if len(samples) > 0:
                    current_chunk = self._create_new_chunk(register)
                    updated_chunks.append(current_chunk)
            else:
                if not updated_chunks:
                    updated_chunks.append(current_chunk)
                num = int(num_samples_added)
                if register:
                    enc.register_samples(num)
                    if update_commit_diff:
                        commit_diff.add_data(num)
                samples = samples[num:]
        if register:
            return updated_chunks
        return updated_chunks, tiles

    def _extend(self, samples, update_commit_diff=True):
        if len(samples) == 0:
            return
<<<<<<< HEAD
=======
        self._write_initialization()
        initial_autoflush = self.cache.autoflush
        self.cache.autoflush = False

        if isinstance(samples, hub.Tensor):
            for sample in samples:
                self.extend([sample])  # TODO optimize this
            return

>>>>>>> a9aa858b
        samples = self._sanitize_samples(samples)
        self._samples_to_chunks(
            samples,
            start_chunk=self.last_appended_chunk(),
            register=True,
            update_commit_diff=update_commit_diff,
        )

    def extend(self, samples):
        self._write_initialization()
        initial_autoflush = self.cache.autoflush
        self.cache.autoflush = False
        if self._is_sequence:
            for sample in samples:
                self._extend(sample, False)
                self.sequence_encoder.register_samples(len(sample), 1)
                self.commit_diff.add_data(1)
        else:
            self._extend(samples)
        self.cache.autoflush = initial_autoflush
        self.cache.maybe_flush()

    def _create_new_chunk(self, register=True) -> BaseChunk:
        """Creates and returns a new `Chunk`. Automatically creates an ID for it and puts a reference in the cache."""

        chunk_id = self.chunk_id_encoder.generate_chunk_id(register=register)
        chunk = self.chunk_class(*self.chunk_args)  # type: ignore
        chunk_name = ChunkIdEncoder.name_from_id(chunk_id)
        chunk_key = get_chunk_key(self.key, chunk_name, self.commit_id)
        if self.commit_chunk_set is not None:
            self.commit_chunk_set.add(chunk_name)
        chunk.key = chunk_key  # type: ignore
        chunk.id = chunk_id  # type: ignore
        chunk._update_tensor_meta_length = register
        if self.active_appended_chunk is not None:
            self.write_chunk_to_storage(self.active_appended_chunk)

        self.active_appended_chunk = chunk
        return chunk

    def _replace_tiled_sample(self, global_sample_index: int, sample):
        new_chunks, tiles = self._samples_to_chunks(
            [sample], start_chunk=None, register=False
        )
        new_chunk_ids = [chunk.id for chunk in new_chunks]
        self.chunk_id_encoder._replace_chunks_for_tiled_sample(
            global_sample_index, new_chunk_ids
        )
        if tiles:
            self.tile_encoder.entries[global_sample_index] = tiles[0]
        else:
            del self.tile_encoder.entries[global_sample_index]

    def _update_tiled_sample(self, global_sample_index: int, index: Index, sample):
        if len(index.values) == 1:
            self._replace_tiled_sample(global_sample_index, sample)
            return
        enc = self.chunk_id_encoder
        tile_enc = self.tile_encoder
        chunk_ids = enc[global_sample_index]
        sample_shape = tile_enc.get_sample_shape(global_sample_index)
        tile_shape = tile_enc.get_tile_shape(global_sample_index)
        ordered_tile_ids = np.array(chunk_ids).reshape(
            tile_enc.get_tile_layout_shape(global_sample_index)
        )
        tiles_index, sample_index = translate_slices(
            [v.value for v in index.values[1:]], sample_shape, tile_shape  # type: ignore
        )
        required_tile_ids = ordered_tile_ids[tiles_index]
        tiles = np.vectorize(
            lambda chunk_id: self.get_chunk_from_chunk_id(
                chunk_id, copy=True
            ).read_sample(0),
            otypes=[object],
        )(required_tile_ids)
        current_sample = coalesce_tiles(tiles, tile_shape, None, self.tensor_meta.dtype)
        new_sample = current_sample
        new_sample[sample_index] = sample
        new_tiles = break_into_tiles(
            new_sample, tile_enc.get_tile_shape(global_sample_index)
        )
        chunk_ids = required_tile_ids
        for chunk_id, tile in zip(chunk_ids.reshape(-1), new_tiles.reshape(-1)):
            chunk = self.get_chunk_from_chunk_id(int(chunk_id), copy=True)
            curr_shape = chunk.shapes_encoder[-1]
            assert curr_shape == tile.shape, (curr_shape, tile.shape)
            chunk.update_sample(0, tile)
            if (
                self.active_updated_chunk is not None
                and self.active_updated_chunk.key != chunk.key  # type: ignore
            ):
                self.write_chunk_to_storage(self.active_updated_chunk)
            self.active_updated_chunk = chunk

    def pad_and_append(self, num_samples_to_pad: int, value):
        """Pads the tensor with empty samples and appends value at the end."""
        update_first_sample = False
        if num_samples_to_pad > 0:
            if self.num_samples == 0:
                # set htype, dtype, shape, we later update it with empty sample
                self.extend([value])
                num_samples_to_pad -= 1
                update_first_sample = True

            htype = self.tensor_meta.htype
            if htype in ["json", "text", "list"]:
                empty_sample = get_empty_sample(htype)
                empty_samples = [empty_sample] * num_samples_to_pad
            else:
                ndim = len(self.tensor_meta.max_shape)
                shape = tuple([num_samples_to_pad] + [0] * ndim)
                dtype = self.tensor_meta.dtype
                empty_sample = np.zeros(shape[1:], dtype=dtype)
                empty_samples = np.zeros(shape, dtype=dtype)  # type: ignore

            if update_first_sample:
                self.update(Index(0), empty_sample)

            # pad
            self.extend(empty_samples)

        self.extend([value])

    def update(
        self,
        index: Index,
        samples: Union[np.ndarray, Sequence[InputSample], InputSample],
        operator: Optional[str] = None,
    ):
        """Update data at `index` with `samples`."""
        (self._sequence_update if self._is_sequence else self._update)(
            index, samples, operator
        )

    def _update(
        self,
        index: Index,
        samples: Union[np.ndarray, Sequence[InputSample], InputSample],
        operator: Optional[str] = None,
        update_commit_diff: bool = False,
    ):
        """Update data at `index` with `samples`."""
        self._write_initialization()
        self.cached_data = None
        initial_autoflush = self.cache.autoflush
        self.cache.autoflush = False

        if operator is not None:
            return self._update_with_operator(index, samples, operator)

        enc = self.chunk_id_encoder
        index_length = index.length(self.num_samples)
        samples = make_sequence(samples, index_length)
        nbytes_after_updates = []
        global_sample_indices = tuple(index.values[0].indices(self.num_samples))
        for i, sample in enumerate(samples):
            global_sample_index = global_sample_indices[i]  # TODO!
            if self._is_tiled_sample(global_sample_index):
                self._update_tiled_sample(global_sample_index, index, sample)
            else:
                chunk = self.get_chunks_for_sample(global_sample_index, copy=True)[0]
                local_sample_index = enc.translate_index_relative_to_chunks(
                    global_sample_index
                )
                chunk.update_sample(local_sample_index, sample)
                if (
                    self.active_updated_chunk is not None
                    and self.active_updated_chunk.key != chunk.key  # type: ignore
                ):
                    self.write_chunk_to_storage(self.active_updated_chunk)
                self.active_updated_chunk = chunk

                # only care about deltas if it isn't the last chunk
                if chunk.key != self.last_chunk_key:  # type: ignore
                    nbytes_after_updates.append(chunk.nbytes)
            if update_commit_diff:
                self.commit_diff.update_data(global_sample_index)
            chunk_min, chunk_max = self.min_chunk_size, self.max_chunk_size
            check_suboptimal_chunks(nbytes_after_updates, chunk_min, chunk_max)

        self.cache.autoflush = initial_autoflush
        self.cache.maybe_flush()

    def _update_with_operator(
        self,
        index: Index,
        samples: Union[np.ndarray, Sequence[InputSample], InputSample],
        operator: str,
    ):
        """Update data at `index` with the output of elem-wise operatorion with samples"""
        try:
            if isinstance(samples, hub.core.tensor.Tensor):
                samples = samples.numpy()
            if len(index) > 1:
                index1 = Index(index.values[:1])
                index2 = Index(index.values[1:])
            else:
                index1 = index
                index2 = None
            arr = self._numpy(index1, use_data_cache=False)
            view = arr
            if index2:
                for v in index2.values:
                    view = view[v.value]  # type: ignore
        except DynamicTensorNumpyError:
            raise NotImplementedError(
                "Inplace update operations are not available for dynamic tensors yet."
            )
        tensor_meta = self.tensor_meta

        dt, ht = tensor_meta.dtype, tensor_meta.htype
        samples = intelligent_cast(samples, dt, ht)
        getattr(view, operator)(samples)
        self._update(index, arr)

    def read_bytes_for_sample(self, global_sample_index: int) -> bytes:
        if self.tensor_meta.chunk_compression:
            raise Exception(
                "Cannot retreive original bytes for samples in chunk-wise compressed tensors."
            )
        enc = self.chunk_id_encoder
        chunks = self.get_chunks_for_sample(global_sample_index)
        if len(chunks) > 1:
            raise NotImplementedError(
                "read_bytes_for_sample() is not implemented for tiled samples."
            )
        chunk = chunks[0]
        buffer = chunk.memoryview_data
        if not buffer:
            return b""
        local_sample_index = enc.translate_index_relative_to_chunks(global_sample_index)
        sb, eb = chunk.byte_positions_encoder[local_sample_index]
        return buffer[sb:eb].tobytes()

    def read_shape_for_sample(
        self, global_sample_index: int, url: bool = False
    ) -> Tuple[int, ...]:
        enc = self.chunk_id_encoder
        if self.compression in VIDEO_COMPRESSIONS:
            chunks = [
                self.get_video_chunk(idx)[0]
                for idx in self.chunk_id_encoder[global_sample_index]
            ]
        else:
            chunks = self.get_chunks_for_sample(global_sample_index)
        if len(chunks) == 1:
            local_sample_index = enc.translate_index_relative_to_chunks(
                global_sample_index
            )
            return tuple(map(int, chunks[0].shapes_encoder[local_sample_index]))
        else:
            return self.tile_encoder.get_sample_shape(global_sample_index)

    def read_sample_from_chunk(
        self,
        global_sample_index: int,
        chunk: BaseChunk,
        cast: bool = True,
        copy: bool = False,
    ) -> np.ndarray:
        enc = self.chunk_id_encoder
        local_sample_index = enc.translate_index_relative_to_chunks(global_sample_index)
        return chunk.read_sample(local_sample_index, cast=cast, copy=copy)

    def numpy(
        self, index: Index, aslist: bool = False, use_data_cache: bool = True
    ) -> Union[np.ndarray, List[np.ndarray]]:
        """Reads samples from chunks and returns as a numpy array. If `aslist=True`, returns a sequence of numpy arrays.

        Args:
            index (Index): Represents the samples to read from chunks. See `Index` for more information.
            aslist (bool): If True, the samples will be returned as a list of numpy arrays. If False, returns a single numpy array. Defaults to False.
            use_data_cache (bool): If True, the data cache is used to speed up the read if possible. If False, the data cache is ignored. Defaults to True.

        Raises:
            DynamicTensorNumpyError: If shapes of the samples being read are not all the same.

        Returns:
            Union[np.ndarray, List[np.ndarray]]: Either a list of numpy arrays or a single numpy array (depending on the `aslist` argument).
        """
        return (self._sequence_numpy if self._is_sequence else self._numpy)(
            index, aslist, use_data_cache
        )

    def _numpy(
        self, index: Index, aslist: bool = False, use_data_cache: bool = True
    ) -> Union[np.ndarray, List[np.ndarray]]:
        """Reads samples from chunks and returns as a numpy array. If `aslist=True`, returns a sequence of numpy arrays.

        Args:
            index (Index): Represents the samples to read from chunks. See `Index` for more information.
            aslist (bool): If True, the samples will be returned as a list of numpy arrays. If False, returns a single numpy array. Defaults to False.
            use_data_cache (bool): If True, the data cache is used to speed up the read if possible. If False, the data cache is ignored. Defaults to True.

        Raises:
            DynamicTensorNumpyError: If shapes of the samples being read are not all the same.

        Returns:
            Union[np.ndarray, List[np.ndarray]]: Either a list of numpy arrays or a single numpy array (depending on the `aslist` argument).
        """
        length = self.num_samples
        last_shape = None
        enc = self.chunk_id_encoder

        if use_data_cache and self.is_data_cachable:
            samples = self.numpy_from_data_cache(index, length, aslist)
        else:
            samples = []
            for global_sample_index in index.values[0].indices(length):
                chunk_ids = enc[global_sample_index]
                if not self._is_tiled_sample(global_sample_index):
                    local_sample_index = enc.translate_index_relative_to_chunks(
                        global_sample_index
                    )
                    if self.compression in VIDEO_COMPRESSIONS:
                        chunk, stream = self.get_video_chunk(chunk_ids[0])
                        sub_index = index.values[1].value if len(index.values) > 1 else None  # type: ignore
                        sample = chunk.read_sample(
                            local_sample_index,
                            sub_index=sub_index,
                            stream=stream,
                        )[tuple(entry.value for entry in index.values[2:])]
                    else:
                        chunk = self.get_chunk_from_chunk_id(chunk_ids[0])
                        sample = chunk.read_sample(local_sample_index)[
                            tuple(entry.value for entry in index.values[1:])
                        ]
                elif len(index.values) == 1:
                    # Tiled sample, all chunks required
                    chunks = self.get_chunks_for_sample(global_sample_index)
                    sample = combine_chunks(
                        chunks, global_sample_index, self.tile_encoder
                    )
                else:
                    # Tiled sample, only some chunks required
                    tile_enc = self.tile_encoder
                    sample_shape = tile_enc.get_sample_shape(global_sample_index)
                    tile_shape = tile_enc.get_tile_shape(global_sample_index)
                    ordered_tile_ids = np.array(chunk_ids).reshape(
                        tile_enc.get_tile_layout_shape(global_sample_index)
                    )
                    tiles_index, sample_index = translate_slices(
                        [v.value for v in index.values[1:]], sample_shape, tile_shape  # type: ignore
                    )
                    required_tile_ids = ordered_tile_ids[tiles_index]
                    tiles = np.vectorize(
                        lambda chunk_id: self.get_chunk_from_chunk_id(
                            chunk_id
                        ).read_sample(0),
                        otypes=[object],
                    )(required_tile_ids)
                    sample = coalesce_tiles(
                        tiles, tile_shape, None, self.tensor_meta.dtype
                    )
                    sample = sample[sample_index]
                samples.append(sample)
                check_sample_shape(sample.shape, last_shape, self.key, index, aslist)
                last_shape = sample.shape

        if aslist and all(map(np.isscalar, samples)):
            samples = list(arr.item() for arr in samples)

        if not index.values[0].subscriptable():
            samples = samples[0]

        if aslist:
            return samples
        return np.array(samples)

    def numpy_from_data_cache(self, index, length, aslist):
        samples = []
        enc = self.chunk_id_encoder
        for global_sample_index in index.values[0].indices(length):
            if self.cached_data is None or global_sample_index not in self.cache_range:
                row = enc.__getitem__(global_sample_index, True)[0][1]
                chunks = self.get_chunks_for_sample(global_sample_index)
                assert len(chunks) == 1

                chunk = chunks[0]
                chunk_arr = self.chunk_id_encoder.array

                first_sample = 0 if row == 0 else chunk_arr[row - 1][1] + 1
                last_sample = self.chunk_id_encoder.array[row][1]
                num_samples = last_sample - first_sample + 1

                full_shape = (num_samples,) + tuple(self.tensor_meta.max_shape)
                dtype = self.tensor_meta.dtype

                data_bytes = bytearray(chunk.data_bytes)
                self.cached_data = np.frombuffer(data_bytes, dtype).reshape(full_shape)
                self.cache_range = range(first_sample, last_sample + 1)

            sample = self.cached_data[global_sample_index - self.cache_range.start]  # type: ignore

            # need to copy if aslist otherwise user might modify the returned data
            # if not aslist, we already do np.array(samples) while formatting which copies
            sample = sample.copy() if aslist else sample
            sample = sample[tuple(entry.value for entry in index.values[1:])]
            samples.append(sample)
        return samples

    def get_chunks_for_sample(
        self,
        global_sample_index: int,
        copy: bool = False,
    ) -> List[BaseChunk]:
        """Retrives the `Chunk` object corresponding to `global_sample_index`.
        Args:
            global_sample_index (int): Index relative to the entire tensor representing the sample.
            copy (bool): If True and the chunk exists in a different commit to the current commit, it will be copied. Defaults to False.
        Returns:
            List[BaseChunk]: BaseChunk objects that contains `global_sample_index`.
        """
        return [
            self.get_chunk_from_chunk_id(idx, copy)
            for idx in self.chunk_id_encoder[global_sample_index]
        ]

    def validate_num_samples_is_synchronized(self):
        """Check if tensor meta length and chunk ID encoder are representing the same number of samples.
        Helpful for determining if a user has tampered with the tensor meta or the chunk ID encoder, or if
        the tensor was corruptd.

        Raises:
            CorruptedMetaError: tensor_meta and chunk_id_encoder must have the same num samples.
        """

        tensor_meta_length = self.tensor_meta.length

        # compare chunk ID encoder and tensor meta

        # update this if we change self.num_samples implementation later to use tensor meta length instead of chunk_id_encoder
        chunk_id_num_samples = self.num_samples

        if tensor_meta_length != chunk_id_num_samples:
            commit_id = self.commit_id
            tkey = get_tensor_meta_key(self.key, commit_id)
            ikey = get_chunk_id_encoder_key(self.key, commit_id)
            raise CorruptedMetaError(
                f"'{tkey}' and '{ikey}' have a record of different numbers of samples. Got {tensor_meta_length} and {chunk_id_num_samples} respectively."
            )

    def list_all_chunks(self) -> List[str]:
        """Return list of all chunks for current `version_state['commit_id']` and tensor"""
        commit_id = self.commit_id
        if commit_id == FIRST_COMMIT_ID:
            return [ChunkIdEncoder.name_from_id(chunk_id) for chunk_id in self.chunk_id_encoder.array[:, CHUNK_ID_COLUMN]]  # type: ignore
        else:
            return list(self.commit_chunk_set.chunks)  # type: ignore

    def list_all_chunks_path(self) -> List[str]:
        """Return list of paths to all chunks"""
        commit_id = self.commit_id
        return [
            get_chunk_key(self.key, chunk, commit_id)
            for chunk in self.list_all_chunks()
        ]

    def list_orphaned_chunks(self, storage):
        """Return paths for orphaned chunks (chunks what are not linked to the `current_version`)"""

        commit_id = self.commit_id
        prefix: str = f"{self.key}/chunks/"

        if commit_id != FIRST_COMMIT_ID:
            prefix = f"versions/{commit_id}/{prefix}"

        all_chunks = [
            item.replace(prefix, "") for item in storage if item.startswith(prefix)
        ]
        linked_chunks = self.list_all_chunks()

        return [
            f"{prefix}{chunk}" for chunk in all_chunks if chunk not in linked_chunks
        ]

    def clear_unusd_chunks(self, storage: StorageProvider):
        # storage.delete_multiple(self.list_orphaned_chunks(storage))
        raise NotImplementedError(
            "requires StorageProvider to be able to list all chunks"
        )

    def _pop(self):
        if self.num_samples == 0:
            raise IndexError("pop from empty tensor")
        self.commit_diff._pop()  # This will fail if the last sample was added in a previous commit
        (self._pop_sequence if self._is_sequence else self.__pop)()

    def _pop_sequence(self):
        for _ in range(*self.sequence_encoder[-1]):
            self.__pop()
        self.sequence_encoder._pop()

    def __pop(self):
        """Used only for Dataset.append"""
        self._write_initialization()
        chunk_ids, delete = self.chunk_id_encoder._pop()
        if len(chunk_ids) > 1:  # Tiled sample, delete all chunks
            del self.tile_encoder[self.num_samples - 1]
        elif not delete:  # There are other samples in the last chunk
            chunk_to_update = self.get_chunk(self.get_chunk_key_for_id(chunk_ids[0]))
            chunk_to_update._pop_sample()
        if delete:
            for chunk_key in map(self.get_chunk_key_for_id, chunk_ids):
                if (
                    self.active_appended_chunk is not None
                    and self.active_appended_chunk.key == chunk_key
                ):
                    self.active_appended_chunk = None
                    try:
                        del self.cache[chunk_key]
                    except KeyError:
                        pass
                else:
                    del self.cache[chunk_key]
        self.tensor_meta._pop()

    def write_chunk_to_storage(self, chunk):
        if chunk is None or not chunk.is_dirty:
            return
        storage = self.cache
        key = chunk.key
        storage[key] = chunk
        chunk.is_dirty = False

    @property
    def _is_sequence(self):
        is_seq = self.__is_sequence
        if is_seq is None:
            is_seq = self.__is_sequence = self.tensor_meta._is_sequence
        return is_seq

    @property
    def sequence_encoder_exists(self) -> bool:
        commit_id = self.commit_id
        if (
            self._sequence_encoder is not None
            and self._sequence_encoder_commit_id == commit_id
        ):
            return True
        try:
            key = get_sequence_encoder_key(self.key, commit_id)
            self.meta_cache[key]
            return True
        except KeyError:
            return False

    @property
    def _sequence_length(self):
        return self.sequence_encoder.num_samples

    @property
    def sequence_encoder(self) -> BytePositionsEncoder:
        """Gets the shape encoder from cache, if one is not found it creates a blank encoder.

        Raises:
            CorruptedMetaError: If shape encoding was corrupted.

        Returns:
            A BytePositionsEncoder instance storing the start and end indices of each sequence in the tensor.
        """

        if not self._is_sequence:
            return  # type: ignore
        commit_id = self.commit_id
        if (
            self._sequence_encoder is None
            or self._sequence_encoder_commit_id != commit_id
        ):
            commit_id = self.commit_id
            key = get_sequence_encoder_key(self.key, commit_id)
            if not self.sequence_encoder_exists:
                enc = BytePositionsEncoder()
                try:
                    self.meta_cache[key] = enc
                except ReadOnlyModeError:
                    pass
            else:
                enc = self.meta_cache.get_hub_object(key, BytePositionsEncoder)
            self._sequence_encoder = enc
            self._sequence_encoder_commit_id = commit_id
            self.meta_cache.register_hub_object(key, enc)
        return self._sequence_encoder

    def _sequence_numpy(
        self, index: Index, aslist: bool = False, use_data_cache: bool = True
    ):
        arr = self._numpy(
            self._get_flat_index_from_sequence_index(index),
            aslist=aslist,
            use_data_cache=use_data_cache,
        )
        if index.subscriptable_at(0) and index.subscriptable_at(1):
            if aslist:
                _item_length = self._sequence_item_length
                ret = []
                for i in index.values[0].indices(self._sequence_length):
                    item_length = _item_length or index.length_at(
                        1, -int(np.subtract(*self.sequence_encoder[i]))
                    )
                    ret.append(arr[:item_length])
                    arr = arr[item_length:]
                return ret
            else:
                return arr.reshape(  # type: ignore
                    index.length_at(0, self._sequence_length), -1, *arr.shape[1:]  # type: ignore
                )
        return arr

    def _translate_2d_index(
        self, x: Optional[IndexEntry] = None, y: Optional[IndexEntry] = None
    ) -> IndexEntry:
        x = x or IndexEntry()
        y = y or IndexEntry()
        _item_length = self._sequence_item_length
        if _item_length is None:

            def idx0_gen():
                for i in x.indices(self._sequence_length):
                    s, e = self.sequence_encoder[i]
                    for j in y.indices(e - s):
                        yield s + j

        else:

            def idx0_gen():
                for i in x.indices(self._sequence_length):
                    for j in y.indices(_item_length):
                        yield i * _item_length + j

        idx0_gen.__len__ = (  # type: ignore
            (
                lambda: sum(
                    [
                        y.length(-np.subtract(*self.sequence_encoder[i]))
                        for i in x.indices(self._sequence_length)
                    ]
                )
            )
            if _item_length is None
            else (lambda: x.length(self._sequence_length) * y.length(_item_length))  # type: ignore
        )
        return IndexEntry(idx0_gen)  # type: ignore

    def _get_flat_index_from_sequence_index(self, index: Index) -> Index:
        if len(index) == 1:
            index = Index([index.values[0], IndexEntry()])
        if index.values[0].is_trivial() and index.values[1].is_trivial():
            return Index([IndexEntry(), *index.values[2:]])
        if index.subscriptable_at(0) or index.subscriptable_at(1):
            idx0 = self._translate_2d_index(index.values[0], index.values[1])
            return Index([idx0, *index.values[2:]])  # type: ignore
        return Index(
            [
                IndexEntry(
                    self.sequence_encoder[index.values[0].value][0]  # type: ignore
                    + index.values[1].value
                ),
                *index.values[2:],
            ]
        )

    def _get_flat_samples_for_sequence_update(self, samples, index: Index):
        ndim = self.ndim(index)
        if isinstance(samples, np.ndarray):
            if index.subscriptable_at(0) and index.subscriptable_at(1):
                diff = ndim - samples.ndim
                if diff < 0:
                    samples, diff = samples.reshape(samples.shape[-ndim:]), 0
                if diff > 1:
                    return samples.reshape(1, *samples.shape).repeat(
                        self._translate_2d_index(*index.values[:2]).length(None), 0  # type: ignore
                    )
                elif diff == 1:
                    return (
                        samples.reshape(1, *samples.shape)
                        .repeat(index.length_at(0, self._sequence_length), 0)
                        .reshape(-1, *samples.shape[1:])
                    )
                else:
                    return samples.reshape(-1, *samples.shape[2:])
            return samples
        elif isinstance(samples, (str, bytes)):  # treated as scalars
            return samples
        elif isinstance(samples, Iterable):
            # Note: broadcasting is not supported here
            if index.subscriptable_at(0) and index.subscriptable_at(1):
                return list(chain(*samples))
            return samples
        else:
            return samples  # scalars

    def _sequence_update(
        self,
        index: Index,
        samples: Union[np.ndarray, Sequence[InputSample], InputSample],
        operator: Optional[str] = None,
    ):
        flat_idx = self._get_flat_index_from_sequence_index(index)
        samples = self._get_flat_samples_for_sequence_update(samples, index)
        self._update(flat_idx, samples, operator, update_commit_diff=False)
        list(
            map(
                self.commit_diff.update_data,
                index.values[0].indices(self._sequence_length),
            )
        )

    @property
    def _sequence_item_length(self):
        enc = self.sequence_encoder
        nrows = len(enc._encoded)
        if nrows == 0:
            return 0
        if nrows == 1:
            s, e = enc[0]
            return e - s
        else:
            return None

    def shape(self, index: Index) -> Tuple[Optional[int], ...]:
        shape = self.shape_interval.astuple()
        idxs = index.values
        skip_dims = 0
        if self._is_sequence:
            if not idxs[0].subscriptable():
                shape = shape[1:]
                skip_dims += 1
            if len(idxs) > 1 and not idxs[1].subscriptable():
                shape = shape[1:]
                skip_dims += 1
        else:
            if None in shape:
                if not idxs[0].subscriptable():
                    shape = self.read_shape_for_sample(idxs[0].value)  # type: ignore
                    skip_dims += 1
            elif not idxs[0].subscriptable():
                shape = shape[1:]
                skip_dims += 1
        shape = list(shape)  # type: ignore
        squeeze_dims = set()
        for i, idx in enumerate(idxs[skip_dims:]):
            if idx.subscriptable():
                shape[i] = idx.length(shape[i])  # type: ignore
            else:
                squeeze_dims.add(i)
        return tuple(shape[i] for i in range(len(shape)) if i not in squeeze_dims)

    def ndim(self, index: Optional[Index] = None) -> int:
        ndim = len(self.tensor_meta.min_shape) + 1
        if self._is_sequence:
            ndim += 1
        if index:
            for idx in index.values:
                if not idx.subscriptable():
                    ndim -= 1
        return ndim

    @property
    def shape_interval(self) -> ShapeInterval:
        """Returns a `ShapeInterval` object that describes this tensor's shape more accurately. Length is included.

        Note:
            If you are expecting a `tuple`, use `tensor.shape` instead.

        Example:
            >>> tensor.append(np.zeros((10, 10)))
            >>> tensor.append(np.zeros((10, 15)))
            >>> tensor.shape_interval
            ShapeInterval(lower=(2, 10, 10), upper=(2, 10, 15))
            >>> str(tensor.shape_interval)
            (2, 10, 10:15)

        Returns:
            ShapeInterval: Object containing `lower` and `upper` properties.
        """
        meta = self.tensor_meta
        if self._is_sequence:
            length = [
                self._sequence_length,
                self._sequence_item_length,
            ]
        else:
            length = [meta.length]
        min_shape = length + list(meta.min_shape)
        max_shape = length + list(meta.max_shape)

        return ShapeInterval(min_shape, max_shape)<|MERGE_RESOLUTION|>--- conflicted
+++ resolved
@@ -601,20 +601,12 @@
         return updated_chunks, tiles
 
     def _extend(self, samples, update_commit_diff=True):
+        if isinstance(samples, hub.Tensor):
+            for sample in samples:
+                self._extend([sample], update_commit_diff=update_commit_diff)  # TODO optimize this
+            return
         if len(samples) == 0:
             return
-<<<<<<< HEAD
-=======
-        self._write_initialization()
-        initial_autoflush = self.cache.autoflush
-        self.cache.autoflush = False
-
-        if isinstance(samples, hub.Tensor):
-            for sample in samples:
-                self.extend([sample])  # TODO optimize this
-            return
-
->>>>>>> a9aa858b
         samples = self._sanitize_samples(samples)
         self._samples_to_chunks(
             samples,
@@ -629,7 +621,7 @@
         self.cache.autoflush = False
         if self._is_sequence:
             for sample in samples:
-                self._extend(sample, False)
+                self._extend(sample, update_commit_diff=False)
                 self.sequence_encoder.register_samples(len(sample), 1)
                 self.commit_diff.add_data(1)
         else:
