import warnings
from hub.util.casting import get_dtype
from hub.core.compression import decompress_array
from math import ceil
from typing import Any, Optional, Sequence, Union, Tuple, List, Set
from hub.util.exceptions import (
    CorruptedMetaError,
    DynamicTensorNumpyError,
)
from hub.core.meta.tensor_meta import TensorMeta
from hub.core.index.index import Index
from hub.core.storage.lru_cache import LRUCache
from hub.core.chunk import Chunk
from hub.core.meta.encode.chunk_id import ChunkIdEncoder
from hub.core.serialize import serialize_input_samples
from hub.core.compression import compress_multiple, decompress_multiple

from hub.util.keys import (
    get_chunk_key,
    get_chunk_id_encoder_key,
    get_tensor_meta_key,
)
from hub.core.sample import Sample, SampleValue  # type: ignore
from hub.constants import DEFAULT_MAX_CHUNK_SIZE

from itertools import repeat

import numpy as np

import lz4.frame


def is_uniform_sequence(samples):
    """Determines if a sequence of samples has uniform type and shape, allowing it to be vectorized by `ChunkEngine.extend`."""
    if len(set(map(type, samples))) != 1:
        # Cannot vectorize sequence with inconsistent types
        return False
    elif any(isinstance(s, np.ndarray) for s in samples):
        # Numpy arrays will only be vectorized if they have the same shape
        return len(set(s.shape for s in samples)) == 1
    elif any(isinstance(s, Sample) for s in samples):
        # Sample objects will not be vectorized
        return False
    else:
        # Scalar samples can be vectorized
        return True


# used for warning the user if updating a tensor caused suboptimal chunks
CHUNK_UPDATE_WARN_PORTION = 0.2


class ChunkEngine:
    def __init__(
        self,
        key: str,
        cache: LRUCache,
        meta_cache: LRUCache = None,
    ):
        """Handles creating `Chunk`s and filling them with incoming samples.

        Data delegation:
            All samples must live inside a chunk. No chunks may contain partial samples, only 1 chunk per sample.
            A chunk holds the dynamic information for the samples they contain (like shape and byte ranges).
            For more information on the `Chunk` format, check out the `Chunk` class.

        ChunkIdEncoder:
            The `ChunkIdEncoder` bidirectionally maps samples to the chunk IDs they live in. For more information,
            see `ChunkIdEncoder`'s docstring.

        Example:
            Given:
                Sample sizes: [1 * MB, 1 * MB, 14 * MB, 15 * MB, 15 * MB]
                Min chunk size: 16 * MB
                Max chunk size: 32 * MB


            Basic logic:
                >>> chunks = []
                >>> chunks.append(sum([1 * MB, 1 * MB, 14 * MB, 15 * MB]))  # i=(0, 1, 2, 3)
                >>> chunks[-1]
                31 * MB
                >>> chunks.append(sum([15 * MB]))  # i=(4,)
                >>> chunks[-1]
                15 * MB

            Samples 0, 1, 2, and 3 can be stored in 1 chunk. sample 4 resides in it's own chunk.

            If more samples come later: sizes = [15 * MB, 1 * MB]

            Basic logic:
                >>> len(chunks)
                2
                >>> chunks[-1]
                15 * MB
                >>> chunks[-1] += sum([15 * MB, 1 * MB])  # i=(5, 6)
                >>> chunks[-1]
                31 * MB
                >>> sum(chunks)
                62 * MB
                >>> len(chunks)
                2

            Because our max chunk size is 32 * MB, we try to fit as much data into this size as possible.


        Args:
            key (str): Tensor key.
            cache (LRUCache): Cache for which chunks and the metadata are stored.
            meta_cache (LRUCache): Cache used for storing non chunk data such as tensor meta and chunk id encoder during transforms in memory.

        Raises:
            ValueError: If invalid max chunk size.
        """

        self.key = key
        self.cache = cache
        self._meta_cache = meta_cache

    @property
    def max_chunk_size(self):
        # no chunks may exceed this
        return self.tensor_meta.max_chunk_size or DEFAULT_MAX_CHUNK_SIZE

    @property
    def min_chunk_size(self):
        # only the last chunk may be less than this
<<<<<<< HEAD
        return self.max_chunk_size // 2
=======
        self.min_chunk_size = self.max_chunk_size // 2
        self._meta_cache = meta_cache
        if self.tensor_meta.chunk_compression:
            self._last_chunk_uncompressed: List[np.ndarray] = (
                self.last_chunk.decompressed_samples(
                    compression=self.tensor_meta.chunk_compression,
                    dtype=self.tensor_meta.dtype,
                )
                if self.last_chunk
                else []
            )
>>>>>>> 62c00dba

    @property
    def meta_cache(self) -> LRUCache:
        return self._meta_cache or self.cache

    @property
    def chunk_id_encoder(self) -> ChunkIdEncoder:
        """Gets the chunk id encoder from cache, if one is not found it creates a blank encoder.
        For more information on what `ChunkIdEncoder` is used for, see the `__init__` docstring.

        Raises:
            CorruptedMetaError: If chunk id encoding was corrupted.

        Returns:
            ChunkIdEncoder: The chunk ID encoder handles the mapping between sample indices
                and their corresponding chunks.
        """
        key = get_chunk_id_encoder_key(self.key)
        if not self.chunk_id_encoder_exists:
            enc = ChunkIdEncoder()
            self.meta_cache[key] = enc
            return enc

        enc = self.meta_cache.get_cachable(key, ChunkIdEncoder)
        return enc

    @property
    def chunk_id_encoder_exists(self) -> bool:
        try:
            key = get_chunk_id_encoder_key(self.key)
            self.meta_cache[key]
            return True
        except KeyError:
            return False

    @property
    def num_chunks(self) -> int:
        if not self.chunk_id_encoder_exists:
            return 0
        return self.chunk_id_encoder.num_chunks

    @property
    def num_samples(self) -> int:
        if not self.chunk_id_encoder_exists:
            return 0
        return self.chunk_id_encoder.num_samples

    @property
    def last_chunk(self) -> Optional[Chunk]:
        if self.num_chunks == 0:
            return None

        return self.get_chunk(self.last_chunk_key)

    def get_chunk(self, chunk_key: str) -> Chunk:
        return self.cache.get_cachable(chunk_key, Chunk)

    @property
    def last_chunk_key(self) -> str:
        last_chunk_name = self.chunk_id_encoder.get_name_for_chunk(-1)
        last_chunk_key = get_chunk_key(self.key, last_chunk_name)
        return last_chunk_key

    @property
    def tensor_meta(self):
        tensor_meta_key = get_tensor_meta_key(self.key)
        return self.meta_cache.get_cachable(tensor_meta_key, TensorMeta)

    def _extend_bytes(
        self,
        buff: Union[memoryview, bytearray],
        nbytes: List[int],
        shapes: List[Tuple[int]],
    ):
        if self.tensor_meta.chunk_compression:
            raise NotImplementedError(
                "_extend_bytes not implemented for tensors with chunk wise compression. Use _append_bytes instead."
            )
        num_samples = len(nbytes)
        chunk = self.last_chunk
        new_chunk = self._create_new_chunk
        if chunk is None:
            chunk = new_chunk()
        if nbytes[0] > self.min_chunk_size - chunk.num_data_bytes:
            chunk = self._create_new_chunk()
        max_chunk_size = self.max_chunk_size
        min_chunk_size = self.min_chunk_size
        enc = self.chunk_id_encoder
        while nbytes:
            num_samples_to_current_chunk = 0
            nbytes_to_current_chunk = 0
            for nb in nbytes:
                chunk_future_size = nbytes_to_current_chunk + nb + chunk.num_data_bytes
                if chunk_future_size > max_chunk_size:
                    break
                num_samples_to_current_chunk += 1
                nbytes_to_current_chunk += nb
                if chunk_future_size > min_chunk_size:
                    break
            assert num_samples_to_current_chunk
            chunk.extend_samples(
                buff[:nbytes_to_current_chunk],
                max_chunk_size,
                shapes[:num_samples_to_current_chunk],
                nbytes[:num_samples_to_current_chunk],
            )
            enc.register_samples(num_samples_to_current_chunk)
            buff = buff[nbytes_to_current_chunk:]
            del nbytes[:num_samples_to_current_chunk]
            del shapes[:num_samples_to_current_chunk]
            if buff:
                chunk = new_chunk()

    def _append_bytes(self, buffer: memoryview, shape: Tuple[int]):
        """Treat `buffer` as a single sample and place them into `Chunk`s. This function implements the algorithm for
        determining which chunks contain which parts of `buffer`.

        Args:
            buffer (memoryview): Buffer that represents a single sample. Can have a
                length of 0, in which case `shape` should contain at least one 0 (empty sample).
            shape (Tuple[int]): Shape for the sample that `buffer` represents.
        """

        # num samples is always 1 when appending
        num_samples = 1

        chunk_compression = self.tensor_meta.chunk_compression
        if chunk_compression:
            last_chunk_uncompressed = self._last_chunk_uncompressed
            last_chunk_uncompressed.append(
                np.frombuffer(buffer, dtype=self.tensor_meta.dtype).reshape(shape)
            )
            compressed_bytes = compress_multiple(
                last_chunk_uncompressed, chunk_compression
            )
            if self._can_set_to_last_chunk(len(compressed_bytes)):
                chunk = self.last_chunk
            else:
                chunk = self._create_new_chunk()
                del last_chunk_uncompressed[:-1]
                compressed_bytes = compress_multiple(
                    last_chunk_uncompressed, chunk_compression
                )
            chunk._data = compressed_bytes
            if chunk_compression == "lz4":
                chunk.register_sample_to_headers(len(buffer), shape)
            else:
                chunk.register_sample_to_headers(None, shape)
        else:
            buffer_consumed = self._try_appending_to_last_chunk(buffer, shape)
            if not buffer_consumed:
                self._append_to_new_chunk(buffer, shape)

        self.chunk_id_encoder.register_samples(num_samples)

    def _can_set_to_last_chunk(self, nbytes: int) -> bool:
        last_chunk = self.last_chunk
        if last_chunk is None:
            return False
        return nbytes <= self.min_chunk_size

    def _synchronize_cache(self, chunk_keys: List[str] = None):
        """Synchronizes cachables with the cache.

        Args:
            chunk_keys (List[str]): List of chunk keys to be synchronized. If None, only the last chunk will be synchronized. Defaults to None.
        """

        # TODO implement tests for cache size compute
        # TODO: optimize this by storing all of these keys in the chunk engine's state (posixpath.joins are pretty slow)

        # synchronize chunks
        if chunk_keys is None:
            chunk_keys = [self.last_chunk_key]
        for chunk_key in chunk_keys:
            chunk = self.get_chunk(chunk_key)
            self.cache.update_used_cache_for_path(chunk_key, chunk.nbytes)  # type: ignore

        # synchronize tensor meta
        tensor_meta_key = get_tensor_meta_key(self.key)
        self.meta_cache[tensor_meta_key] = self.tensor_meta

        # synchronize chunk ID encoder
        chunk_id_key = get_chunk_id_encoder_key(self.key)
        self.meta_cache[chunk_id_key] = self.chunk_id_encoder

    def _try_appending_to_last_chunk(
        self, buffer: memoryview, shape: Tuple[int]
    ) -> bool:
        """Will store `buffer` inside of the last chunk if it can.
        It can be stored in the last chunk if it exists and has space for `buffer`.

        Args:
            buffer (memoryview): Data to store. This can represent any number of samples.
            shape (Tuple[int]): Shape for the sample that `buffer` represents.

        Returns:
            bool: True if `buffer` was successfully written to the last chunk, otherwise False.
        """

        last_chunk = self.last_chunk
        if last_chunk is None:
            return False

        incoming_num_bytes = len(buffer)

        if last_chunk.is_under_min_space(self.min_chunk_size):
            last_chunk_size = last_chunk.num_data_bytes
            chunk_ct_content = _min_chunk_ct_for_data_size(
                self.max_chunk_size, incoming_num_bytes
            )

            extra_bytes = min(incoming_num_bytes, self.max_chunk_size - last_chunk_size)
            combined_chunk_ct = _min_chunk_ct_for_data_size(
                self.max_chunk_size, incoming_num_bytes + last_chunk_size
            )

            # combine if count is same
            if combined_chunk_ct == chunk_ct_content:
                last_chunk.append_sample(
                    buffer[:extra_bytes], self.max_chunk_size, shape
                )
                return True

        return False

    def _append_to_new_chunk(self, buffer: memoryview, shape: Tuple[int]):
        """Will create a new chunk and store `buffer` inside of it. Assumes that `buffer`'s length is < max chunk size.
        This should be called if `buffer` could not be added to the last chunk.

        Args:
            buffer (memoryview): Data to store. This can represent any number of samples.
            shape (Tuple[int]): Shape for the sample that `buffer` represents.
        """

        # check if `last_chunk_extended` to handle empty samples
        new_chunk = self._create_new_chunk()
        new_chunk.append_sample(buffer, self.max_chunk_size, shape)

    def _create_new_chunk(self):
        """Creates and returns a new `Chunk`. Automatically creates an ID for it and puts a reference in the cache."""

        chunk_id = self.chunk_id_encoder.generate_chunk_id()
        chunk = Chunk()
        chunk_name = ChunkIdEncoder.name_from_id(chunk_id)
        chunk_key = get_chunk_key(self.key, chunk_name)
        self.cache[chunk_key] = chunk
        return chunk

    def extend(self, samples: Union[np.ndarray, Sequence[SampleValue]]):
        """Formats a batch of `samples` and feeds them into `_append_bytes`."""

        self.cache.check_readonly()

        tensor_meta = self.tensor_meta
        if tensor_meta.dtype is None:
            tensor_meta.set_dtype(get_dtype(samples))

        buff, nbytes, shapes = serialize_input_samples(
            samples, tensor_meta, self.min_chunk_size
        )
        for shape in shapes:
            tensor_meta.update_shape_interval(shape)
        tensor_meta.length += len(samples)
        if tensor_meta.chunk_compression:
            for nb, shape in zip(nbytes, shapes):
                self._append_bytes(buff[:nb], shape[:])
                buff = buff[nb:]
        else:
            self._extend_bytes(buff, nbytes, shapes[:])
        self._synchronize_cache()
        self.cache.maybe_flush()

    def append(self, sample: SampleValue):
        """Formats a single `sample` (compresseses/decompresses if applicable) and feeds it into `_append_bytes`."""
        self.extend([sample])

    def update(self, index: Index, samples: Union[Sequence[SampleValue], SampleValue]):
        """Update data at `index` with `samples`."""

        self.cache.check_readonly()

        tensor_meta = self.tensor_meta
        enc = self.chunk_id_encoder
        updated_chunks = set()

        index_length = index.length(self.num_samples)
        samples = _make_sequence(samples, index_length)
        serialized_input_samples = serialize_input_samples(
            samples, tensor_meta, self.min_chunk_size
        )

        chunks_nbytes_after_updates = []
        global_sample_indices = tuple(index.values[0].indices(self.num_samples))
        buffer, nbytes, shapes = serialized_input_samples
        for i, (nb, shape) in enumerate(zip(nbytes, shapes)):
            global_sample_index = global_sample_indices[i]  # TODO!
            chunk = self.get_chunk_for_sample(global_sample_index, enc)
            local_sample_index = enc.translate_index_relative_to_chunks(
                global_sample_index
            )
            tensor_meta.update_shape_interval(shape)
            chunk.update_sample(
                local_sample_index,
                buffer[:nb],
                shape,
                chunk_compression=self.tensor_meta.chunk_compression,
                dtype=self.tensor_meta.dtype,
            )
            buffer = buffer[nb:]
            updated_chunks.add(chunk)

            # only care about deltas if it isn't the last chunk
            if chunk.key != self.last_chunk_key:  # type: ignore
                chunks_nbytes_after_updates.append(chunk.nbytes)

        # TODO: [refactor] this is a hacky way, also `self._synchronize_cache` might be redundant. maybe chunks should use callbacks.
        for chunk in updated_chunks:
            self.cache[chunk.key] = chunk  # type: ignore

        self._synchronize_cache(chunk_keys=[])
        self.cache.maybe_flush()

        _warn_if_suboptimal_chunks(
            chunks_nbytes_after_updates, self.min_chunk_size, self.max_chunk_size
        )

    def numpy(
        self, index: Index, aslist: bool = False
    ) -> Union[np.ndarray, Sequence[np.ndarray]]:
        """Reads samples from chunks and returns as a numpy array. If `aslist=True`, returns a sequence of numpy arrays.

        Args:
            index (Index): Represents the samples to read from chunks. See `Index` for more information.
            aslist (bool): If True, the samples will be returned as a list of numpy arrays. If False, returns a single numpy array. Defaults to False.

        Raises:
            DynamicTensorNumpyError: If shapes of the samples being read are not all the same.

        Returns:
            Union[np.ndarray, Sequence[np.ndarray]]: Either a list of numpy arrays or a single numpy array (depending on the `aslist` argument).
        """
        length = self.num_samples
        enc = self.chunk_id_encoder
        last_shape = None
        samples = []

        for global_sample_index in index.values[0].indices(length):
            chunk = self.get_chunk_for_sample(global_sample_index, enc)
            sample = self.read_sample_from_chunk(global_sample_index, chunk)
            shape = sample.shape

            if not aslist and last_shape is not None:
                if shape != last_shape:
                    raise DynamicTensorNumpyError(self.key, index, "shape")

            samples.append(sample)
            last_shape = shape

        return _format_read_samples(samples, index, aslist)

    def get_chunk_for_sample(
        self, global_sample_index: int, enc: ChunkIdEncoder
    ) -> Chunk:
        """Retrives the `Chunk` object corresponding to `global_sample_index`.
        Args:
            global_sample_index (int): Index relative to the entire tensor representing the sample.
            enc (ChunkIdEncoder): Chunk ID encoder. This is an argument because right now it is
                sub-optimal to use `self.chunk_id_encoder` due to posixpath joins.
        Returns:
            Chunk: Chunk object that contains `global_sample_index`.
        """

        chunk_id = enc[global_sample_index]
        chunk_name = ChunkIdEncoder.name_from_id(chunk_id)
        chunk_key = get_chunk_key(self.key, chunk_name)
        chunk = self.cache.get_cachable(chunk_key, Chunk)
        chunk.key = chunk_key

        return chunk

    def read_sample_from_chunk(
        self, global_sample_index: int, chunk: Chunk, cast: bool = True
    ) -> np.ndarray:
        """Read a sample from a chunk, converts the global index into a local index. Handles decompressing if applicable."""

        dtype = self.tensor_meta.dtype

        enc = self.chunk_id_encoder

        buffer = chunk.memoryview_data
        local_sample_index = enc.translate_index_relative_to_chunks(global_sample_index)
        chunk_compression = self.tensor_meta.chunk_compression
        if chunk_compression:
            if chunk_compression == "lz4":
                decompressed = chunk.decompressed_data(compression=chunk_compression)
                shape = chunk.shapes_encoder[local_sample_index]
                sb, eb = chunk.byte_positions_encoder[local_sample_index]
                return np.frombuffer(decompressed[sb:eb], dtype=dtype).reshape(shape)
            else:
                return chunk.decompressed_samples(compression=chunk_compression)[
                    local_sample_index
                ]
        shape = chunk.shapes_encoder[local_sample_index]
        sb, eb = chunk.byte_positions_encoder[local_sample_index]
        buffer = buffer[sb:eb]

        if len(buffer) == 0:
            return np.zeros(shape, dtype=dtype)

        if self.tensor_meta.sample_compression:
            sample = decompress_array(buffer, shape)
            if cast and sample.dtype != dtype:
                sample = sample.astype(dtype)
        else:
            sample = np.frombuffer(buffer, dtype=dtype).reshape(shape)

        return sample

    def get_chunk_names(
        self, sample_index: int, last_index: int, target_chunk_count: int
    ) -> Set[str]:
        """Fetches a set of chunk names in which data starting from sample_index is contained.
            This is used by Pytorch integration.

        Args:
            sample_index: The index starting from which chunk names need to be fetched.
            last_index: The last index till which chunk names need to be fetched.
            target_chunk_count: The target number of chunk names required. The actual size of the returned set may be:-
                a) Less than target_chunk_count: If there are no more chunks to fetch.
                b) More than target_chunk_count: If the last chunk filling up target_chunk_count is a partial chunk, the remaining chunks are fetched.
                c) Equal to the target_chunk_count: In all other cases.

        Returns:
            Set of chunk names.
        """
        chunk_names: Set[str] = set()
        while len(chunk_names) < target_chunk_count and sample_index < last_index:
            chunk_id = self.chunk_id_encoder[sample_index]
            chunk = self.chunk_id_encoder.name_from_id(chunk_id)
            # todo, change to chunk_names.update once chunks returns sequence instead of single string
            chunk_names.add(chunk)
            sample_index += 1
        return chunk_names

    def validate_num_samples_is_synchronized(self):
        """Check if tensor meta length and chunk ID encoder are representing the same number of samples.
        Helpful for determining if a user has tampered with the tensor meta or the chunk ID encoder, or if
        the tensor was corruptd.

        Raises:
            CorruptedMetaError: tensor_meta and chunk_id_encoder must have the same num samples.
        """

        tensor_meta_length = self.tensor_meta.length

        # compare chunk ID encoder and tensor meta
        chunk_id_num_samples = self.chunk_id_encoder.num_samples
        if tensor_meta_length != chunk_id_num_samples:
            tkey = get_tensor_meta_key(self.key)
            ikey = get_chunk_id_encoder_key(self.key)
            raise CorruptedMetaError(
                f"'{tkey}' and '{ikey}' have a record of different numbers of samples. Got {tensor_meta_length} and {chunk_id_num_samples} respectively."
            )


def _format_read_samples(
    samples: Sequence[np.array], index: Index, aslist: bool
) -> Union[np.ndarray, List[np.ndarray]]:
    """Prepares samples being read from the chunk engine in the format the user expects."""

    samples = index.apply(samples)  # type: ignore

    if aslist and all(map(np.isscalar, samples)):
        samples = list(arr.item() for arr in samples)

    samples = index.apply_squeeze(samples)  # type: ignore

    if aslist:
        return samples
    else:
        return np.array(samples)


def _min_chunk_ct_for_data_size(chunk_max_data_bytes: int, size: int) -> int:
    """Calculates the minimum number of chunks in which data of given size can be fit."""
    return ceil(size / chunk_max_data_bytes)


def _make_sequence(
    samples: Union[Sequence[SampleValue], SampleValue], index_length: int
) -> Sequence[SampleValue]:
    """Make `samples` a sequence of `SampleValue`s.

    Args:
        samples (Union[Sequence[SampleValue], SampleValue]): Incoming samples to be made into a sequence.
        index_length (int): Number of expected samples in the sequence.

    Raises:
        ValueError: If `index_length` is incompatible with the true length of `samples`.

    Returns:
        Sequence[SampleValue]: Sequence of `SampleValue`s with the same length as `index_length`.
    """

    if index_length == 1:
        if hasattr(samples, "__len__"):
            if len(samples) != 1:
                samples = [samples]
        elif hasattr(samples, "shape"):
            if len(samples.shape) > 0 and samples.shape[0] != 1:  # type: ignore
                samples = [samples]
        else:
            samples = [samples]

    if hasattr(samples, "__len__"):
        if index_length != len(samples):
            raise ValueError(
                f"Index length ({index_length}) and length of samples ({len(samples)}) must be equal for updating a tensor."
            )
    else:
        samples = [samples]

    return samples


def _warn_if_suboptimal_chunks(
    chunks_nbytes_after_updates: List[int], min_chunk_size: int, max_chunk_size: int
):
    upper_warn_threshold = max_chunk_size * (1 + CHUNK_UPDATE_WARN_PORTION)
    lower_warn_threshold = min_chunk_size * (1 - CHUNK_UPDATE_WARN_PORTION)

    for nbytes in chunks_nbytes_after_updates:
        if nbytes > upper_warn_threshold or nbytes < lower_warn_threshold:
            warnings.warn(
                "After update, some chunks were suboptimal. Be careful when doing lots of updates that modify the sizes of samples by a large amount, these can heavily impact read performance!"
            )
            break<|MERGE_RESOLUTION|>--- conflicted
+++ resolved
@@ -115,20 +115,7 @@
 
         self.key = key
         self.cache = cache
-        self._meta_cache = meta_cache
-
-    @property
-    def max_chunk_size(self):
-        # no chunks may exceed this
-        return self.tensor_meta.max_chunk_size or DEFAULT_MAX_CHUNK_SIZE
-
-    @property
-    def min_chunk_size(self):
-        # only the last chunk may be less than this
-<<<<<<< HEAD
-        return self.max_chunk_size // 2
-=======
-        self.min_chunk_size = self.max_chunk_size // 2
+        
         self._meta_cache = meta_cache
         if self.tensor_meta.chunk_compression:
             self._last_chunk_uncompressed: List[np.ndarray] = (
@@ -139,7 +126,16 @@
                 if self.last_chunk
                 else []
             )
->>>>>>> 62c00dba
+
+    @property
+    def max_chunk_size(self):
+        # no chunks may exceed this
+        return self.tensor_meta.max_chunk_size or DEFAULT_MAX_CHUNK_SIZE
+
+    @property
+    def min_chunk_size(self):
+        # only the last chunk may be less than this
+        return self.max_chunk_size // 2
 
     @property
     def meta_cache(self) -> LRUCache:
