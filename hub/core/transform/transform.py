--- conflicted
+++ resolved
@@ -141,25 +141,16 @@
         slices = [data_in[i * size : (i + 1) * size] for i in range(num_workers)]
 
         output_base_storage = get_base_storage(ds_out.storage)
-<<<<<<< HEAD
         version_state = ds_out.version_state
-=======
         tensors = [ds_out.tensors[t].key for t in tensors]
->>>>>>> df8f63de
         metas_and_encoders = compute.map(
             store_data_slice,
             zip(
                 slices,
-<<<<<<< HEAD
-                repeat(output_base_storage),
+                repeat((output_base_storage, ds_out.group_index)),  # type: ignore
                 repeat(tensors),
                 repeat(self),
                 repeat(version_state),
-=======
-                repeat((output_base_storage, ds_out.group_index)),  # type: ignore
-                repeat(tensors),
-                repeat(self),
->>>>>>> df8f63de
             ),
         )
         all_tensor_metas, all_chunk_id_encoders = zip(*metas_and_encoders)
