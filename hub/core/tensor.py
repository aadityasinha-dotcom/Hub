--- conflicted
+++ resolved
@@ -1,9 +1,5 @@
-<<<<<<< HEAD
 from hub.core.index import Index
-=======
 from typing import List, Tuple, Union
-from hub.util.index import Index
->>>>>>> 69eea24d
 import numpy as np
 
 from hub.core.chunk_engine.read import sample_from_index_entry
@@ -26,7 +22,6 @@
     TensorMetaMismatchError,
     TensorDoesNotExistError,
 )
-from hub.util.index import Index
 from hub.util.keys import get_tensor_meta_key, get_index_map_key
 from .flatten import row_wise_to_bytes
 
@@ -148,21 +143,12 @@
 
     meta = read_tensor_meta(key, storage)
     index_map = read_index_map(key, storage)
-    index_entries = index_map[index.to_slice()]
+    index_entries = [index_map[i] for i in index.values[0].indices(len(index_map))]
 
     dtype = meta["dtype"]
 
     # TODO: read samples in parallel
     samples = []
-<<<<<<< HEAD
-    for idx in index.values[0].indices(len(index_map)):
-        index_entry = index_map[idx]
-        array = sample_from_index_entry(key, storage, index_entry, meta["dtype"])
-        samples.append(array)
-
-    array = np.array(samples)
-    return index.apply(array)
-=======
     for i, index_entry in enumerate(index_entries):
         shape = index_entry["shape"]
 
@@ -178,14 +164,13 @@
         array = sample_from_index_entry(key, storage, index_entry, dtype)
         samples.append(array)
 
-    if isinstance(index.item, int):
-        return samples[0]
-
     if aslist:
-        return samples
-
-    return np.array(samples, dtype=dtype)
->>>>>>> 69eea24d
+        if index.values[0].subscriptable():
+            return samples
+        else:
+            return samples[0]
+
+    return index.apply(np.array(samples))
 
 
 def _check_array_and_tensor_are_compatible(tensor_meta: dict, array: np.ndarray):
