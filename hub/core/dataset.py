--- conflicted
+++ resolved
@@ -3,12 +3,7 @@
 from hub.core.storage.provider import StorageProvider
 from hub.core.tensor import create_tensor, Tensor
 from typing import Any, Callable, Dict, Optional, Union, Tuple, List, Sequence
-<<<<<<< HEAD
-from hub.constants import DEFAULT_HTYPE, DEFAULT_MAX_CHUNK_SIZE, UNSPECIFIED
-from hub.htypes import HTYPE_CONFIGURATIONS
-=======
 from hub.htype import HTYPE_CONFIGURATIONS, DEFAULT_HTYPE, UNSPECIFIED
->>>>>>> f7aa0869
 import numpy as np
 
 from hub.core.meta.dataset_meta import DatasetMeta
