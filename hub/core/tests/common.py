from hub.core.meta.tensor_meta import TensorMeta
from hub.core.index import Index
import pytest

from typing import Dict, List

import numpy as np
import pytest

from hub.core.meta.index_meta import IndexMeta
<<<<<<< HEAD
from hub.core.meta.tensor_meta import read_tensor_meta, default_tensor_meta
=======
>>>>>>> a7a6476c
from hub.core.tensor import (
    add_samples_to_tensor,
    create_tensor,
    tensor_exists,
    read_samples_from_tensor,
)
from hub.core.typing import StorageProvider
from hub.tests.common import TENSOR_KEY
from hub.util.array import (
    normalize_and_batchify_array_shape,
    normalize_and_batchify_shape,
)
from hub.util.keys import get_chunk_key

STORAGE_FIXTURE_NAME = "storage"
DATASET_FIXTURE_NAME = "ds"

MEMORY = "memory"
LOCAL = "local"
S3 = "s3"

ALL_PROVIDERS = [MEMORY, LOCAL, S3]

_ALL_CACHES_TUPLES = [(MEMORY, LOCAL), (MEMORY, S3), (LOCAL, S3), (MEMORY, LOCAL, S3)]
ALL_CACHES = list(map(lambda i: ",".join(i), _ALL_CACHES_TUPLES))

parametrize_all_storages = pytest.mark.parametrize(
    STORAGE_FIXTURE_NAME,
    ALL_PROVIDERS,
    indirect=True,
)

parametrize_all_caches = pytest.mark.parametrize(
    STORAGE_FIXTURE_NAME,
    ALL_CACHES,
    indirect=True,
)

parametrize_all_storages_and_caches = pytest.mark.parametrize(
    STORAGE_FIXTURE_NAME,
    ALL_PROVIDERS + ALL_CACHES,
    indirect=True,
)

parametrize_all_dataset_storages = pytest.mark.parametrize(
    DATASET_FIXTURE_NAME, ALL_PROVIDERS, indirect=True
)

parametrize_all_dataset_storages_and_caches = pytest.mark.parametrize(
    STORAGE_FIXTURE_NAME,
    ALL_PROVIDERS + ALL_CACHES,  # type: ignore
    indirect=True,
)


def assert_meta_is_valid(tensor_meta: TensorMeta, expected_meta: dict):
    for k, v in expected_meta.items():
        assert hasattr(tensor_meta, k), 'Key "%s" not found in meta: %s' % (
            k,
            str(tensor_meta),
        )
        assert v == getattr(
            tensor_meta, k
        ), 'Value for key "%s" mismatch.\n(actual): %s\n!=\n(expected):%s' % (
            k,
            getattr(tensor_meta, k),
            v,
        )


def assert_chunk_sizes(key: str, storage: StorageProvider, chunk_size: int):
    index_meta = IndexMeta.load(key, storage)

    incomplete_chunk_names = set()
    complete_chunk_count = 0
    total_chunks = 0
    actual_chunk_lengths_dict: Dict[str, int] = {}
    for i, entry in enumerate(index_meta.entries):
        for j, chunk_name in enumerate(entry["chunk_names"]):
            chunk_key = get_chunk_key(key, chunk_name)
            chunk_length = len(storage[chunk_key])

            # exceeding chunk_size is never acceptable
            assert (
                chunk_length <= chunk_size
            ), 'Chunk "%s" exceeded chunk_size=%i (got %i) @ [%i, %i].' % (
                chunk_name,
                chunk_size,
                chunk_length,
                i,
                j,
            )

            if chunk_name in actual_chunk_lengths_dict:
                assert (
                    chunk_length == actual_chunk_lengths_dict[chunk_name]
                ), "Chunk size changed from one read to another."
            else:
                actual_chunk_lengths_dict[chunk_name] = chunk_length

            if chunk_length < chunk_size:
                incomplete_chunk_names.add(chunk_name)
            if chunk_length == chunk_size:
                complete_chunk_count += 1

            total_chunks += 1

    incomplete_chunk_count = len(incomplete_chunk_names)
    assert (
        incomplete_chunk_count <= 1
    ), "Incomplete chunk count should never exceed 1. Incomplete count: %i. Complete count: %i. Total: %i.\nIncomplete chunk names: %s" % (
        incomplete_chunk_count,
        complete_chunk_count,
        total_chunks,
        str(incomplete_chunk_names),
    )

    # assert that all chunks (except the last one) are of expected size (`chunk_size`)
    actual_chunk_lengths = np.array(list(actual_chunk_lengths_dict.values()))
    if len(actual_chunk_lengths) > 1:
        candidate_chunk_lengths = actual_chunk_lengths[:-1]
        assert np.all(
            candidate_chunk_lengths == chunk_size
        ), "All chunks (except the last one) MUST be == `chunk_size`. chunk_size=%i\n\nactual chunk sizes: " "%s\n\nactual chunk names: %s" % (
            chunk_size,
            str(candidate_chunk_lengths),
            str(actual_chunk_lengths_dict.keys()),
        )


def run_engine_test(
    arrays: List[np.ndarray], storage: StorageProvider, batched: bool, chunk_size: int
):
    key = TENSOR_KEY
    sample_count = 0

    create_tensor(key, storage, htype_overwrite={"chunk_size": chunk_size})
    tensor_meta = TensorMeta.load(key, storage)

    first_sample_shape = normalize_and_batchify_shape(arrays[0].shape, batched=batched)[
        1:
    ]
    expected_min_shape = first_sample_shape
    expected_max_shape = first_sample_shape

    for i, a_in in enumerate(arrays):
        add_samples_to_tensor(
            a_in,
            key,
            storage,
            batched=batched,
            tensor_meta=tensor_meta,
        )

        a_in = normalize_and_batchify_array_shape(a_in, batched=batched)

        current_batch_num_samples = a_in.shape[0]
        index = Index(slice(sample_count, sample_count + current_batch_num_samples))
        a_out = read_samples_from_tensor(key=key, storage=storage, index=index)

        assert tensor_exists(key, storage), "Tensor {} was not found.".format(key)

        sample_count += current_batch_num_samples

        expected_min_shape = np.minimum(expected_min_shape, a_in.shape[1:])
        expected_max_shape = np.maximum(expected_max_shape, a_in.shape[1:])

        assert_meta_is_valid(
            tensor_meta,
            {
                "chunk_size": chunk_size,
                "length": sample_count,
                "dtype": a_in.dtype.name,
                "min_shape": list(expected_min_shape),
                "max_shape": list(expected_max_shape),
            },
        )

        assert np.array_equal(a_in, a_out), "Array not equal @ batch_index=%i." % i  # type: ignore

    assert_chunk_sizes(key, storage, chunk_size)


def benchmark_write(
    key, arrays, chunk_size, storage, batched, clear_memory_after_write=True
):
    create_tensor(key, storage, htype_overwrite={"chunk_size": chunk_size})

    for a_in in arrays:
        add_samples_to_tensor(
            a_in,
            key,
            storage,
            batched=batched,
        )


def benchmark_read(key: str, storage: StorageProvider):
    read_samples_from_tensor(key, storage)<|MERGE_RESOLUTION|>--- conflicted
+++ resolved
@@ -8,10 +8,6 @@
 import pytest
 
 from hub.core.meta.index_meta import IndexMeta
-<<<<<<< HEAD
-from hub.core.meta.tensor_meta import read_tensor_meta, default_tensor_meta
-=======
->>>>>>> a7a6476c
 from hub.core.tensor import (
     add_samples_to_tensor,
     create_tensor,
