from hub.core.storage.memory import MemoryProvider
from typing import Tuple

import numpy as np
import pytest

from hub.core.tests.common import (
    parametrize_all_storages_and_caches,
)
from hub.core.tests.common import run_engine_test
from hub.core.typing import StorageProvider
from hub.tests.common import (
    SHAPE_PARAM,
    parametrize_chunk_sizes,
    parametrize_num_batches,
    parametrize_dtypes,
    get_random_array,
)
<<<<<<< HEAD
from hub.core.tests.common import (
    parametrize_all_storages_and_caches,
)
=======
>>>>>>> f82f3b6a

np.random.seed(1)

UNBATCHED_SHAPES = (
    (1,),
    (100,),
    (1, 1, 3),
    (20, 90),
    (3, 28, 24, 1),
)

BATCHED_SHAPES = (
    (1, 1),
    (10, 1),
    (1, 30, 30),
    (3, 3, 12, 12, 1),
)


@pytest.mark.parametrize(SHAPE_PARAM, UNBATCHED_SHAPES)
@parametrize_num_batches
@parametrize_chunk_sizes
@parametrize_dtypes
def test_unbatched(
    shape: Tuple[int],
    chunk_size: int,
    num_batches: int,
    dtype: str,
    memory_storage: MemoryProvider,
):
    """
    Samples have FIXED shapes (must have the same shapes).
    Samples are provided WITHOUT a batch axis.
    """

    arrays = [get_random_array(shape, dtype) for _ in range(num_batches)]
    run_engine_test(arrays, memory_storage, batched=False, chunk_size=chunk_size)


@pytest.mark.parametrize(SHAPE_PARAM, BATCHED_SHAPES)
@parametrize_num_batches
@parametrize_chunk_sizes
@parametrize_dtypes
def test_batched(
    shape: Tuple[int],
    chunk_size: int,
    num_batches: int,
    dtype: str,
    memory_storage: MemoryProvider,
):
    """
    Samples have FIXED shapes (must have the same shapes).
    Samples are provided WITH a batch axis.
    """

    arrays = [get_random_array(shape, dtype) for _ in range(num_batches)]
    run_engine_test(arrays, memory_storage, batched=True, chunk_size=chunk_size)<|MERGE_RESOLUTION|>--- conflicted
+++ resolved
@@ -16,12 +16,9 @@
     parametrize_dtypes,
     get_random_array,
 )
-<<<<<<< HEAD
 from hub.core.tests.common import (
     parametrize_all_storages_and_caches,
 )
-=======
->>>>>>> f82f3b6a
 
 np.random.seed(1)
 
