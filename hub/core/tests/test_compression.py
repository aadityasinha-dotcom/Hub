--- conflicted
+++ resolved
@@ -2,17 +2,13 @@
 import numpy as np
 import pytest
 import hub
-<<<<<<< HEAD
 from hub.core.compression import (
     compress_array,
     decompress_array,
     compress_multiple,
     decompress_multiple,
 )
-=======
-from hub.core.compression import compress_array, decompress_array
 from hub.util.exceptions import CorruptedSampleError
->>>>>>> 67268d09
 from hub.constants import SUPPORTED_COMPRESSIONS
 from PIL import Image  # type: ignore
 
@@ -38,7 +34,6 @@
     np.testing.assert_array_equal(array, decompressed_array)
 
 
-<<<<<<< HEAD
 @pytest.mark.parametrize("compression", [c for c in compressions if c != "lz4"])
 def test_multi_array(compression, compressed_image_paths):
     img = Image.open(compressed_image_paths[compression])
@@ -54,7 +49,6 @@
             np.testing.assert_array_equal(arr1, arr2)
         else:
             assert arr1.shape == arr2.shape
-=======
 @pytest.mark.parametrize("compression", compressions)
 def test_verify(compression, compressed_image_paths, corrupt_image_paths):
     path = compressed_image_paths[compression]
@@ -64,5 +58,4 @@
         hub.read(path)
         Image.open(path)
         with pytest.raises(CorruptedSampleError):
-            hub.read(path, verify=True)
->>>>>>> 67268d09
+            hub.read(path, verify=True)