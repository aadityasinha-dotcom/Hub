--- conflicted
+++ resolved
@@ -1,10 +1,6 @@
-<<<<<<< HEAD
 import warnings
 from hub.core.meta.tensor_meta import TensorMeta
-from hub.constants import SUPPORTED_COMPRESSIONS
-=======
 import hub
->>>>>>> b7e51ef7
 from hub.util.exceptions import (
     SampleCompressionError,
     SampleDecompressionError,
@@ -130,14 +126,10 @@
 
 
 def decompress_array(
-<<<<<<< HEAD
-    buffer: Union[bytes, memoryview], shape: Tuple[int, ...]
-=======
     buffer: Union[bytes, memoryview],
     shape: Optional[Tuple[int]] = None,
     dtype: Optional[str] = None,
     compression: Optional[str] = None,
->>>>>>> b7e51ef7
 ) -> np.ndarray:
     """Decompress some buffer into a numpy array. It is expected that all meta information is
     stored inside `buffer`.
@@ -147,15 +139,10 @@
 
     Args:
         buffer (bytes, memoryview): Buffer to be decompressed. It is assumed all meta information required to
-<<<<<<< HEAD
-            decompress is contained within `buffer`.
-        shape (Tuple[int, ...]): Desired shape of decompressed object. Reshape will attempt to match this shape before returning.
-=======
             decompress is contained within `buffer`, except for byte compressions
         shape (Tuple[int], Optional): Desired shape of decompressed object. Reshape will attempt to match this shape before returning.
         dtype (str, Optional): Applicable only for byte compressions. Expected dtype of decompressed array.
         compression (str, Optional): Applicable only for byte compressions. Compression used to compression the given buffer.
->>>>>>> b7e51ef7
 
     Raises:
         SampleDecompressionError: If decompression fails.
@@ -376,7 +363,6 @@
             break
     if err_code < 0:
         raise Exception()  # caught by verify_compressed_file()
-<<<<<<< HEAD
 
 
 # this maps a compressor to the average compression ratio it achieves assuming the data is natural
@@ -409,7 +395,6 @@
     #     factor *= COMPRESSION_FACTORS[cc]
 
     return factor
-=======
     return Image._conv_type_shape(img)
 
 
@@ -529,5 +514,4 @@
         else:
             nlayers = 4
     shape = size if nlayers is None else size + (nlayers,)
-    return shape, typstr  # type: ignore
->>>>>>> b7e51ef7
+    return shape, typstr  # type: ignore