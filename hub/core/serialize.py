--- conflicted
+++ resolved
@@ -123,6 +123,7 @@
         encoded byte positions as numpy array,
         chunk data as memoryview.
     """
+    incoming_mview = isinstance(byts, memoryview)
     byts = memoryview(byts)
 
     enc_dtype = np.dtype(hub.constants.ENCODING_DTYPE)
@@ -165,12 +166,8 @@
 
     # Read data
     data = byts[offset:]
-<<<<<<< HEAD
     if incoming_mview and copy:
         data = memoryview(bytes(data))
-=======
-
->>>>>>> d609206b
     return version, shape_info, byte_positions, data  # type: ignore
 
 
