--- conflicted
+++ resolved
@@ -119,8 +119,4 @@
         self.__init__(root=state)  # type: ignore
 
     def get_object_size(self, key: str) -> int:
-<<<<<<< HEAD
         return _get_nbytes(self[key])
-=======
-        return len(self[key])
->>>>>>> 0a68b949
