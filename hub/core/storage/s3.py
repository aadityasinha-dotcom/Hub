import time
import boto3
import botocore  # type: ignore
import posixpath
from typing import Optional
from botocore.session import ComponentLocator
from hub.client.client import HubBackendClient
from hub.core.storage.provider import StorageProvider
from hub.util.exceptions import S3DeletionError, S3GetError, S3ListError, S3SetError
import hub


class S3Provider(StorageProvider):
    """Provider class for using S3 storage."""

    def __init__(
        self,
        root: str,
        aws_access_key_id: Optional[str] = None,
        aws_secret_access_key: Optional[str] = None,
        aws_session_token: Optional[str] = None,
        endpoint_url: Optional[str] = None,
        aws_region: Optional[str] = None,
        token: Optional[str] = None,
        max_pool_connections: int = 50,
    ):
        """Initializes the S3Provider

        Example:
            s3_provider = S3Provider("snark-test/benchmarks")

        Args:
            root (str): The root of the provider. All read/write request keys will be appended to root.
            aws_access_key_id (optional, str): Specifies the AWS access key used as part of the credentials to
                authenticate the user.
            aws_secret_access_key (optional, str): Specifies the AWS secret key used as part of the credentials to
                authenticate the user.
            aws_session_token (optional, str): Specifies an AWS session token used as part of the credentials to
                authenticate the user.
            endpoint_url (optional, str): The complete URL to use for the constructed client.
                This needs to be provided for cases in which you're interacting with MinIO, Wasabi, etc.
            aws_region (optional, str): Specifies the AWS Region to send requests to.
            max_pool_connections (int): The maximum number of connections to keep in a connection pool.
                If this value is not set, the default value of 10 is used.
            client (optional): boto3.client object. If this is passed, the other arguments except root are ignored and
                this is used as the client while making requests.
            token (optional): required for activeloop authentication
        """
        self.root = root
        self.aws_access_key_id = aws_access_key_id
        self.aws_secret_access_key = aws_secret_access_key
        self.aws_session_token = aws_session_token
        self.aws_region: Optional[str] = aws_region
        self.endpoint_url: Optional[str] = endpoint_url
        self.max_pool_connections = max_pool_connections
        self.expiration: Optional[str] = None
        self.tag: Optional[str] = None

<<<<<<< HEAD
        self._initialize_s3_parameters()
=======
        root = root.replace("s3://", "")
        self.bucket = root.split("/")[0]
        self.path = "/".join(root.split("/")[1:])
        self.client_config = botocore.config.Config(
            max_pool_connections=max_pool_connections,
        )

        self.client = client or boto3.client(
            "s3",
            aws_access_key_id=aws_access_key_id,
            aws_secret_access_key=aws_secret_access_key,
            aws_session_token=aws_session_token,
            config=self.client_config,
            endpoint_url=self.endpoint_url,
            region_name=self.aws_region,
        )
        self.resource = None
        if client is None:
            self.resource = boto3.resource(
                "s3",
                aws_access_key_id=aws_access_key_id,
                aws_secret_access_key=aws_secret_access_key,
                aws_session_token=aws_session_token,
                config=self.client_config,
                endpoint_url=self.endpoint_url,
                region_name=self.aws_region,
            )
>>>>>>> 070efc65

    def __setitem__(self, path, content):
        """Sets the object present at the path with the value

        Args:
            path (str): the path relative to the root of the S3Provider.
            content (bytes): the value to be assigned at the path.

        Raises:
            S3SetError: Any S3 error encountered while setting the value at the path.
            ReadOnlyError: If the provider is in read-only mode.
        """
        self.check_readonly()
        self._check_update_creds()
        try:
            path = posixpath.join(self.path, path)
            content = bytearray(memoryview(content))
            self.client.put_object(
                Bucket=self.bucket,
                Body=content,
                Key=path,
                ContentType="application/octet-stream",  # signifies binary data
            )
        except Exception as err:
            raise S3SetError(err)

    def __getitem__(self, path):
        """Gets the object present at the path.

        Args:
            path (str): the path relative to the root of the S3Provider.

        Returns:
            bytes: The bytes of the object present at the path.

        Raises:
            KeyError: If an object is not found at the path.
            S3GetError: Any other error other than KeyError while retrieving the object.
            ReadOnlyError: If the provider is in read-only mode.
        """
        self.check_readonly()
        self._check_update_creds()
        try:
            path = posixpath.join(self.path, path)
            resp = self.client.get_object(
                Bucket=self.bucket,
                Key=path,
            )
            return resp["Body"].read()
        except botocore.exceptions.ClientError as err:
            if err.response["Error"]["Code"] == "NoSuchKey":
                raise KeyError(err)
            raise S3GetError(err)
        except Exception as err:
            raise S3GetError(err)

    def __delitem__(self, path):
        """Delete the object present at the path.

        Args:
            path (str): the path to the object relative to the root of the S3Provider.

        Raises:
            S3DeletionError: Any S3 error encountered while deleting the object. Note: if the object is not found, s3
                won't raise KeyError.
            ReadOnlyError: If the provider is in read-only mode.
        """
        self.check_readonly()
        self._check_update_creds()
        try:
            path = posixpath.join(self.path, path)
            self.client.delete_object(Bucket=self.bucket, Key=path)
        except Exception as err:
            raise S3DeletionError(err)

    def _list_keys(self):
        """Helper function that lists all the objects present at the root of the S3Provider.

        Returns:
            list: list of all the objects found at the root of the S3Provider.

        Raises:
            S3ListError: Any S3 error encountered while listing the objects.
        """
        self._check_update_creds()
        try:
            # TODO boto3 list_objects only returns first 1000 objects
            items = self.client.list_objects_v2(Bucket=self.bucket, Prefix=self.path)
            if items["KeyCount"] <= 0:
                return []
            items = items["Contents"]
            names = [item["Key"] for item in items]
            # removing the prefix from the names
            len_path = len(self.path.split("/"))
            names = ["/".join(name.split("/")[len_path:]) for name in names]
            return names
        except Exception as err:
            raise S3ListError(err)

    def __len__(self):
        """Returns the number of files present at the root of the S3Provider. This is an expensive operation.

        Returns:
            int: the number of files present inside the root.

        Raises:
            S3ListError: Any S3 error encountered while listing the objects.
        """
        self._check_update_creds()
        return len(self._list_keys())

    def __iter__(self):
        """Generator function that iterates over the keys of the S3Provider.

        Yields:
            str: the name of the object that it is iterating over.
        """
        self._check_update_creds()
        yield from self._list_keys()

    def clear(self):
        """Deletes ALL data on the s3 bucket (under self.root). Exercise caution!"""
        self.check_readonly()
        self._check_update_creds()
        if self.resource is not None:
            bucket = self.resource.Bucket(self.bucket)
            bucket.objects.filter(Prefix=self.path).delete()
        else:
            super().clear()

    def __getstate__(self):
        state = {}
        state["root"] = self.root
        state["aws_access_key_id"] = self.aws_access_key_id
        state["aws_secret_access_key"] = self.aws_secret_access_key
        state["aws_session_token"] = self.aws_session_token
        state["aws_region"] = self.aws_region
        state["endpoint_url"] = self.endpoint_url
        state["max_pool_connections"] = self.max_pool_connections
        state["expiration"] = self.expiration
        state["tag"] = self.tag
        return state

    def __setstate__(self, state):
        self.__dict__ = state
        self._initialize_s3_parameters()

    def _set_bucket_and_path(self):
        root = self.root.replace("s3://", "")
        self.bucket = root.split("/")[0]
        self.path = "/".join(root.split("/")[1:])

    def _set_hub_creds_info(self, tag: str, expiration: str):
        """Sets the tag and expiration of the credentials. These are only relevant to datasets using Hub storage.
        This info is used to fetch new credentials when the temporary 12 hour credentials expire.

        Args:
            tag (str): The Hub tag of the dataset in the format username/dataset_name.
            expiration (str): The time at which the credentials expire.
        """
        self.tag = tag
        self.expiration = expiration

    def _initialize_s3_parameters(self):
        self._set_bucket_and_path()

        self.client_config = botocore.config.Config(
            max_pool_connections=self.max_pool_connections,
        )

        if self.aws_access_key_id is None and self.aws_secret_access_key is None:
            self._locate_and_load_creds()

        self._set_s3_client_and_resource()

    def _check_update_creds(self):
        """If the client has an expiration time, check if creds are expired and fetch new ones.
        This would only happen for datasets stored on Hub storage for which temporary 12 hour credentials are generated.
        """
        if self.expiration and float(self.expiration) < time.time():
            client = HubBackendClient(token)
            org_id, ds_name = self.tag.split("/")

            if hasattr(self, "read_only") and self.read_only:
                mode = "r"
            else:
                mode = "a"
            url, creds, mode, expiration = client.get_dataset_credentials(
                org_id, ds_name, mode
            )
            self.expiration = expiration
            self._set_s3_client_and_resource(
                creds.get("aws_access_key_id"),
                creds.get("aws_secret_access_key"),
                creds.get("aws_session_token"),
            )

    def _locate_and_load_creds(self):
        session = boto3._get_default_session()._session
        component_locator = ComponentLocator()
        component_locator.lazy_register_component(
            "credential_provider", session._create_credential_resolver
        )
        credentials = component_locator.get_component(
            "credential_provider"
        ).load_credentials()
        if credentials is not None:
            self.aws_access_key_id = credentials.access_key
            self.aws_secret_access_key = credentials.secret_key
            self.aws_session_token = credentials.token
            self.aws_region = session._resolve_region_name(
                self.aws_region, self.client_config
            )

    def _set_s3_client_and_resource(
        self, aws_access_key_id=None, aws_secret_access_key=None, aws_session_token=None
    ):
        key = aws_access_key_id or self.aws_access_key_id
        secret = aws_secret_access_key or self.aws_secret_access_key
        token = aws_session_token or self.aws_session_token

        self.client = boto3.client(
            "s3",
            aws_access_key_id=key,
            aws_secret_access_key=secret,
            aws_session_token=token,
            config=self.client_config,
            endpoint_url=self.endpoint_url,
            region_name=self.aws_region,
        )

        self.resource = boto3.resource(
            "s3",
            aws_access_key_id=key,
            aws_secret_access_key=secret,
            aws_session_token=token,
            config=self.client_config,
            endpoint_url=self.endpoint_url,
            region_name=self.aws_region,
        )<|MERGE_RESOLUTION|>--- conflicted
+++ resolved
@@ -40,11 +40,9 @@
             endpoint_url (optional, str): The complete URL to use for the constructed client.
                 This needs to be provided for cases in which you're interacting with MinIO, Wasabi, etc.
             aws_region (optional, str): Specifies the AWS Region to send requests to.
+            token (optional, str): required for activeloop authentication
             max_pool_connections (int): The maximum number of connections to keep in a connection pool.
                 If this value is not set, the default value of 10 is used.
-            client (optional): boto3.client object. If this is passed, the other arguments except root are ignored and
-                this is used as the client while making requests.
-            token (optional): required for activeloop authentication
         """
         self.root = root
         self.aws_access_key_id = aws_access_key_id
@@ -55,38 +53,9 @@
         self.max_pool_connections = max_pool_connections
         self.expiration: Optional[str] = None
         self.tag: Optional[str] = None
-
-<<<<<<< HEAD
+        self.token: Optional[str] = token
+
         self._initialize_s3_parameters()
-=======
-        root = root.replace("s3://", "")
-        self.bucket = root.split("/")[0]
-        self.path = "/".join(root.split("/")[1:])
-        self.client_config = botocore.config.Config(
-            max_pool_connections=max_pool_connections,
-        )
-
-        self.client = client or boto3.client(
-            "s3",
-            aws_access_key_id=aws_access_key_id,
-            aws_secret_access_key=aws_secret_access_key,
-            aws_session_token=aws_session_token,
-            config=self.client_config,
-            endpoint_url=self.endpoint_url,
-            region_name=self.aws_region,
-        )
-        self.resource = None
-        if client is None:
-            self.resource = boto3.resource(
-                "s3",
-                aws_access_key_id=aws_access_key_id,
-                aws_secret_access_key=aws_secret_access_key,
-                aws_session_token=aws_session_token,
-                config=self.client_config,
-                endpoint_url=self.endpoint_url,
-                region_name=self.aws_region,
-            )
->>>>>>> 070efc65
 
     def __setitem__(self, path, content):
         """Sets the object present at the path with the value
@@ -267,7 +236,7 @@
         This would only happen for datasets stored on Hub storage for which temporary 12 hour credentials are generated.
         """
         if self.expiration and float(self.expiration) < time.time():
-            client = HubBackendClient(token)
+            client = HubBackendClient(self.token)
             org_id, ds_name = self.tag.split("/")
 
             if hasattr(self, "read_only") and self.read_only:
