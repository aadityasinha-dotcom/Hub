--- conflicted
+++ resolved
@@ -11,16 +11,9 @@
 from hub.util.s3 import has_s3_credentials
 from hub.util.keys import get_meta_key, get_index_map_key, get_chunk_key
 
-<<<<<<< HEAD
-from hub.core.typing import Provider
 from hub.core.tests.common import current_test_name
-
 from typing import List, Tuple
-
-=======
 from hub.core.typing import StorageProvider
-
-from typing import List, Tuple
 
 from uuid import uuid1
 
@@ -34,7 +27,6 @@
     S3Provider("snark-test/hub-2.0/core/common/%s" % random_key("session_")),
 )
 
->>>>>>> ba3ee37a
 
 CHUNK_SIZES = (
     128,
@@ -202,25 +194,20 @@
     return key
 
 
-<<<<<<< HEAD
-def benchmark_read(key: str, storage: Provider):
-    read_array(key, storage)
-=======
 def benchmark_read(key: str, storage: StorageProvider):
     read_array(key, storage)
 
 
+# TODO delete these maybe
 def skip_if_no_required_creds(storage: StorageProvider):
     """If `storage` is a StorageProvider that requires creds, and they are not found, skip the current test."""
 
-    if type(storage) == S3Provider:
-        if not has_s3_credentials():
-            pytest.skip()
+    if type(storage) == S3Provider and not has_s3_credentials():
+        pytest.skip()
 
 
 def clear_if_memory_provider(storage: StorageProvider):
     """If `storage` is memory-based, clear it."""
 
     if type(storage) == MemoryProvider:
-        storage.clear()
->>>>>>> ba3ee37a
+        storage.clear()