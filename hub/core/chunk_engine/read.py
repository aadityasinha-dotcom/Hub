import os
from typing import List, Optional, Union
import numpy as np
from hub.core import compression

import numpy as np

from hub.core.typing import StorageProvider
from hub.core.compression import BaseImgCodec, BaseNumCodec
from hub.util.exceptions import ArrayShapeInfoNotFound


def sample_from_index_entry(
    key: str,
    storage: StorageProvider,
    index_entry: dict,
    dtype: str,
    compressor: Union[BaseImgCodec, BaseNumCodec, None],
) -> np.ndarray:
    """Get the un-chunked sample from a single `index_meta` entry.

    Args:
        key (str): Key relative to `storage` where this instance.
        storage (StorageProvider): Storage of the sample.
        index_entry (dict): Index metadata of sample with `chunks_names`, `start_byte` and `end_byte` keys.
        dtype (str): Data type of the sample.
        compressor (BaseImgCodec/BaseNumCodec/None): Compressor applied on the sample.

    Returns:
        Numpy array from the bytes of the sample.
    """

    chunk_names = index_entry["chunk_names"]
    shape = index_entry["shape"]

    # sample has no data
    if len(chunk_names) <= 0:
        return np.zeros(shape, dtype=dtype)

    b = bytearray()
    for chunk_name in chunk_names:
        chunk_key = os.path.join(key, "chunks", chunk_name)
        last_b_len = len(b)
        b.extend(storage[chunk_key])

    start_byte = index_entry["start_byte"]
    end_byte = last_b_len + index_entry["end_byte"]

    return array_from_buffer(
        memoryview(b),
        dtype,
<<<<<<< HEAD
        compressor,
        index_entry["shape"],
=======
        shape,
>>>>>>> 70913b3f
        start_byte,
        end_byte,
    )


def array_from_buffer(
    b: memoryview,
    dtype: str,
    compressor: Union[BaseImgCodec, BaseNumCodec, None],
    shape: tuple = None,
    start_byte: int = 0,
    end_byte: Optional[int] = None,
) -> np.ndarray:
    """Reconstruct a sample from bytearray (memoryview) only using the bytes `b[start_byte:end_byte]`. By default all
    bytes are used.

    Args:
        b (memoryview): Bytes that should be decompressed and converted to array.
        dtype (str): Data type of the sample.
        compressor (BaseImgCodec/BaseNumCodec/None): Compressor applied on the sample.
        shape (tuple): Array shape from index entry.
        start_byte (int): Get only bytes starting from start_byte.
        end_byte (int, optional): Get only bytes up to end_byte.

    Returns:
        Numpy array from the bytes of the sample.

    Raises:
        ArrayShapeInfoNotFound: If no info about sample shape is in meta.
    """

    partial_b = b[start_byte:end_byte]
    if compressor is not None:
        if isinstance(compressor, BaseImgCodec):
            partial_b = compressor.decode_single_image(partial_b)
            array = partial_b
        else:
            partial_b = compressor.decode(partial_b)
    array = np.frombuffer(partial_b, dtype=dtype)
    if shape is not None:
        array = array.reshape(shape)
    else:
        raise ArrayShapeInfoNotFound()
    return array<|MERGE_RESOLUTION|>--- conflicted
+++ resolved
@@ -8,6 +8,7 @@
 from hub.core.typing import StorageProvider
 from hub.core.compression import BaseImgCodec, BaseNumCodec
 from hub.util.exceptions import ArrayShapeInfoNotFound
+from hub.util.dataset import get_compressor
 
 
 def sample_from_index_entry(
@@ -15,7 +16,6 @@
     storage: StorageProvider,
     index_entry: dict,
     dtype: str,
-    compressor: Union[BaseImgCodec, BaseNumCodec, None],
 ) -> np.ndarray:
     """Get the un-chunked sample from a single `index_meta` entry.
 
@@ -32,7 +32,7 @@
 
     chunk_names = index_entry["chunk_names"]
     shape = index_entry["shape"]
-
+    compressor = get_compressor(index_entry["compression"])
     # sample has no data
     if len(chunk_names) <= 0:
         return np.zeros(shape, dtype=dtype)
@@ -49,12 +49,8 @@
     return array_from_buffer(
         memoryview(b),
         dtype,
-<<<<<<< HEAD
         compressor,
-        index_entry["shape"],
-=======
         shape,
->>>>>>> 70913b3f
         start_byte,
         end_byte,
     )
