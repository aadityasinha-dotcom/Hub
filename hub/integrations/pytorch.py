from hub.core.meta.index_meta import IndexMeta
from hub.core.meta.tensor_meta import TensorMeta
from hub.util.remove_cache import remove_memory_cache
from hub.util.join_chunks import join_chunks
import os
import numpy as np
from itertools import repeat
from collections import defaultdict
<<<<<<< HEAD
from typing import Any, Callable, List, Optional, Set, Dict, Union
from hub.core.meta.index_map import read_index_map
=======
from typing import Any, Callable, List, Optional, Set, Dict
>>>>>>> c837cb7b
from hub.util.exceptions import ModuleNotInstalledException
from hub.util.shared_memory import (
    remove_shared_memory_from_resource_tracker,
    clear_shared_memory,
)
from hub.util.dataset import get_compressor
from pathos.pools import ProcessPool  # type: ignore
from hub.core.storage import MemoryProvider

try:
    from multiprocessing.shared_memory import SharedMemory  # type: ignore
except ModuleNotFoundError:
    pass

_hub_storage_provider = MemoryProvider()

# TODO make this use shared memory to make on the fly transforms faster. Currently using transform slows us down by 10x
def _apply_transform(transform: Callable, sample: Dict):
    """Used to apply transforms to a single sample"""
    return transform(sample) if transform else sample


def _read_and_store_chunk(chunk_name: str, shared_memory_name: str, key: str):
    """Reads a single chunk from the dataset's storage provider and stores it in the SharedMemory. Returns its size"""
    remove_shared_memory_from_resource_tracker()
    chunk_path = os.path.join(key, "chunks", chunk_name)
    chunk_bytes = _hub_storage_provider[chunk_path]
    chunk_size = len(chunk_bytes)
    shm = SharedMemory(create=True, size=chunk_size, name=shared_memory_name)

    # needs to be done as some OS allocate extra space
    shm.buf[0:chunk_size] = chunk_bytes
    shm.close()
    return chunk_size


def dataset_to_pytorch(dataset, transform: Callable = None, workers: int = 1):
    return TorchDataset(dataset, transform, workers)


class TorchDataset:
    def __init__(self, dataset, transform: Callable = None, workers: int = 1):
        self.dataset = dataset
        self._set_globals()
        self.transform: Optional[Callable] = transform
        self.workers: int = workers
        self.map = ProcessPool(nodes=workers).map
        self.len = len(dataset)
        self.keys = list(self.dataset.tensors)

        # contains meta for each Tensor
        self.all_tensor_metas: Dict[str, TensorMeta] = self._load_all_meta()

        # contains index_meta for each Tensor
        self.all_index_metas: Dict[str, IndexMeta] = self._load_all_index_metas()

        # stores index-value map for each Tensor where value is the actual array at the index
        # acts as in memory prefetch cache
        self.all_index_value_maps: Dict[str, Dict[int, Any]] = defaultdict(dict)

        # tracks last index that was prefetched in the prefetch cache for each Tensor
        self.last_index_meta: Dict[str, int] = {}

        # in memory processed cache containing all samples generated after prefetching and transforming
        self.processed_samples: List[Dict] = []
        self.processed_range = slice(-1, -1)  # range of processed_samples

        # keeps track of names of all shared_memory that have data in them
        self.all_shared_memory_names: Dict[str, List[str]] = defaultdict(list)

        # keeps pointers to shared memory across tensors so they don't get closed between calls to getitem
        self.all_shared_memory: Dict = defaultdict(list)

        self.last_chunk_num_generated = -1

    def __len__(self):
        return self.len

    def __getitem__(self, index: int):
        for key in self.keys:
            # prefetch cache miss, fetch data
            if index not in self.all_index_value_maps[key]:
                self._prefetch_data(key, index)

        # processed cache miss, process more samples
        if index > self.processed_range.stop:
            self._process_samples()
        sample = self.processed_samples[index - self.processed_range.start]
        if index == len(self) - 1:  # clean up at the end
            self._all_shared_memory_clean_up()
            self.processed_range = slice(-1, -1)
        return sample

    def __iter__(self):
        for index in range(len(self)):
            yield self[index]

    # helper functions
    def _set_globals(self):
        """Sets the global values for storage provider and a few plugins"""
        global torch
        try:
            import torch
        except ModuleNotFoundError:
            raise ModuleNotInstalledException(
                "'torch' should be installed to convert the Dataset into pytorch format"
            )

        # global to pass to processes, not possible to serialize and send
        global _hub_storage_provider

        # TODO boto3.client isn't safe for multiprocessing https://github.com/boto/boto3/pull/2848/files
        # could it be working here as we're only reading data?
        _hub_storage_provider = remove_memory_cache(self.dataset.storage)

    def _load_all_index_metas(self):
        """Loads index maps for all Tensors into memory"""
        all_index_metas = {
            key: IndexMeta.load(key, _hub_storage_provider) for key in self.keys
        }
        return all_index_metas

    def _load_all_meta(self):
        """Loads meta for all Tensors into memory"""
        all_meta = {}
        # pytorch doesn't support certain dtypes, which are type casted to another dtype implicitly
        for key in self.keys:
            tensor_meta = TensorMeta.load(key, _hub_storage_provider)
            if tensor_meta.dtype == "uint16":
                tensor_meta.dtype = "int32"
            elif tensor_meta.dtype in ["uint32", "uint64"]:
                tensor_meta.dtype = "int64"
            all_meta[key] = tensor_meta
        return all_meta

    def _prefetch_data(self, key: str, index: int):
        """Prefetches data for the given key, starting from the given index"""
        # clear data from previous prefetching, before fetching data
        del self.all_index_value_maps[key]
        old_shared_memory_names = self.all_shared_memory_names[key]
        clear_shared_memory(old_shared_memory_names)
        chunk_names = list(self._get_chunk_names(index, key))
        shared_memory_names = self._generate_shared_memory_names(chunk_names)
        clear_shared_memory(shared_memory_names)
        chunk_sizes: List[int] = self.map(
            _read_and_store_chunk, chunk_names, shared_memory_names, repeat(key)
        )
        self._get_data_from_chunks(
            index, key, chunk_names, shared_memory_names, chunk_sizes
        )
        self.all_shared_memory_names[key] = shared_memory_names

    def _generate_shared_memory_names(self, chunk_names: List[str]):
        """Generates a name for every chunk_name as chunknames very large and fail on MacOS"""
        ls = []
        for _ in chunk_names:
            self.last_chunk_num_generated += 1
            ls.append(f"al_{self.last_chunk_num_generated}")
        return ls

    def _get_chunk_names(self, index: int, key: str):
        """Gets chunk names for elements starting from index to read in parallel"""
        chunk_names: Set[str] = set()
        index_meta = self.all_index_metas[key]
        while len(chunk_names) < self.workers and index < len(self):
            chunks = index_meta.entries[index]["chunk_names"]
            chunk_names.update(chunks)
            index += 1
        return chunk_names

    def _np_from_chunk_list(self, index: int, key: str, chunks: List[bytes]):
        """Takes a list of chunks and returns a numpy array from it"""
        index_entry = self.all_index_metas[key].entries[index]

        start_byte = index_entry["start_byte"]
        end_byte = index_entry["end_byte"]
        dtype = self.all_tensor_metas[key].dtype
        shape = index_entry["shape"]

        combined_bytes = join_chunks(chunks, start_byte, end_byte)

        def decompress_combined_bytes(combined_bytes: Union[bytes, memoryview]):
            compressor = get_compressor(index_entry["compression"])
            arr_bytes = compressor.decode(combined_bytes)
            arr = np.frombuffer(arr_bytes, dtype=dtype).reshape(shape)
            return arr

        if isinstance(combined_bytes, memoryview):
            arr = decompress_combined_bytes(combined_bytes)
            combined_bytes.release()
        else:
            arr = decompress_combined_bytes(combined_bytes)
        return arr

    def _get_data_from_chunks(
        self,
        index: int,
        key: str,
        chunk_names: List[str],
        shared_memory_names: List[str],
        chunk_sizes: List[int],
    ):
        """Extracts data from all the chunks in chunk_names and stores it index wise in a dictionary"""
        self.all_index_value_maps[key] = {}
        chunk_map = {}
        # loads value of chunks saved in SharedMemory into memory
        for chunk_name, shared_memory_name, chunk_size in zip(
            chunk_names, shared_memory_names, chunk_sizes
        ):
            self.all_shared_memory[key].append(SharedMemory(name=shared_memory_name))
            chunk_map[chunk_name] = self.all_shared_memory[key][-1].buf[:chunk_size]

        # saves np array for each index in memory
        for i in range(index, len(self)):
            chunks = []
            index_entry = self.all_index_metas[key].entries[i]
            for chunk_name in index_entry["chunk_names"]:
                if chunk_name not in chunk_map:
                    self.last_index_meta[key] = i - 1
                    return
                chunks.append(chunk_map[chunk_name])
            self.all_index_value_maps[key][i] = self._np_from_chunk_list(i, key, chunks)

        self.last_index_meta[key] = len(self) - 1

    def _process_samples(self):
        """Processes the prefetched values from across tensors into dictionaries.
        These samples may be further processed if a transform is specified.
        """
        first_index = self.processed_range.stop + 1
        # different no. of samples are fetched for each tensor, take the min and process
        last_index = min(self.last_index_meta[key] for key in self.keys)
        samples = []
        for i in range(first_index, last_index + 1):
            sample = {key: self.all_index_value_maps[key][i] for key in self.keys}
            samples.append(sample)

        if self.transform:
            self.processed_samples = self.map(
                _apply_transform, repeat(self.transform), samples
            )
        else:
            self.processed_samples = samples
        self.processed_range = slice(first_index, last_index)

    def _all_shared_memory_clean_up(self):
        """Cleans up possibly leaked memory at the end of iteration across Tensors"""
        for key in self.keys:
            shared_memory_names = self.all_shared_memory_names[key]
            clear_shared_memory(shared_memory_names)<|MERGE_RESOLUTION|>--- conflicted
+++ resolved
@@ -6,12 +6,8 @@
 import numpy as np
 from itertools import repeat
 from collections import defaultdict
-<<<<<<< HEAD
 from typing import Any, Callable, List, Optional, Set, Dict, Union
-from hub.core.meta.index_map import read_index_map
-=======
 from typing import Any, Callable, List, Optional, Set, Dict
->>>>>>> c837cb7b
 from hub.util.exceptions import ModuleNotInstalledException
 from hub.util.shared_memory import (
     remove_shared_memory_from_resource_tracker,
