from collections import abc
from configparser import ConfigParser
import json
import os
from typing import Dict, Tuple
import dask
import fsspec
import numpy as np
import traceback

from hub.client.hub_control import HubControlClient
from hub.collections.tensor.core import Tensor
from hub.collections.client_manager import get_client
from hub.log import logger
from hub.exceptions import PermissionException
from hub.utils import _flatten

try:
    import torch
except ImportError:
    pass


class Transform:
    def __init__(self):
        pass

    def __call__(self, input):
        return self.forward(input)

    def meta(self):
        """
        Provides the metadata for all tensors including shapes, dtypes, dtags and chunksize for each array in the form
        
        Returns
        -------
        returns 
            dict of tensor
            
        Examples
        -------
        >>> def meta()
        >>>     return {
        >>>         ...
        >>>         "tesnor_name":{
        >>>             "shape": (1,256,256), 
        >>>             "dtype": "uint8", 
        >>>             "chunksize": 100, 
        >>>             "dtag": "segmentation"
        >>>         }
        >>>         ...
        >>>     }
        """

        raise NotImplementedError()

    def forward(input):
        """
        Takes a an element of a list or sample from dataset and returns sample of the dataset
        
        Parameters
        -------
        input
            an element of list or dict of arrays  
            
        Returns
        -------
        dict
            dict of numpy arrays
        
        Examples
        -------
        >>> def forward(input):
        >>>    ds = {}
        >>>    ds["image"] = np.empty(1, object)
        >>>    ds["image"][0] = np.array(256, 256)
        >>>    return ds
        """
        raise NotImplementedError()


DatasetGenerator = Transform


def _numpy_to_tuple(arr: np.ndarray):
    """ Converts numpy array to tuple of numpy arrays 
    """
    return [np.array([t]) for t in arr]


def _numpy_saver(fs: fsspec.AbstractFileSystem, filepath: str, array: np.ndarray):
    """ Saves a single numpy array into filepath given specific filesystem
    """
    with fs.open(filepath, "wb") as f:
        np.save(f, array, allow_pickle=True)


def _numpy_saver_multi(
    fs: fsspec.AbstractFileSystem, filepath: str, arrays: np.ndarray, offset: int
):
    for i in range(len(arrays)):
        _numpy_saver(fs, os.path.join(filepath, f"{offset+i}.npy"), arrays[i : i + 1])
    return len(arrays)


def _preprocess_meta_before_save(meta: dict):
    meta = dict(meta)
    meta["dtype"] = str(meta["dtype"])
    return meta


def _dask_shape(input_shape: Tuple[int]):
    """ Dask accept np.nan value in shape if the axis length is not known, our API uses -1 for that, this function converts -1 to np.nan
    """
    return (np.nan,) + input_shape[1:] if input_shape[0] == -1 else input_shape


def _dict_to_tuple(d: dict):
    """ Converts dict of lists into (flattened list of values, list of keys)
    """
    keys = sorted(d.keys())
    lens = {len(d[key]) for key in keys}
    assert len(lens) == 1
    cnt = next(iter(lens))
    return [d[key][i] for i in range(cnt) for key in keys], keys


def _tuple_to_dict(t: tuple, keys: tuple):
    """ Converts (flattened list of values, list of keys) into dict of lists
    """
    cnt = len(keys)
    assert len(t) % cnt == 0
    return {key: [t[i] for i in range(j, len(t), cnt)] for j, key in enumerate(keys)}


def _load_creds(creds):
    """ Loads credentials from "{creds}" cfg file if such exists
    if creds is dict, then dict will be returned, assuming all credential data is in dict
    """
    if creds is None:
        return None
    elif isinstance(creds, str) and os.path.exists(creds):
        parser = ConfigParser()
        parser.read(creds)
        return {section: dict(parser.items(section)) for section in parser.sections()}
    else:
        return creds


def _connect(tag):
    """ Connects to the backend and receive credentials
    """

    creds = HubControlClient().get_config()
    dataset = HubControlClient().get_dataset_path(tag)

    if dataset and "path" in dataset:
        path = dataset["path"]
    else:
        sub_tags = tag.split("/")
        real_tag = sub_tags[-1]
        if len(sub_tags) > 1 and sub_tags[0] != creds["_id"]:
            username = creds["bucket"].split("/")[-1]
            creds["bucket"] = creds["bucket"].replace(username, sub_tags[0])

        path = f"{creds['bucket']}/{real_tag}"
    return path, creds


def _load_fs_and_path(path, creds=None, session_creds=True):
    """ Given url(path) and creds returns filesystem required for accessing that file + url's filepath in that filesystem
    """
    if (
        path.startswith("./")
        or path.startswith("/")
        or path.startswith("../")
        or path.startswith("~/")
    ):
        return fsspec.filesystem("file"), os.path.expanduser(path.replace("fs://", ""))

    if session_creds and creds is None and not path.startswith("s3://"):
        path, creds = _connect(path)

    if path.startswith("s3://"):
        path = path[5:]
        if creds is not None and session_creds:

            return (
                fsspec.filesystem(
                    "s3",
                    key=creds["access_key"],
                    secret=creds["secret_key"],
                    token=creds["session_token"],
                    client_kwargs={
                        "endpoint_url": creds["endpoint"],
                        "region_name": creds["region"],
                    },
                ),
                path,
            )
        elif creds is not None:
            return (
                fsspec.filesystem(
                    "s3", key=creds.get("access_key"), secret=creds.get("secret_key"),
                ),
                path,
            )
        else:
            return fsspec.filesystem("s3"), path


class Dataset:
    def __init__(self, tensors: Dict[str, Tensor]):
        """ Creates dict given dict of tensors (name -> Tensor key value pairs)
        """
        self._tensors = tensors
        shape = None
        for name, tensor in tensors.items():
            if shape is None or tensor.ndim > len(shape):
                shape = tensor.shape
            self._len = tensor.count

    def __len__(self) -> int:
        """ len of dataset (len of tensors across axis 0, yes, they all should be = to each other) 
        Raises Exception if length is unknown
        """
        if self._len == -1:
            raise Exception(
                "Cannot return __len__ of dataset for which __len__ is not known, use .count property, it will return -1 instead of this Exception"
            )
        return self._len

    @property
    def count(self) -> int:
        """ len of dataset (len of tensors across axis 0, yes, they all should be = to each other) 
        Returns -1 if length is unknown
        """
        return self._len

    def __iter__(self):
        """ Iterates over axis 0 return dict of Tensors
        """
        for i in range(len(self)):
            yield {key: t._array[i] for key, t in self._tensors.items()}

    def keys(self):
        """ Returns names of tensors
        """
        yield from self._tensors.keys()

    def values(self):
        """ Returns tensors
        """
        yield from self._tensors.values()

    def items(self):
        """ Returns tensors
        """
        yield from self._tensors.items()

    def __getitem__(self, slices) -> "Dataset":
        """ Returns a slice of dataset
        slices can be
            1) List of strs (slicing horizontally)
            2) List of slices or ints (slicing vertically)
            3) Both (1) and (2) at the same time
            4) Single int, slice, str is also accepted
        """
        if isinstance(slices, tuple):
            if all([isinstance(s, str) for s in slices]):
                return Dataset({key: self._tensors[key] for key in slices})
            elif isinstance(slices[0], abc.Iterable) and all(
                [isinstance(s, str) for s in slices[0]]
            ):
                return Dataset({key: self._tensors[key] for key in slices[0]})[
                    slices[1:]
                ]
            else:
                assert all(
                    [isinstance(s, slice) or isinstance(s, int) for s in slices]
                ), "invalid indexing, either wrong order or wrong type"
                ndim = len(slices)
                if all(isinstance(s, int) for s in slices):
                    return {
                        name: tensor[slices]
                        for name, tensor in self._tensors.items()
                        if tensor.ndim >= ndim
                    }
                else:
                    return Dataset(
                        {
                            name: tensor[slices]
                            for name, tensor in self._tensors.items()
                            if tensor.ndim >= ndim
                        }
                    )

        elif isinstance(slices, str):
            return self._tensors[slices]
        elif isinstance(slices, slice):
            return Dataset({key: value[slices] for key, value in self._tensors.items()})
        elif isinstance(slices, int):
            return {key: value[slices] for key, value in self._tensors.items()}

    def cache(self) -> "Dataset":
        raise NotImplementedError()

    def _store_unknown_sized_ds(self, fs: fsspec.AbstractFileSystem, path: str) -> int:
        client = get_client()
        worker_count = sum(client.ncores().values())
        # worker_count = 1
        chunks = {key: t._delayed_objs for key, t in self._tensors.items()}
        chunk_count = [len(items) for _, items in chunks.items()]
        assert (
            len(set(chunk_count)) == 1
        ), "Number of chunks in each tensor should be the same to be able to store dataset"
        chunk_count = chunk_count[0]
        count = 0
        collected = {el: None for el in self._tensors.keys()}
        collected_offset = {el: 0 for el in collected}
        # max_chunksize = max(*[t.chunksize for t in self._tensors])
        for i in range(0, chunk_count, worker_count):
            batch_count = min(i + worker_count, chunk_count) - i
            lasttime = True if i + worker_count >= chunk_count else False
            tasks = {
                key: delayed_objs[i : i + batch_count]
                for key, delayed_objs in chunks.items()
            }
            # logger.info(tasks)
            tasks, keys = _dict_to_tuple(tasks)

            # dask.visualize(
            #     tasks, filename=f"./data/tasks/{i}", optimize_graph=True,
            # )
            persisted = client.persist(tasks)
            persisted = _tuple_to_dict(persisted, keys)
            # for j in range(batch_count):
            #     assert (
            #         len(
            #             {
            #                 # len(objs[j])
            #                 # client.submit()
            #                 dask.delayed(len)(objs[j]).compute()
            #                 for objs in persisted.values()
            #             }
            #         )
            #         == 1
            #     ), "All numpy arrays returned from call should have same len"
            lens = {
                key: [dask.delayed(len)(objs[j]) for j in range(batch_count)]
                for key, objs in persisted.items()
            }
            lens, keys = _dict_to_tuple(lens)
            lens = client.gather(client.compute(lens))
            lens = _tuple_to_dict(lens, keys)
            for key, objs in persisted.items():
                arr = _dask_concat(
                    [
                        dask.array.from_delayed(
                            obj,
                            dtype=self._tensors[key].dtype,
                            shape=(lens[key][i],) + tuple(self._tensors[key].shape[1:]),
                        )
                        for i, obj in enumerate(objs)
                    ]
                )
                if collected[key] is None:
                    collected[key] = arr
                else:
                    collected[key] = _dask_concat([collected[key], arr])
            # tasks = [obj for key, objs in persisted.items() for obj in objs]
            tasks = []

            for key in list(collected.keys()):
                c = collected[key]
                chunksize = self._tensors[key].chunksize
                cnt = len(c) - len(c) % chunksize if not lasttime else len(c)
                for i in range(0, cnt, chunksize):
                    tasks += [
                        dask.delayed(_numpy_saver)(
                            fs,
                            os.path.join(path, key, f"{collected_offset[key] + i}.npy"),
                            c[i : i + chunksize],
                        )
                    ]
                collected_offset[key] += cnt
                collected[key] = collected[key][cnt:]
            client.gather(client.compute(tasks))
        count = set(collected_offset.values())
        assert (
            len(count) == 1
        ), "All tensors should be the same size to be stored in the same dataset"
        return next(iter(count))

    def _store_known_sized_ds(self, fs: fsspec.AbstractFileSystem, path: str) -> int:
        client = get_client()
        worker_count = sum(client.ncores().values())
        # chunksize = min(*[t.chunksize for t in self._tensors.values()])
        chunksize = (
            min(*[t.chunksize for t in self._tensors.values()])
            if len(self._tensors) > 1
            else next(iter(self._tensors.values())).chunksize
        )
        cnt = len(self)
        collected = {el: None for el in self._tensors.keys()}
        collected_offset = {el: 0 for el in collected}
        step = worker_count * chunksize
        for i in range(0, cnt, step):
            batch_count = min(step, cnt - i)
            lasttime = True if i + step >= cnt else False
            persisted = client.persist(
                [self._tensors[key]._array[i : i + batch_count] for key in collected]
            )
            persisted = {key: persisted[j] for j, key in enumerate(collected)}
            tasks = []
            for el, arr in persisted.items():
                if collected[el] is None:
                    collected[el] = arr
                else:
                    collected[el] = _dask_concat([collected[el], arr])
                c = collected[el]
                chunksize_ = self._tensors[el].chunksize
                if len(c) >= chunksize_ or lasttime:
                    jcnt = len(c) - len(c) % chunksize_ if not lasttime else len(c)
                    for j in range(0, jcnt, chunksize_):
                        tasks += [
                            dask.delayed(_numpy_saver)(
                                fs,
                                os.path.join(
                                    path, el, f"{collected_offset[el] + j}.npy"
                                ),
                                collected[el][j : j + chunksize_],
                            )
                        ]
                    collected_offset[el] += jcnt
                    collected[el] = collected[el][jcnt:]
            client.gather(client.compute(tasks))
        count = set(collected_offset.values())
        assert (
            len(count) == 1
        ), "All tensors should be the same size to be stored in the same dataset"
        return next(iter(count))

    @property
    def meta(self) -> dict:
        """ Dict of meta's of each tensor
        meta of tensor contains all metadata for tensor storage
        """
        tensor_meta = {
            name: _preprocess_meta_before_save(t._meta)
            for name, t in self._tensors.items()
        }
        ds_meta = {"tensors": tensor_meta, "len": self.count}
        return ds_meta

    def delete(self, tag, creds=None, session_creds=True) -> bool:
        """ Deletes dataset given tag(filepath) and credentials (optional)
        """
        fs, path = _load_fs_and_path(tag, creds, session_creds=session_creds)
        fs: fsspec.AbstractFileSystem = fs
        if fs.exists(path):
            fs.delete(path, recursive=True)
            return True
        return False

    def store(self, tag, creds=None, session_creds=True) -> "Dataset":
        """ Stores dataset by tag(filepath) given credentials (can be omitted)
        """
        fs, path = _load_fs_and_path(tag, creds, session_creds=session_creds)
        fs: fsspec.AbstractFileSystem = fs

        if (
<<<<<<< HEAD
            fs.exists(path)
            and not fs.exists(os.path.join(path, "meta.json"))
            and not fs.exists(os.path.join(path, "HUB_DATASET"))
            and len(fs.ls(path, detail=False)) > 0
=======
            fs.exists(os.path.join(path))
            and not fs.exists(os.path.join(path, "meta.json"))
            # and not fs.exists(os.path.join(path, "HUB_DATASET"))
            # and len(fs.ls(path, detail=False)) > 0
>>>>>>> 257e826f
        ):
            raise Exception(f"This path {path} is not a dataset path, tag: {tag}")
        self.delete(tag, creds)
        fs.makedirs(path)

        with fs.open(os.path.join(path, "HUB_DATASET"), "w") as f:
            f.write("Hello World")

        tensor_paths = [os.path.join(path, t) for t in self._tensors]
        for tensor_path in tensor_paths:
            fs.makedir(tensor_path)
        tensor_meta = {
            name: _preprocess_meta_before_save(t._meta)
            for name, t in self._tensors.items()
        }
        count = self.count
        try:
            if count == -1:
                count = self._store_unknown_sized_ds(fs, path)
            else:
                self._store_known_sized_ds(fs, path)
        except PermissionError as e:
            logger.error(e)
            raise PermissionException(tag)

        for _, el in tensor_meta.items():
            el["shape"] = (count,) + tuple(el["shape"][1:])
        ds_meta = {"tensors": tensor_meta, "len": count}
        with fs.open(os.path.join(path, "meta.json"), "w") as f:
            f.write(json.dumps(ds_meta, indent=2, sort_keys=True))

        return load(tag, creds)

    def to_pytorch(self, transform=None):
        """
            Transforms into pytorch dataset
            
            Parameters
            ----------
            transform: func
                any transform that takes input a dictionary of a sample and returns transformed dictionary 
        """
        return TorchDataset(self, transform)

    def to_tensorflow(self):
        """
            Transforms into tensorflow dataset
        """
        try:
            import tensorflow as tf
        except ImportError:
            pass

        def tf_gen(step=4):
            with dask.config.set(scheduler="sync"):
                for index in range(0, len(self), step):
                    arrs = [self[index : index + step].values() for i in range(1)]
                    arrs = list(map(lambda x: x._array, _flatten(arrs)))
                    arrs = dask.delayed(list, pure=False, nout=len(list(self.keys())))(
                        arrs
                    )
                    arrs = arrs.compute()
                    for i in range(step):
                        sample = {key: r[i] for key, r in zip(self[index].keys(), arrs)}
                        yield sample

        def tf_dtype(np_dtype):
            try:
                return tf.dtypes.as_dtype(np_dtype)
            except Exception as e:
                return tf.variant

        # TODO use None for dimensions you don't know the length tf.TensorShape([None])
        # FIXME Dataset Generator is not very good with multiprocessing but its good for fast tensorflow support
        return tf.data.Dataset.from_generator(
            tf_gen,
            output_types={
                key: tf_dtype(self._tensors[key].dtype) for key in self.keys()
            },
            output_shapes={key: self._tensors[key].shape[1:] for key in self.keys()},
        )


def _numpy_load(fs: fsspec.AbstractFileSystem, filepath: str) -> np.ndarray:
    """ Given filesystem and filepath, loads numpy array
    """
    # assert fs.exists(
    #    filepath
    # ), f"Dataset file {filepath} does not exists. Your dataset data is likely to be corrupted"

    try:
        with fs.open(filepath, "rb") as f:
            return np.load(f, allow_pickle=True)
    except Exception as e:
        logger.error(traceback.format_exc() + str(e))
        raise Exception(
            f"Dataset file {filepath} does not exists. Your dataset data is likely to be corrupted"
        )


def load(tag, creds=None, session_creds=True) -> Dataset:
    """ Load a dataset from repository using given url and credentials (optional)
    """
    fs, path = _load_fs_and_path(tag, creds, session_creds=session_creds)
    fs: fsspec.AbstractFileSystem = fs
    path_2 = os.path.join(path, "meta.json")
    if not fs.exists(path):
        from hub.exceptions import DatasetNotFound

        raise DatasetNotFound(tag)

    with fs.open(path_2, "r") as f:
        ds_meta = json.loads(f.read())

    for name in ds_meta["tensors"]:
        assert fs.exists(
            os.path.join(path, name)
        ), f"Tensor {name} of {tag} dataset does not exist"
    if ds_meta["len"] == 0:
        logger.warning("The dataset is empty (has 0 samples)")
        return Dataset(
            {
                name: Tensor(
                    tmeta,
                    dask.array.from_array(
                        np.empty(shape=(0,) + tuple(tmeta["shape"][1:]), dtype="uint8"),
                    ),
                )
                for name, tmeta in ds_meta["tensors"].items()
            }
        )
    len_ = ds_meta["len"]

    # added reverse compatibility for previous versions
    for name, tmeta in ds_meta["tensors"].items():
        if "chunksize" not in tmeta:
            tmeta["chunksize"] = 1

    return Dataset(
        {
            name: Tensor(
                tmeta,
                _dask_concat(
                    [
                        dask.array.from_delayed(
                            dask.delayed(_numpy_load)(
                                fs, os.path.join(path, name, f"{i}.npy")
                            ),
                            shape=(min(tmeta["chunksize"], len_ - i),)
                            + tuple(tmeta["shape"][1:]),
                            dtype=tmeta["dtype"],
                        )
                        for i in range(0, len_, tmeta["chunksize"])
                    ]
                ),
            )
            for name, tmeta in ds_meta["tensors"].items()
        }
    )


def _is_arraylike(arr):
    return (
        isinstance(arr, np.ndarray) or isinstance(arr, list) or isinstance(arr, tuple)
    )


def _is_tensor_dynamic(tensor):
    arr = tensor._array.to_delayed().flatten()[0].compute()
    return str(tensor.dtype) == "object" and _is_arraylike(arr.flatten()[0])


#


class TorchDataset:
    def __init__(self, ds, transform=None):
        self._ds = ds
        self._transform = transform
        self._dynkeys = {
            key for key in self._ds.keys() if _is_tensor_dynamic(self._ds[key])
        }
        self._client = None

    def _do_transform(self, data):
        return self._transform(data) if self._transform else data

    def __len__(self):
        return len(self._ds)

    def __getitem__(self, index):
        with dask.config.set(scheduler="sync"):
            arrs = [self._ds[index : index + 1].values() for i in range(1)]
            arrs = list(map(lambda x: x._array, _flatten(arrs)))
            arrs = dask.delayed(list, pure=False, nout=len(list(self._ds.keys())))(arrs)
            arrs = arrs.compute()
            arrs = {key: r[0] for key, r in zip(self._ds[index].keys(), arrs)}

        objs = self._do_transform(arrs)
        objs = {k: self._to_tensor(k, v) for k, v in objs.items()}
        return objs

    def __iter__(self):
        for i in range(len(self)):
            yield self[i]

    def _to_tensor(self, key, sample):
        if key not in self._dynkeys:
            return torch.tensor(sample)
        else:
            return [torch.tensor(item) for item in sample]

    def collate_fn(self, batch):
        batch = tuple(batch)
        keys = tuple(batch[0].keys())
        ans = {key: [item[key] for item in batch] for key in keys}

        for key in keys:
            if key not in self._dynkeys:
                ans[key] = torch.stack(ans[key], dim=0, out=None)

        return ans


def _dask_concat(arr):
    if len(arr) == 1:
        return arr[0]
    else:
        return dask.array.concatenate(arr)


# class TensorflowDataset(tfds.core.GeneratorBasedBuilder):
#     def _info(self):
#         return tfds.core.DatasetInfo(
#             builder=self,
#             # This is the description that will appear on the datasets page.
#             description=(
#                 "This is the dataset for xxx. It contains yyy. The "
#                 "images are kept at their original dimensions."
#             ),
#             # tfds.features.FeatureConnectors
#             # features=tfds.features.FeaturesDict(
#             #     {
#             #         "image_description": tfds.features.Text(),
#             #         "image": tfds.features.Image(),
#             #         # Here, labels can be of 5 distinct values.
#             #         "label": tfds.features.ClassLabel(num_classes=5),
#             #     }
#             # ),
#             # If there's a common (input, target) tuple from the features,
#             # specify them here. They'll be used if as_supervised=True in
#             # builder.as_dataset.
#             # supervised_keys=("image", "label"),
#             # Homepage of the dataset for documentation
#             homepage="https://dataset-homepage.org",
#             # Bibtex citation for the dataset
#             citation=r"""@article{my-awesome-dataset-2020,
#                                 author = {Smith, John},"}""",
#         )<|MERGE_RESOLUTION|>--- conflicted
+++ resolved
@@ -470,17 +470,10 @@
         fs: fsspec.AbstractFileSystem = fs
 
         if (
-<<<<<<< HEAD
             fs.exists(path)
             and not fs.exists(os.path.join(path, "meta.json"))
             and not fs.exists(os.path.join(path, "HUB_DATASET"))
             and len(fs.ls(path, detail=False)) > 0
-=======
-            fs.exists(os.path.join(path))
-            and not fs.exists(os.path.join(path, "meta.json"))
-            # and not fs.exists(os.path.join(path, "HUB_DATASET"))
-            # and len(fs.ls(path, detail=False)) > 0
->>>>>>> 257e826f
         ):
             raise Exception(f"This path {path} is not a dataset path, tag: {tag}")
         self.delete(tag, creds)
