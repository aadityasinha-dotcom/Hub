--- conflicted
+++ resolved
@@ -6,7 +6,6 @@
 MB = 1000 * KB
 GB = 1000 * MB
 
-<<<<<<< HEAD
 DEFAULT_HTYPE = "generic"
 UNCOMPRESSED = "uncompressed"
 DEFAULT_SAMPLE_COMPRESSION = UNCOMPRESSED
@@ -19,10 +18,8 @@
 USE_UNIFORM_COMPRESSION_PER_SAMPLE = False
 
 SUPPORTED_MODES = ["r", "a"]
-=======
 CHUNK_MAX_SIZE = 32 * MB  # chunks won't ever be bigger than this
 CHUNK_MIN_TARGET = 16 * MB  # some chunks might be smaller than this
->>>>>>> 942eb256
 
 MIN_FIRST_CACHE_SIZE = 32 * MB
 MIN_SECOND_CACHE_SIZE = 160 * MB
