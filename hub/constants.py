import os
import numpy as np


BYTE_PADDING = b"\0"

# number of bytes per unit
B = 1
KB = 1000 * B
MB = 1000 * KB
GB = 1000 * MB

DEFAULT_HTYPE = "generic"

# used for requiring the user to specify a value for htype properties. notates that the htype property has no default.
REQUIRE_USER_SPECIFICATION = "require_user_specification"

# used for `REQUIRE_USER_SPECIFICATION` enforcement. this should be used instead of `None` for default user method arguments.
UNSPECIFIED = "unspecified"

SUPPORTED_MODES = ["r", "a"]

# min chunk size is always half of `DEFAULT_MAX_CHUNK_SIZE`
DEFAULT_MAX_CHUNK_SIZE = 32 * MB

MIN_FIRST_CACHE_SIZE = 32 * MB
MIN_SECOND_CACHE_SIZE = 160 * MB

# without MB multiplication, meant for the dataset API that takes cache size in MBs
DEFAULT_MEMORY_CACHE_SIZE = 256
DEFAULT_LOCAL_CACHE_SIZE = 0

# maximum allowable size before `large_ok` must be passed to dataset delete methods
DELETE_SAFETY_SIZE = 1 * GB

# meta is hub-defined information, necessary for hub Datasets/Tensors to function
DATASET_META_FILENAME = "dataset_meta.json"
TENSOR_META_FILENAME = "tensor_meta.json"

# info is user-defined information, entirely optional. may be used by the visualizer
DATASET_INFO_FILENAME = "dataset_info.json"
TENSOR_INFO_FILENAME = "tensor_info.json"

DATASET_LOCK_FILENAME = "dataset_lock.lock"
DATASET_DIFF_FILENAME = "dataset_diff"
TENSOR_COMMIT_CHUNK_SET_FILENAME = "chunk_set"
TENSOR_COMMIT_DIFF_FILENAME = "commit_diff"


DATASET_LOCK_UPDATE_INTERVAL = 120  # seconds
DATASET_LOCK_VALIDITY = 300  # seconds

META_ENCODING = "utf8"

CHUNKS_FOLDER = "chunks"
ENCODED_TILE_NAMES_FOLDER = "tiles_index"
ENCODED_CHUNK_NAMES_FOLDER = "chunks_index"
ENCODED_SEQUENCE_NAMES_FOLDER = "sequence_index"
# unsharded naming will help with backwards compatibility
UNSHARDED_ENCODER_FILENAME = "unsharded"

AGREEMENT_FILENAME = "agreement.txt"

ENCODING_DTYPE = np.uint32
<<<<<<< HEAD
# caclulate the number of bits to shift right when converting a 128-bit uuid into `ENCODING_DTYPE`
UUID_SHIFT_AMOUNT = 128 - (8 * ENCODING_DTYPE(1).itemsize)

HUB_CLOUD_DEV_USERNAME = "testingacc"

PYTEST_MEMORY_PROVIDER_BASE_ROOT = "mem://hub_pytest"
PYTEST_LOCAL_PROVIDER_BASE_ROOT = "/tmp/hub_pytest/"  # TODO: may fail for windows
PYTEST_S3_PROVIDER_BASE_ROOT = "s3://hub-2.0-tests/"
PYTEST_GCS_PROVIDER_BASE_ROOT = "gcs://snark-test/"
PYTEST_GDRIVE_PROVIDER_BASE_ROOT = (
    "gdrive://hubtest"  # TODO: personal folder, replace with hub's
)
PYTEST_HUB_CLOUD_PROVIDER_BASE_ROOT = f"hub://{HUB_CLOUD_DEV_USERNAME}/"

=======
>>>>>>> f4c90980

# environment variables
ENV_HUB_DEV_USERNAME = "ACTIVELOOP_HUB_USERNAME"
ENV_HUB_DEV_PASSWORD = "ACTIVELOOP_HUB_PASSWORD"
ENV_KAGGLE_USERNAME = "KAGGLE_USERNAME"
ENV_KAGGLE_KEY = "KAGGLE_KEY"
ENV_GOOGLE_APPLICATION_CREDENTIALS = "GOOGLE_APPLICATION_CREDENTIALS"

HUB_CLOUD_DEV_USERNAME = os.getenv(ENV_HUB_DEV_USERNAME)  # type: ignore
HUB_CLOUD_DEV_PASSWORD = os.getenv(ENV_HUB_DEV_PASSWORD)

# dataset base roots for pytests
PYTEST_MEMORY_PROVIDER_BASE_ROOT = "mem://hub_pytest"
PYTEST_LOCAL_PROVIDER_BASE_ROOT = "/tmp/hub_pytest/"  # TODO: may fail for windows
PYTEST_S3_PROVIDER_BASE_ROOT = "s3://hub-2.0-tests/"
PYTEST_GCS_PROVIDER_BASE_ROOT = "gcs://snark-test/"
PYTEST_HUB_CLOUD_PROVIDER_BASE_ROOT = (
    None if HUB_CLOUD_DEV_USERNAME is None else f"hub://{HUB_CLOUD_DEV_USERNAME}/"
)

# pytest options
MEMORY_OPT = "--memory-skip"
LOCAL_OPT = "--local"
S3_OPT = "--s3"
GCS_OPT = "--gcs"
GDRIVE_OPT = "--gdrive"
HUB_CLOUD_OPT = "--hub-cloud"
S3_PATH_OPT = "--s3-path"
GDRIVE_PATH_OPT = "--gdrive-path"
KEEP_STORAGE_OPT = "--keep-storage"
KAGGLE_OPT = "--kaggle"


EMERGENCY_STORAGE_PATH = "/tmp/emergency_storage"
LOCAL_CACHE_PREFIX = "~/.activeloop/cache"

# used to identify the first commit so its data will not be in similar directory structure to the rest
FIRST_COMMIT_ID = "firstdbf9474d461a19e9333c2fd19b46115348f"
VERSION_CONTROL_INFO_FILENAME_OLD = "version_control_info"
VERSION_CONTROL_INFO_FILENAME = "version_control_info.json"
VERSION_CONTROL_INFO_LOCK_FILENAME = "version_control_info.lock"

# when cache is full upto this threshold, it will start suggesting new indexes intelligently based on existing contents
INTELLIGENT_SHUFFLING_THRESHOLD = 0.8

TRANSFORM_PROGRESSBAR_UPDATE_INTERVAL = 5  # seconds


# If True, and if the rest of the dataset is in color (3D), then reshape a grayscale image by appending a 1 to its shape.
CONVERT_GRAYSCALE = True

PARTIAL_NUM_SAMPLES = 0.5

QUERIES_FILENAME = "queries.json"
QUERIES_LOCK_FILENAME = "queries.lock"

_ENABLE_HUB_SUB_DATASETS = False
_ENABLE_RANDOM_ASSIGNMENT = False

# Frequency for sending progress events and writing to vds
QUERY_PROGRESS_UPDATE_FREQUENCY = 5  # seconds

PYTORCH_DATALOADER_TIMEOUT = 30  # seconds

_NO_LINK_UPDATE = "___!@#_no_link_update_###"

SAMPLE_INFO_TENSOR_MAX_CHUNK_SIZE = 4 * MB

DEFAULT_READONLY = (
    os.environ.get("HUB_DEFAULT_READONLY", "false").strip().lower() == "true"
)<|MERGE_RESOLUTION|>--- conflicted
+++ resolved
@@ -62,23 +62,6 @@
 AGREEMENT_FILENAME = "agreement.txt"
 
 ENCODING_DTYPE = np.uint32
-<<<<<<< HEAD
-# caclulate the number of bits to shift right when converting a 128-bit uuid into `ENCODING_DTYPE`
-UUID_SHIFT_AMOUNT = 128 - (8 * ENCODING_DTYPE(1).itemsize)
-
-HUB_CLOUD_DEV_USERNAME = "testingacc"
-
-PYTEST_MEMORY_PROVIDER_BASE_ROOT = "mem://hub_pytest"
-PYTEST_LOCAL_PROVIDER_BASE_ROOT = "/tmp/hub_pytest/"  # TODO: may fail for windows
-PYTEST_S3_PROVIDER_BASE_ROOT = "s3://hub-2.0-tests/"
-PYTEST_GCS_PROVIDER_BASE_ROOT = "gcs://snark-test/"
-PYTEST_GDRIVE_PROVIDER_BASE_ROOT = (
-    "gdrive://hubtest"  # TODO: personal folder, replace with hub's
-)
-PYTEST_HUB_CLOUD_PROVIDER_BASE_ROOT = f"hub://{HUB_CLOUD_DEV_USERNAME}/"
-
-=======
->>>>>>> f4c90980
 
 # environment variables
 ENV_HUB_DEV_USERNAME = "ACTIVELOOP_HUB_USERNAME"
@@ -95,6 +78,9 @@
 PYTEST_LOCAL_PROVIDER_BASE_ROOT = "/tmp/hub_pytest/"  # TODO: may fail for windows
 PYTEST_S3_PROVIDER_BASE_ROOT = "s3://hub-2.0-tests/"
 PYTEST_GCS_PROVIDER_BASE_ROOT = "gcs://snark-test/"
+PYTEST_GDRIVE_PROVIDER_BASE_ROOT = (
+    "gdrive://hubtest"  # TODO: personal folder, replace with hub's
+)
 PYTEST_HUB_CLOUD_PROVIDER_BASE_ROOT = (
     None if HUB_CLOUD_DEV_USERNAME is None else f"hub://{HUB_CLOUD_DEV_USERNAME}/"
 )
