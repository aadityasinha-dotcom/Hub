--- conflicted
+++ resolved
@@ -34,11 +34,8 @@
 DEFAULT_MEMORY_CACHE_SIZE = 256
 DEFAULT_LOCAL_CACHE_SIZE = 0
 
-<<<<<<< HEAD
-=======
 
 # meta is hub-defined information, necessary for hub Datasets/Tensors to function
->>>>>>> 86d0eb89
 DATASET_META_FILENAME = "dataset_meta.json"
 TENSOR_META_FILENAME = "tensor_meta.json"
 
