--- conflicted
+++ resolved
@@ -3,11 +3,7 @@
 from setuptools import find_packages, setup
 
 project = "hub"
-<<<<<<< HEAD
-VERSION = "1.0.0a5"
-=======
-VERSION = "1.0.0b1"
->>>>>>> 6af2c423
+VERSION = "1.0.0b2"
 
 this_directory = os.path.abspath(os.path.dirname(__file__))
 with open(os.path.join(this_directory, "README.md")) as f:
