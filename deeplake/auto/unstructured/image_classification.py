import numpy as np
from pathlib import Path
import os
import glob
from typing import List, Tuple, Union

from deeplake.util.auto import ingestion_summary
from deeplake.util.exceptions import (
    InvalidPathException,
    TensorInvalidSampleShapeError,
)
from deeplake.core.dataset import Dataset

<<<<<<< HEAD
=======
from tqdm import tqdm  # type: ignore

from random import shuffle as rshuffle

>>>>>>> 6ff1cf6c
from .base import UnstructuredDataset

import deeplake

IMAGES_TENSOR_NAME = "images"
LABELS_TENSOR_NAME = "labels"


def _get_file_paths(directory: Path, relative_to: Union[str, Path] = "") -> List[Path]:
    g = glob.glob(os.path.join(directory, "**"), recursive=True)
    file_paths = []
    for path_str in g:
        if os.path.isfile(path_str):
            path = Path(path_str)
            if relative_to:
                relative_path = Path(path).relative_to(directory)
            else:
                relative_path = path
            file_paths.append(relative_path)
    return file_paths


def _class_name_from_path(path: Path) -> str:
    return path.parts[-2]


def _set_name_from_path(path: Path) -> str:
    return path.parts[-3]


class ImageClassification(UnstructuredDataset):
    def __init__(self, source: str):
        """Convert an unstructured dataset to a structured dataset.

        Note:
            Currently only supports computer vision (image) datasets.

        Args:
            source (str): The full path to the dataset.
                Can be a Deep Lake cloud path of the form hub://username/datasetname. To write to Deep Lake cloud datasets, ensure that you are logged in to Deep Lake (use 'activeloop login' from command line)
                Can be a s3 path of the form s3://bucketname/path/to/dataset. Credentials are required in either the environment or passed to the creds argument.
                Can be a local file system path of the form ./path/to/dataset or ~/path/to/dataset or path/to/dataset.
                Can be a memory path of the form mem://path/to/dataset which doesn't save the dataset but keeps it in memory instead. Should be used only for testing as it does not persist.

        Raises:
            InvalidPathException: If source is invalid.
        """

        super().__init__(source)

        self._abs_file_paths = _get_file_paths(self.source)
        self._rel_file_paths = _get_file_paths(self.source, relative_to=self.source)
        if len(self._abs_file_paths) == 0:
            raise InvalidPathException(
                f"No files found in {self.source}. Please ensure that the source path is correct."
            )

        self.set_names = self.get_set_names()
        self.class_names = self.get_class_names()

    # TODO: make lazy/memoized property
    def get_set_names(self) -> Tuple[str, ...]:
        # TODO: move outside class
        set_names = set()
        for file_path in self._abs_file_paths:
            set_names.add(_set_name_from_path(file_path))
        return tuple(sorted(set_names))  # TODO: lexicographical sorting

    # TODO: make lazy/memoized property
    def get_class_names(self) -> List[str]:
        # TODO: move outside class
        class_names = set()
        for file_path in self._abs_file_paths:
            class_names.add(_class_name_from_path(file_path))
        return list(sorted(class_names))  # TODO: lexicographical sorting

    def structure(  # type: ignore
        self,
        ds: Dataset,
        progressbar: bool = True,
        generate_summary: bool = True,
        shuffle: bool = True,
        image_tensor_args: dict = {},
        label_tensor_args: dict = {},
        num_workers: int = 0,
    ) -> Dataset:
        """Create a structured dataset.

        Args:
            ds (Dataset): A Deep Lake dataset object.
            progressbar (bool): Defines if the method uses a progress bar. Defaults to True.
            generate_summary (bool): Defines if the method generates ingestion summary. Defaults to True.
<<<<<<< HEAD
            image_tensor_args (dict): Defines the parameters for the images tensor.
            label_tensor_args (dict): Defines the parameters for the class_labels tensor.
            num_workers (int): The number of workers passed to compute.
=======
            shuffle (bool): Defines if the file paths should be shuffled prior to ingestion. Defaults to True.
            image_tensor_args (dict): Defines the sample compression of the dataset (jpeg or png).
>>>>>>> 6ff1cf6c

        Returns:
            A Deep Lake dataset.

        """

        images_tensor_map = {}
        labels_tensor_map = {}

        use_set_prefix = len(self.set_names) > 1

        for set_name in self.set_names:
            if not use_set_prefix:
                set_name = ""

            images_tensor_name = os.path.join(
                set_name, image_tensor_args.pop("name", IMAGES_TENSOR_NAME)
            )
            labels_tensor_name = os.path.join(
                set_name, label_tensor_args.pop("name", LABELS_TENSOR_NAME)
            )
            images_tensor_map[set_name] = images_tensor_name.replace("\\", "/")
            labels_tensor_map[set_name] = labels_tensor_name.replace("\\", "/")

            # TODO: infer sample_compression
            ds.create_tensor(
                images_tensor_name.replace("\\", "/"),
                htype="image",
                **image_tensor_args,
            )
            ds.create_tensor(
                labels_tensor_name.replace("\\", "/"),
                htype="class_label",
                class_names=self.class_names,
                **label_tensor_args,
            )

<<<<<<< HEAD
        paths = self._abs_file_paths
        skipped_files: List[str] = []

        @deeplake.compute
        def ingest_classification(file_path: Path, ds: Dataset):
            image = deeplake.read(file_path)
            class_name = _class_name_from_path(file_path)
            set_name = _set_name_from_path(file_path) if use_set_prefix else ""

            # if appending fails because of a shape mismatch, expand dims (might also fail)
            try:
                ds[images_tensor_map[set_name]].append(image)
            except TensorInvalidSampleShapeError:
                im = image.array
                reshaped_image = np.expand_dims(im, -1)
                ds[images_tensor_map[set_name]].append(reshaped_image)
            except Exception:
                skipped_files.append(file_path.name)
                ds[images_tensor_map[set_name]].append(None)

            ds[labels_tensor_map[set_name]].append(class_name)

        ingest_classification().eval(
            paths,
            ds,
            skip_ok=True,
            progressbar=progressbar,
            num_workers=num_workers,
        )

        if generate_summary:
            ingestion_summary(str(self.source), skipped_files)
        return ds
=======
            paths = self._abs_file_paths
            if shuffle:
                rshuffle(paths)

            skipped_files: list = []

            iterator = tqdm(
                paths,
                desc='Ingesting "%s" (%i files skipped)'
                % (self.source.name, len(skipped_files)),
                total=len(paths),
                disable=not progressbar,
            )

        with ds, iterator:
            for file_path in iterator:
                image = deeplake.read(file_path)

                class_name = _class_name_from_path(file_path)

                label = np.uint32(self.class_names.index(class_name))

                set_name = _set_name_from_path(file_path) if use_set_prefix else ""

                # TODO: try to get all len(shape)s to match.
                # if appending fails because of a shape mismatch, expand dims (might also fail)
                try:
                    ds[images_tensor_map[set_name]].append(image)

                except TensorInvalidSampleShapeError:
                    im = image.array
                    reshaped_image = np.expand_dims(im, -1)
                    ds[images_tensor_map[set_name]].append(reshaped_image)

                except Exception:
                    skipped_files.append(file_path.name)
                    iterator.set_description(
                        'Ingesting "%s" (%i files skipped)'
                        % (self.source.name, len(skipped_files))
                    )
                    continue

                ds[labels_tensor_map[set_name]].append(label)

            if generate_summary:
                ingestion_summary(str(self.source), skipped_files)
            return ds
>>>>>>> 6ff1cf6c
<|MERGE_RESOLUTION|>--- conflicted
+++ resolved
@@ -1,5 +1,6 @@
 import numpy as np
 from pathlib import Path
+from random import shuffle as rshuffle
 import os
 import glob
 from typing import List, Tuple, Union
@@ -11,13 +12,7 @@
 )
 from deeplake.core.dataset import Dataset
 
-<<<<<<< HEAD
-=======
-from tqdm import tqdm  # type: ignore
 
-from random import shuffle as rshuffle
-
->>>>>>> 6ff1cf6c
 from .base import UnstructuredDataset
 
 import deeplake
@@ -110,14 +105,10 @@
             ds (Dataset): A Deep Lake dataset object.
             progressbar (bool): Defines if the method uses a progress bar. Defaults to True.
             generate_summary (bool): Defines if the method generates ingestion summary. Defaults to True.
-<<<<<<< HEAD
+            shuffle (bool): Defines if the file paths should be shuffled prior to ingestion. Defaults to True.
             image_tensor_args (dict): Defines the parameters for the images tensor.
             label_tensor_args (dict): Defines the parameters for the class_labels tensor.
             num_workers (int): The number of workers passed to compute.
-=======
-            shuffle (bool): Defines if the file paths should be shuffled prior to ingestion. Defaults to True.
-            image_tensor_args (dict): Defines the sample compression of the dataset (jpeg or png).
->>>>>>> 6ff1cf6c
 
         Returns:
             A Deep Lake dataset.
@@ -155,8 +146,10 @@
                 **label_tensor_args,
             )
 
-<<<<<<< HEAD
         paths = self._abs_file_paths
+        if shuffle:
+                rshuffle(paths)
+                
         skipped_files: List[str] = []
 
         @deeplake.compute
@@ -188,53 +181,4 @@
 
         if generate_summary:
             ingestion_summary(str(self.source), skipped_files)
-        return ds
-=======
-            paths = self._abs_file_paths
-            if shuffle:
-                rshuffle(paths)
-
-            skipped_files: list = []
-
-            iterator = tqdm(
-                paths,
-                desc='Ingesting "%s" (%i files skipped)'
-                % (self.source.name, len(skipped_files)),
-                total=len(paths),
-                disable=not progressbar,
-            )
-
-        with ds, iterator:
-            for file_path in iterator:
-                image = deeplake.read(file_path)
-
-                class_name = _class_name_from_path(file_path)
-
-                label = np.uint32(self.class_names.index(class_name))
-
-                set_name = _set_name_from_path(file_path) if use_set_prefix else ""
-
-                # TODO: try to get all len(shape)s to match.
-                # if appending fails because of a shape mismatch, expand dims (might also fail)
-                try:
-                    ds[images_tensor_map[set_name]].append(image)
-
-                except TensorInvalidSampleShapeError:
-                    im = image.array
-                    reshaped_image = np.expand_dims(im, -1)
-                    ds[images_tensor_map[set_name]].append(reshaped_image)
-
-                except Exception:
-                    skipped_files.append(file_path.name)
-                    iterator.set_description(
-                        'Ingesting "%s" (%i files skipped)'
-                        % (self.source.name, len(skipped_files))
-                    )
-                    continue
-
-                ds[labels_tensor_map[set_name]].append(label)
-
-            if generate_summary:
-                ingestion_summary(str(self.source), skipped_files)
-            return ds
->>>>>>> 6ff1cf6c
+        return ds