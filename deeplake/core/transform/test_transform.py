import deeplake
import pytest
import numpy as np
from click.testing import CliRunner
from deeplake.core.storage.memory import MemoryProvider
from deeplake.core.version_control.test_version_control import (
    compare_dataset_diff,
    compare_tensor_diff,
    get_default_tensor_diff,
    get_default_dataset_diff,
)
from deeplake.util.remove_cache import remove_memory_cache
from deeplake.util.check_installation import ray_installed
from deeplake.util.exceptions import InvalidOutputDatasetError, TransformError
from deeplake.tests.common import parametrize_num_workers
from deeplake.util.transform import get_pbar_description
import deeplake
import gc
import re
from deeplake.tests.common import get_dummy_data_path


# github actions can only support 2 workers
TRANSFORM_TEST_NUM_WORKERS = 2

all_compressions = pytest.mark.parametrize("sample_compression", [None, "png", "jpeg"])

schedulers = ["threaded", "processed"]
schedulers = schedulers + ["ray"] if ray_installed() else schedulers
all_schedulers = pytest.mark.parametrize("scheduler", schedulers)
commit_or_not = pytest.mark.parametrize("do_commit", [True, False])


@deeplake.compute
def fn1(sample_in, samples_out, mul=1, copy=1):
    for _ in range(copy):
        samples_out.image.append(np.ones((337, 200), dtype=np.uint8) * sample_in * mul)
        samples_out.label.append(np.ones((1,), dtype=np.uint32) * sample_in * mul)


@deeplake.compute
def fn2(sample_in, samples_out, mul=1, copy=1):
    for _ in range(copy):
        samples_out.image.append(sample_in.image.numpy() * mul)
        samples_out.label.append(sample_in.label.numpy() * mul)


@deeplake.compute
def fn3(sample_in, samples_out, mul=1, copy=1):
    for _ in range(copy):
        samples_out.image.append(np.ones((1310, 2087)) * sample_in * mul)
        samples_out.label.append(np.ones((13,)) * sample_in * mul)


@deeplake.compute
def fn4(sample_in, samples_out):
    samples_out.image.append(sample_in.image)
    samples_out.image.append(sample_in.image.numpy() * 2)
    samples_out.label.append(sample_in.label)
    samples_out.label.append(sample_in.label.numpy() * 2)


@deeplake.compute
def fn5(sample_in, samples_out, mul=1, copy=1):
    for _ in range(copy):
        samples_out.x["y"].z.image.append(sample_in.z.y.x.image.numpy() * mul)
        samples_out.x.y.z["label"].append(sample_in.z.y.x.label.numpy() * mul)


@deeplake.compute
def fn6(sample_in, samples_out, mul=1, copy=1):
    for _ in range(copy):
        samples_out.append(
            {
                "image": sample_in.image.numpy() * mul,
                "label": sample_in.label.numpy() * mul,
            }
        )


@deeplake.compute
def read_image(sample_in, samples_out):
    samples_out.image.append(deeplake.read(sample_in))


@deeplake.compute
def crop_image(sample_in, samples_out, copy=1):
    for _ in range(copy):
        samples_out.image.append(sample_in.image.numpy()[:100, :100, :])


@deeplake.compute
def filter_tr(sample_in, sample_out):
    if sample_in % 2 == 0:
        sample_out.image.append(sample_in * np.ones((100, 100)))


@deeplake.compute
def populate_cc_bug(sample_in, samples_out):
    samples_out.xyz.append(sample_in)
    return samples_out


@deeplake.compute
def inplace_transform(sample_in, samples_out):
    samples_out.img.append(2 * sample_in.img.numpy())
    samples_out.img.append(3 * sample_in.img.numpy())
    samples_out.label.append(2 * sample_in.label.numpy())
    samples_out.label.append(3 * sample_in.label.numpy())


@deeplake.compute
def unequal_transform(sample_in, samples_out):
    samples_out.x.append(sample_in.x.numpy() * 2)
    if sample_in.y.numpy().size > 0:
        samples_out.y.append(sample_in.y.numpy() * 2)


@deeplake.compute
def add_text(sample_in, samples_out):
    samples_out.abc.append(sample_in)


@deeplake.compute
def add_link(sample_in, samples_out):
    samples_out.abc.append(deeplake.link(sample_in))


@deeplake.compute
def add_image(sample_in, samples_out):
    samples_out.image.append(np.random.randint(0, 255, (1310, 2087, 3), dtype=np.uint8))


@deeplake.compute
def add_images(i, sample_out):
    for i in range(5):
        image = deeplake.read(get_dummy_data_path("images/flower.png"))
        sample_out.append({"image": image})


@deeplake.compute
def small_transform(sample_in, samples_out):
    samples_out.image.append(sample_in)


@deeplake.compute
def fn_aggregate(samples_in, samples_out, key, values):
    values.append(samples_in[key].numpy().mean())


def check_target_array(ds, index, target):
    np.testing.assert_array_equal(
        ds.img[index].numpy(), target * np.ones((200, 200, 3))
    )
    np.testing.assert_array_equal(ds.label[index].numpy(), target * np.ones((1,)))


def retrieve_objects_from_memory(object_type=deeplake.core.sample.Sample):
    total_n_of_occurences = 0
    gc_objects = gc.get_objects()
    for item in gc_objects:
        if isinstance(item, object_type):
            total_n_of_occurences += 1
    return total_n_of_occurences


@all_schedulers
@pytest.mark.parametrize(
    "ds",
    ["memory_ds", "local_ds", "s3_ds"],
    indirect=True,
)
def test_single_transform_deeplake_dataset(ds, scheduler):
    data_in = deeplake.dataset(
        "./test/single_transform_deeplake_dataset", overwrite=True
    )
    with data_in:
        data_in.create_tensor("image")
        data_in.create_tensor("label")
        for i in range(1, 100):
            data_in.image.append(i * np.ones((i, i)))
            data_in.label.append(i * np.ones((1,)))
    ds_out = ds
    ds_out.create_tensor("image")
    ds_out.create_tensor("label")
    if (
        isinstance(remove_memory_cache(ds.storage), MemoryProvider)
        and scheduler != "threaded"
    ):
        # any scheduler other than `threaded` will not work with a dataset stored in memory
        with pytest.raises(InvalidOutputDatasetError):
            fn2(copy=1, mul=2).eval(
                data_in,
                ds_out,
                num_workers=TRANSFORM_TEST_NUM_WORKERS,
                progressbar=False,
                scheduler=scheduler,
            )
        data_in.delete()
        return

    fn2(copy=1, mul=2).eval(
        data_in,
        ds_out,
        num_workers=TRANSFORM_TEST_NUM_WORKERS,
        scheduler=scheduler,
        progressbar=False,
    )
    assert len(ds_out) == 99
    for index in range(1, 100):
        np.testing.assert_array_equal(
            ds_out[index - 1].image.numpy(), 2 * index * np.ones((index, index))
        )
        np.testing.assert_array_equal(
            ds_out[index - 1].label.numpy(), 2 * index * np.ones((1,))
        )

    assert ds_out.image.shape_interval.lower == (99, 1, 1)
    assert ds_out.image.shape_interval.upper == (99, 99, 99)
    data_in.delete()


def test_groups(local_ds):
    with CliRunner().isolated_filesystem():
        with deeplake.dataset("./test/transform_deeplake_in_generic") as data_in:
            data_in.create_tensor("data/image")
            data_in.create_tensor("data/label")
            for i in range(1, 100):
                data_in.data.image.append(i * np.ones((i, i)))
                data_in.data.label.append(i * np.ones((1,)))
        data_in = deeplake.dataset("./test/transform_deeplake_in_generic")
        ds_out = local_ds
        ds_out.create_tensor("stuff/image")
        ds_out.create_tensor("stuff/label")

        data_in = data_in.data
        ds_out = ds_out.stuff

        fn2(copy=1, mul=2).eval(
            data_in, ds_out, num_workers=TRANSFORM_TEST_NUM_WORKERS, progressbar=False
        )
        assert len(ds_out) == 99
        for index in range(1, 100):
            np.testing.assert_array_equal(
                ds_out[index - 1].image.numpy(), 2 * index * np.ones((index, index))
            )
            np.testing.assert_array_equal(
                ds_out[index - 1].label.numpy(), 2 * index * np.ones((1,))
            )

        assert ds_out.image.shape_interval.lower == (99, 1, 1)
        assert ds_out.image.shape_interval.upper == (99, 99, 99)


def test_groups_2(local_ds):
    with CliRunner().isolated_filesystem():
        with deeplake.dataset("./test/transform_deeplake_in_generic") as data_in:
            data_in.create_tensor("data/z/y/x/image")
            data_in.create_tensor("data/z/y/x/label")
            for i in range(1, 100):
                data_in.data.z.y.x.image.append(i * np.ones((i, i)))
                data_in.data.z.y.x.label.append(i * np.ones((1,)))
        data_in = deeplake.dataset("./test/transform_deeplake_in_generic")
        ds_out = local_ds
        ds_out.create_tensor("stuff/x/y/z/image")
        ds_out.create_tensor("stuff/x/y/z/label")

        data_in = data_in.data
        ds_out = ds_out.stuff

        fn5(copy=1, mul=2).eval(
            data_in, ds_out, num_workers=TRANSFORM_TEST_NUM_WORKERS, progressbar=False
        )
        assert len(ds_out) == 99
        for index in range(1, 100):
            np.testing.assert_array_equal(
                ds_out.x.y.z.image[index - 1].numpy(),
                2 * index * np.ones((index, index)),
            )
            np.testing.assert_array_equal(
                ds_out.x.y.z.label[index - 1].numpy(), 2 * index * np.ones((1,))
            )

        assert ds_out.x.y.z.image.shape_interval.lower == (99, 1, 1)
        assert ds_out.x.y.z.image.shape_interval.upper == (99, 99, 99)


@parametrize_num_workers
@all_schedulers
def test_single_transform_deeplake_dataset_htypes(local_ds, num_workers, scheduler):
    data_in = deeplake.dataset(
        "./test/single_transform_deeplake_dataset_htypes", overwrite=True
    )
    with data_in:
        data_in.create_tensor("image", htype="image", sample_compression="png")
        data_in.create_tensor("label", htype="class_label")
        for i in range(1, 100):
            data_in.image.append(i * np.ones((i, i), dtype="uint8"))
            data_in.label.append(i * np.ones((1,), dtype="uint32"))
    ds_out = local_ds
    ds_out.create_tensor("image")
    ds_out.create_tensor("label")
    fn2(copy=1, mul=2).eval(
        data_in, ds_out, num_workers=num_workers, progressbar=False, scheduler=scheduler
    )
    assert len(ds_out) == 99
    for index in range(1, 100):
        np.testing.assert_array_equal(
            ds_out[index - 1].image.numpy(), 2 * index * np.ones((index, index, 1))
        )
        np.testing.assert_array_equal(
            ds_out[index - 1].label.numpy(), 2 * index * np.ones((1,))
        )

    assert ds_out.image.shape_interval.lower == (99, 1, 1, 1)
    assert ds_out.image.shape_interval.upper == (99, 99, 99, 1)
    data_in.delete()


@all_schedulers
def test_chain_transform_list_small(local_ds, scheduler):
    ls = list(range(100))
    ds_out = local_ds
    ds_out.create_tensor("image")
    ds_out.create_tensor("label")
    pipeline = deeplake.compose([fn1(mul=5, copy=2), fn2(mul=3, copy=3)])
    pipeline.eval(
        ls,
        ds_out,
        num_workers=TRANSFORM_TEST_NUM_WORKERS,
        progressbar=False,
        scheduler=scheduler,
    )
    assert len(ds_out) == 600
    for i in range(100):
        for index in range(6 * i, 6 * i + 6):
            np.testing.assert_array_equal(
                ds_out[index].image.numpy(),
                np.asarray(15 * i * np.ones((337, 200)), dtype=np.uint8),
            )
            np.testing.assert_array_equal(
                ds_out[index].label.numpy(), 15 * i * np.ones((1,))
            )


@all_schedulers
def test_chain_transform_list_big(local_ds, scheduler):
    ls = [i for i in range(2)]
    ds_out = local_ds
    ds_out.create_tensor("image")
    ds_out.create_tensor("label")
    pipeline = deeplake.compose([fn3(mul=5, copy=2), fn2(mul=3, copy=3)])
    pipeline.eval(
        ls,
        ds_out,
        num_workers=TRANSFORM_TEST_NUM_WORKERS,
        progressbar=False,
        scheduler=scheduler,
    )
    assert len(ds_out) == 12
    for i in range(2):
        for index in range(6 * i, 6 * i + 6):
            np.testing.assert_array_equal(
                ds_out[index].image.numpy(), 15 * i * np.ones((1310, 2087))
            )
            np.testing.assert_array_equal(
                ds_out[index].label.numpy(), 15 * i * np.ones((13,))
            )


@all_schedulers
@commit_or_not
def test_add_to_non_empty_dataset(local_ds, scheduler, do_commit):
    ls = [i for i in range(100)]
    ds_out = local_ds
    ds_out.create_tensor("image")
    ds_out.create_tensor("label")
    pipeline = deeplake.compose([fn1(mul=5, copy=2), fn2(mul=3, copy=3)])
    with ds_out:
        for i in range(10):
            ds_out.image.append(i * np.ones((10, 10)))
            ds_out.label.append(i * np.ones((1,)))
        if do_commit:
            ds_out.commit()

    pipeline.eval(
        ls,
        ds_out,
        num_workers=TRANSFORM_TEST_NUM_WORKERS,
        progressbar=False,
        scheduler=scheduler,
    )
    assert len(ds_out) == 610
    for i in range(10):
        np.testing.assert_array_equal(ds_out[i].image.numpy(), i * np.ones((10, 10)))
        np.testing.assert_array_equal(ds_out[i].label.numpy(), i * np.ones((1,)))
    for i in range(100):
        for index in range(10 + 6 * i, 10 + 6 * i + 6):
            np.testing.assert_array_equal(
                ds_out[index].image.numpy(),
                np.asarray(15 * i * np.ones((337, 200)), dtype=np.uint8),
            )
            np.testing.assert_array_equal(
                ds_out[index].label.numpy(), 15 * i * np.ones((1,))
            )

    expected_tensor_diff = {
        "commit_id": local_ds.pending_commit_id,
        "image": get_default_tensor_diff(),
        "label": get_default_tensor_diff(),
    }

    expected_dataset_diff = get_default_dataset_diff(local_ds.pending_commit_id)

    if do_commit:
        expected_tensor_diff["image"]["data_added"] = [10, 610]
        expected_tensor_diff["label"]["data_added"] = [10, 610]
    else:
        expected_tensor_diff["image"]["created"] = True
        expected_tensor_diff["label"]["created"] = True
        expected_tensor_diff["image"]["data_added"] = [0, 610]
        expected_tensor_diff["label"]["data_added"] = [0, 610]

    diff = ds_out.diff(as_dict=True)
    tensor_diff = diff["tensor"]
    dataset_diff = diff["dataset"]
    compare_tensor_diff([expected_tensor_diff], tensor_diff)
    compare_dataset_diff([expected_dataset_diff], dataset_diff)


@all_schedulers
@all_compressions
def test_transform_deeplake_read(local_ds, cat_path, sample_compression, scheduler):
    data_in = [cat_path] * 10
    ds_out = local_ds
    ds_out.create_tensor("image", htype="image", sample_compression=sample_compression)

    read_image().eval(
        data_in,
        ds_out,
        num_workers=TRANSFORM_TEST_NUM_WORKERS,
        progressbar=False,
        scheduler=scheduler,
    )
    assert len(ds_out) == 10
    for i in range(10):
        assert ds_out.image[i].numpy().shape == (900, 900, 3)
        np.testing.assert_array_equal(ds_out.image[i].numpy(), ds_out.image[0].numpy())


@all_schedulers
@all_compressions
def test_transform_deeplake_read_pipeline(
    local_ds, cat_path, sample_compression, scheduler
):
    data_in = [cat_path] * 10
    ds_out = local_ds
    ds_out.create_tensor("image", htype="image", sample_compression=sample_compression)
    pipeline = deeplake.compose([read_image(), crop_image(copy=2)])
    pipeline.eval(
        data_in,
        ds_out,
        num_workers=TRANSFORM_TEST_NUM_WORKERS,
        progressbar=False,
        scheduler=scheduler,
    )
    assert len(ds_out) == 20
    for i in range(20):
        assert ds_out.image[i].numpy().shape == (100, 100, 3)
        np.testing.assert_array_equal(ds_out.image[i].numpy(), ds_out.image[0].numpy())


def test_deeplake_like(local_ds, scheduler="threaded"):
    with CliRunner().isolated_filesystem():
        data_in = local_ds
        with data_in:
            data_in.create_tensor("image", htype="image", sample_compression="png")
            data_in.create_tensor("label", htype="class_label")
            for i in range(1, 100):
                data_in.image.append(i * np.ones((i, i), dtype="uint8"))
                data_in.label.append(i * np.ones((1,), dtype="uint32"))
        ds_out = deeplake.like("./transform_deeplake_like", data_in)
        fn2(copy=1, mul=2).eval(
            data_in,
            ds_out,
            num_workers=TRANSFORM_TEST_NUM_WORKERS,
            progressbar=False,
            scheduler=scheduler,
        )
        assert len(ds_out) == 99
        for index in range(1, 100):
            np.testing.assert_array_equal(
                ds_out[index - 1].image.numpy(), 2 * index * np.ones((index, index, 1))
            )
            np.testing.assert_array_equal(
                ds_out[index - 1].label.numpy(), 2 * index * np.ones((1,))
            )

        assert ds_out.image.shape_interval.lower == (99, 1, 1, 1)
        assert ds_out.image.shape_interval.upper == (99, 99, 99, 1)


def test_transform_empty(local_ds):
    local_ds.create_tensor("image")

    ls = list(range(10))
    filter_tr().eval(ls, local_ds, progressbar=False)

    assert len(local_ds) == 5

    for i in range(5):
        np.testing.assert_array_equal(
            local_ds[i].image.numpy(), 2 * i * np.ones((100, 100))
        )


def test_pbar_description():
    assert get_pbar_description([fn1()]) == "Evaluating fn1"
    assert get_pbar_description([fn1(), fn2()]) == "Evaluating [fn1, fn2]"
    assert get_pbar_description([fn1(), fn1()]) == "Evaluating [fn1, fn1]"
    assert (
        get_pbar_description([fn1(), fn1(), read_image()])
        == "Evaluating [fn1, fn1, read_image]"
    )


def test_bad_transform(memory_ds):
    ds = memory_ds
    ds.create_tensor("x")
    ds.create_tensor("y")
    with ds:
        ds.x.extend(np.random.rand(10, 1))
        ds.y.extend(np.random.rand(10, 1))
    ds2 = deeplake.like("mem://dummy2", ds)

    @deeplake.compute
    def fn_filter(sample_in, sample_out):
        sample_out.y.append(sample_in.y.numpy())
        return sample_out

    with pytest.raises(TransformError):
        fn_filter().eval(ds, ds2, progressbar=False)


def test_transform_persistance(local_ds_generator, num_workers=2, scheduler="threaded"):
    data_in = deeplake.dataset(
        "./test/single_transform_deeplake_dataset_htypes", overwrite=True
    )
    with data_in:
        data_in.create_tensor("image", htype="image", sample_compression="png")
        data_in.create_tensor("label", htype="class_label")
        for i in range(1, 100):
            data_in.image.append(i * np.ones((i, i), dtype="uint8"))
            data_in.label.append(i * np.ones((1,), dtype="uint32"))
    ds_out = local_ds_generator()
    ds_out.create_tensor("image")
    ds_out.create_tensor("label")
    if (
        isinstance(remove_memory_cache(ds_out.storage), MemoryProvider)
        and scheduler != "threaded"
        and num_workers > 0
    ):
        # any scheduler other than `threaded` will not work with a dataset stored in memory
        # num_workers = 0 automatically does single threaded irrespective of the scheduler
        with pytest.raises(InvalidOutputDatasetError):
            fn2(copy=1, mul=2).eval(
                data_in,
                ds_out,
                num_workers=num_workers,
                scheduler=scheduler,
                progressbar=False,
            )
        data_in.delete()
        return
    fn2(copy=1, mul=2).eval(
        data_in, ds_out, num_workers=num_workers, scheduler=scheduler, progressbar=False
    )

    def test_ds_out():
        assert len(ds_out) == 99
        for index in range(1, 100):
            np.testing.assert_array_equal(
                ds_out[index - 1].image.numpy(), 2 * index * np.ones((index, index, 1))
            )
            np.testing.assert_array_equal(
                ds_out[index - 1].label.numpy(), 2 * index * np.ones((1,))
            )

        assert ds_out.image.shape_interval.lower == (99, 1, 1, 1)
        assert ds_out.image.shape_interval.upper == (99, 99, 99, 1)

    test_ds_out()
    ds_out = local_ds_generator()
    test_ds_out()

    data_in.delete()


def test_ds_append_in_transform(memory_ds):
    ds = memory_ds
    data_in = deeplake.dataset(
        "./test/single_transform_deeplake_dataset", overwrite=True
    )
    with data_in:
        data_in.create_tensor("image")
        data_in.create_tensor("label")
        for i in range(1, 100):
            data_in.image.append(i * np.ones((i, i)))
            data_in.label.append(i * np.ones((1,)))
    ds_out = ds
    ds_out.create_tensor("image")
    ds_out.create_tensor("label")

    fn6(copy=1, mul=2).eval(
        data_in, ds_out, num_workers=2, scheduler="threaded", progressbar=False
    )
    assert len(ds_out) == 99
    for index in range(1, 100):
        np.testing.assert_array_equal(
            ds_out[index - 1].image.numpy(), 2 * index * np.ones((index, index))
        )
        np.testing.assert_array_equal(
            ds_out[index - 1].label.numpy(), 2 * index * np.ones((1,))
        )

    assert ds_out.image.shape_interval.lower == (99, 1, 1)
    assert ds_out.image.shape_interval.upper == (99, 99, 99)
    data_in.delete()


def test_transform_pass_through():
    data_in = deeplake.dataset("mem://ds1")
    data_in.create_tensor("image", htype="image", sample_compression="png")
    data_in.create_tensor("label", htype="class_label")
    for i in range(1, 100):
        data_in.image.append(i * np.ones((i, i), dtype="uint8"))
        data_in.label.append(i * np.ones((1,), dtype="uint32"))
    ds_out = deeplake.dataset("mem://ds2")
    ds_out.create_tensor("image", htype="image", sample_compression="png")
    ds_out.create_tensor("label", htype="class_label")
    fn4().eval(data_in, ds_out, num_workers=2, scheduler="threaded", progressbar=False)
    for i in range(len(data_in)):
        np.testing.assert_array_equal(
            data_in[i].image.numpy(), ds_out[i * 2].image.numpy()
        )
        np.testing.assert_array_equal(
            data_in[i].label.numpy(), ds_out[i * 2].label.numpy()
        )
        np.testing.assert_array_equal(
            data_in[i].image.numpy() * 2, ds_out[i * 2 + 1].image.numpy()
        )
        np.testing.assert_array_equal(
            data_in[i].label.numpy() * 2, ds_out[i * 2 + 1].label.numpy()
        )


def test_inplace_transform(local_ds_generator):
    ds = local_ds_generator()

    with ds:
        ds.create_tensor("img")
        ds.create_tensor("label")
        for i in range(10):
            if i == 5:
                ds.img.append(np.zeros((200, 200, 3)))
            else:
                ds.img.append(np.ones((200, 200, 3)))
            ds.label.append(1)
        a = ds.commit()
        assert len(ds) == 10
        for i in range(10):
            if i != 5:
                check_target_array(ds, i, 1)
        ds.img[5] = np.ones((200, 200, 3))
        b = ds.commit()

        inplace_transform().eval(
            ds, num_workers=TRANSFORM_TEST_NUM_WORKERS, progressbar=False
        )
        assert ds.img.chunk_engine.num_samples == len(ds) == 20

        for i in range(20):
            target = 2 if i % 2 == 0 else 3
            check_target_array(ds, i, target)

        expected_tensor_diff = {
            "commit_id": ds.pending_commit_id,
            "img": get_default_tensor_diff(),
            "label": get_default_tensor_diff(),
        }
        expected_dataset_diff = get_default_dataset_diff(ds.pending_commit_id)
        expected_tensor_diff["img"]["data_added"] = [0, 20]
        expected_tensor_diff["img"]["data_transformed_in_place"] = True
        expected_tensor_diff["label"]["data_added"] = [0, 20]
        expected_tensor_diff["label"]["data_transformed_in_place"] = True

        diff = ds.diff(as_dict=True)
        tensor_diff = diff["tensor"]
        dataset_diff = diff["dataset"]

        compare_tensor_diff([expected_tensor_diff], tensor_diff)
        compare_dataset_diff([expected_dataset_diff], dataset_diff)

        ds.checkout(b)
        assert len(ds) == 10
        for i in range(10):
            check_target_array(ds, i, 1)

    ds = local_ds_generator()
    assert len(ds) == 20
    for i in range(20):
        target = 2 if i % 2 == 0 else 3
        check_target_array(ds, i, target)

    ds.checkout(b)
    assert len(ds) == 10
    for i in range(10):
        check_target_array(ds, i, 1)


def test_inplace_transform_without_commit(local_ds_generator):
    ds = local_ds_generator()

    with ds:
        ds.create_tensor("img")
        ds.create_tensor("label")
        for _ in range(10):
            ds.img.append(np.ones((200, 200, 3)))
            ds.label.append(1)
        assert len(ds) == 10
        for i in range(10):
            check_target_array(ds, i, 1)

        inplace_transform().eval(
            ds, num_workers=TRANSFORM_TEST_NUM_WORKERS, progressbar=False
        )
        assert ds.img.chunk_engine.num_samples == len(ds) == 20

        for i in range(20):
            target = 2 if i % 2 == 0 else 3
            check_target_array(ds, i, target)

    ds = local_ds_generator()
    assert len(ds) == 20
    for i in range(20):
        target = 2 if i % 2 == 0 else 3
        check_target_array(ds, i, target)


def test_inplace_transform_non_head(local_ds_generator):
    ds = local_ds_generator()
    with ds:
        ds.create_tensor("img")
        ds.create_tensor("label")
        for _ in range(10):
            ds.img.append(np.ones((200, 200, 3)))
            ds.label.append(1)
        assert len(ds) == 10
        for i in range(10):
            check_target_array(ds, i, 1)
        a = ds.commit()
        for _ in range(5):
            ds.img.append(np.ones((200, 200, 3)))
            ds.label.append(1)
        assert len(ds) == 15
        for i in range(15):
            check_target_array(ds, i, 1)

        ds.checkout(a)

        # transforming non-head node
        inplace_transform().eval(
            ds, num_workers=TRANSFORM_TEST_NUM_WORKERS, progressbar=False
        )
        br = ds.branch

        assert len(ds) == 20
        for i in range(20):
            target = 2 if i % 2 == 0 else 3
            check_target_array(ds, i, target)

        ds.checkout(a)
        assert len(ds) == 10
        for i in range(10):
            check_target_array(ds, i, 1)

        ds.checkout("main")
        assert len(ds) == 15
        for i in range(15):
            check_target_array(ds, i, 1)

    ds = local_ds_generator()
    assert len(ds) == 15
    for i in range(15):
        check_target_array(ds, i, 1)

    ds.checkout(a)
    assert len(ds) == 10
    for i in range(10):
        check_target_array(ds, i, 1)

    ds.checkout(br)
    assert len(ds) == 20
    for i in range(20):
        target = 2 if i % 2 == 0 else 3
        check_target_array(ds, i, target)


def test_inplace_transform_bug(local_ds_generator):
    @deeplake.compute
    def construct(sample_in, sample_out):
        sample_out.append({"positive": [1, 2, 3], "negative": [4, 5, 6]})

    ds = local_ds_generator()
    with ds:
        ds.create_tensor("id")
        ds.id.extend(list(range(10)))

        ds.create_tensor("positive")
        ds.create_tensor("negative")

    for _ in range(0, ds.max_len):
        construct().eval(
            ds,
            num_workers=2,
            skip_ok=True,
            check_lengths=False,
            pad_data_in=True,
        )

    np.testing.assert_array_equal(
        ds.positive.numpy(aslist=True), [np.array([1, 2, 3])] * 10
    )
    np.testing.assert_array_equal(
        ds.negative.numpy(aslist=True), [np.array([4, 5, 6])] * 10
    )


def test_inplace_transform_bug_2(local_ds_generator):
    @deeplake.compute
    def tform(sample_in, sample_out):
        sample_out.text2.append(sample_in.text.text())

    ds = local_ds_generator()
    with ds:
        ds.create_tensor("text", htype="text", sample_compression="lz4")
        ds.text.extend(["abcd", "efgh", "hijk"] * 10)
        ds.create_tensor("text2", htype="text", sample_compression="lz4")
        tform().eval(ds[["text"]], ds, num_workers=2, check_lengths=False)

    np.testing.assert_array_equal(ds.text.text(), ["abcd", "efgh", "hijk"] * 10)
    np.testing.assert_array_equal(ds.text2.text(), ["abcd", "efgh", "hijk"] * 10)


def test_inplace_transform_clear_chunks(local_ds_generator):
    ds = local_ds_generator()

    with ds:
        ds.create_tensor("img")
        ds.create_tensor("label")

        for _ in range(10):
            ds.img.append(np.ones((500, 500, 3)))
            ds.label.append(np.ones(3))

    prev_chunks = set(
        [
            f"{tensor.key}/chunks/{chunk}"
            for tensor in [ds.img, ds.label]
            for chunk in tensor.chunk_engine.list_all_chunks()
        ]
    )
    inplace_transform().eval(ds)
    after_chunks = set(
        [
            f"{tensor.key}/chunks/{chunk}"
            for tensor in [ds.img, ds.label]
            for chunk in tensor.chunk_engine.list_all_chunks()
        ]
    )

    # all chunks where replaced
    assert len(after_chunks.intersection(prev_chunks)) == 0

    # test all new chunks where created
    for chunk in after_chunks:
        assert ds.storage[chunk] is not None

    # test all old chunks where removed
    for chunk in prev_chunks:
        try:
            assert ds.storage[chunk] is None
        except KeyError:
            pass


def test_transform_skip_ok(local_ds_generator):
    ds = local_ds_generator()
    ls = list(range(100))
    with ds:
        ds.create_tensor("image")
        ds.create_tensor("label")
        ds.create_tensor("unused")

    pipeline = deeplake.compose([fn1(mul=5, copy=2), fn2(mul=3, copy=3)])
    pipeline.eval(
        ls,
        ds,
        num_workers=TRANSFORM_TEST_NUM_WORKERS,
        progressbar=False,
        scheduler="processed",
        skip_ok=True,
    )
    for i in range(100):
        for index in range(6 * i, 6 * i + 6):
            np.testing.assert_array_equal(
                ds.image[index].numpy(),
                np.asarray(15 * i * np.ones((337, 200)), dtype=np.uint8),
            )
            np.testing.assert_array_equal(
                ds.label[index].numpy(), 15 * i * np.ones((1,))
            )

    assert len(ds.unused) == 0

    # test persistence
    ds = local_ds_generator()
    for i in range(100):
        for index in range(6 * i, 6 * i + 6):
            np.testing.assert_array_equal(
                ds.image[index].numpy(),
                np.asarray(15 * i * np.ones((337, 200)), dtype=np.uint8),
            )
            np.testing.assert_array_equal(
                ds.label[index].numpy(), 15 * i * np.ones((1,))
            )
    assert len(ds.unused) == 0


def test_inplace_transform_skip_ok(local_ds_generator):
    ds = local_ds_generator()

    with ds:
        ds.create_tensor("img")
        ds.create_tensor("label")
        ds.create_tensor("unused")
        ds.img.extend(np.ones((10, 200, 200, 3)))
        ds.label.extend([1 for _ in range(10)])
        ds.unused.extend(5 * np.ones((10, 10, 10)))
        for i in range(10):
            check_target_array(ds, i, 1)

    inplace_transform().eval(
        ds, num_workers=TRANSFORM_TEST_NUM_WORKERS, progressbar=False, skip_ok=True
    )
    assert ds.img.chunk_engine.num_samples == 20

    for i in range(20):
        target = 2 if i % 2 == 0 else 3
        check_target_array(ds, i, target)

    assert len(ds.unused) == 10
    np.testing.assert_array_equal(ds.unused.numpy(), 5 * np.ones((10, 10, 10)))

    # test persistence
    ds = local_ds_generator()

    assert ds.img.chunk_engine.num_samples == 20

    for i in range(20):
        target = 2 if i % 2 == 0 else 3
        check_target_array(ds, i, target)

    assert len(ds.unused) == 10
    np.testing.assert_array_equal(ds.unused.numpy(), 5 * np.ones((10, 10, 10)))


def test_chunk_compression_bug(local_ds):
    xyz = np.zeros((480, 640), dtype=np.float32)
    length = 55
    dataset = [xyz] * length
    with local_ds as ds:
        ds.create_tensor("xyz", chunk_compression="lz4")
        populate_cc_bug().eval(dataset, ds, num_workers=2, scheduler="threaded")

    for index in range(length):
        np.testing.assert_array_equal(ds.xyz[index].numpy(), xyz)


@deeplake.compute
def sequence_transform(inp, out):
    out.x.append([np.ones(inp)] * inp)


def test_sequence_htype_with_transform(local_ds):
    ds = local_ds
    with ds:
        ds.create_tensor("x", htype="sequence")
        assert ds.x.dtype is None
        assert ds.x.htype == "sequence[None]"
        sequence_transform().eval(list(range(1, 11)), ds, TRANSFORM_TEST_NUM_WORKERS)
    for i in range(10):
        np.testing.assert_array_equal(ds.x[i].numpy(), np.ones((i + 1, i + 1)))
    assert ds.x.dtype == np.ones(1).dtype
    assert ds.x.htype == "sequence[generic]"


def test_htype_dtype_after_transform(local_ds):
    ds = local_ds
    with ds:
        ds.create_tensor("image")
        assert ds.image.htype is None
        assert ds.image.dtype is None
        ds.create_tensor("label")
        fn3().eval(list(range(10)), ds, TRANSFORM_TEST_NUM_WORKERS)
    assert ds.image.htype == "generic"
    assert ds.image.dtype == np.ones(1).dtype


def test_transform_pad_data_in(local_ds):
    with local_ds as ds:
        ds.create_tensor("x")
        ds.create_tensor("y")
        ds.x.extend(list(range(10)))
        ds.y.extend(list(range(5)))
    ds2 = deeplake.dataset("./data/unequal2", overwrite=True)
    ds2.create_tensor("x")
    ds2.create_tensor("y")

    unequal_transform().eval(ds, ds2, pad_data_in=True, skip_ok=True)
    assert len(ds2.x) == 10
    assert len(ds2.y) == 5
    assert len(ds2) == 5
    for i in range(10):
        x = ds2[i].x.numpy()
        np.testing.assert_equal(x, 2 * i)
        if i < 5:
            y = ds2[i].y.numpy()
            np.testing.assert_equal(y, 2 * i)

    for i, dsv in enumerate(ds2):
        x, y = dsv.x.numpy(), dsv.y.numpy()
        np.testing.assert_equal(x, 2 * i)
        np.testing.assert_equal(y, 2 * i)


def test_transform_bug_text(local_ds):
    with local_ds as ds:
        ds.create_tensor("abc", htype="text")
        ls = ["hello"] * 10
        add_text().eval(ls, ds, num_workers=2)
        assert len(ds) == 10
        ds.pop(6)
        assert len(ds) == 9

        for i in range(9):
            assert ds[i].abc.numpy() == "hello"


def test_transform_bug_link(local_ds, cat_path):
    with local_ds as ds:
        ds.create_tensor("abc", htype="link[image]", sample_compression="jpg")
        ls = [cat_path] * 10
        add_link().eval(ls, ds, num_workers=2)
        assert len(ds) == 10
        ds.pop(6)
        assert len(ds) == 9

        for i in range(9):
            assert ds[i].abc.numpy().shape == (900, 900, 3)
            assert ds[i].abc.shape == (900, 900, 3)


def test_tensor_dataset_memory_leak(local_ds):
    local_ds.create_tensor("image", htype="image", sample_compression="png")
    add_images().eval(list(range(100)), local_ds, scheduler="threaded")

    n = retrieve_objects_from_memory()
    assert n == 0


def test_transform_info(local_ds_generator):
    ds = local_ds_generator()
    with ds:
        ds.create_tensor("image")
        small_transform().eval(range(1), ds)
        ds.info["test"] = 123
        assert ds.info["test"] == 123
    ds = local_ds_generator()
    assert ds.info["test"] == 123


@parametrize_num_workers
@all_compressions
@pytest.mark.parametrize(
    "ds",
    ["memory_ds", "local_ds", "s3_ds"],
    indirect=True,
)
def test_read_only_dataset_aggregation_image(ds, sample_compression, num_workers):
    scheduler = "serial"
    i_start = 0
    i_stop = 100
    with ds:
        ds.create_tensor("image", htype="image", sample_compression=sample_compression)
        for i in range(i_start, i_stop):
            ds.image.append(i * np.ones((9, 16), dtype="uint8"))
    ds.read_only = True

    values = []
    fn_aggregate(key="image", values=values).eval(
        ds,
        num_workers=num_workers,
        progressbar=False,
        scheduler=scheduler,
        read_only_ok=True,
    )
    assert len(values) == i_stop - i_start
    assert np.array(values).mean() == (i_start + i_stop - 1) / 2  # half-open interval


@parametrize_num_workers
@pytest.mark.parametrize(
    "ds",
    ["memory_ds", "local_ds", "s3_ds"],
    indirect=True,
)
def test_read_only_dataset_aggregation_label(ds, num_workers):
    scheduler = "serial"

    i_start = 0
    i_stop = 100
    with ds:
        ds.create_tensor("label", htype="class_label")
        for i in range(i_start, i_stop):
            ds.label.append(i)
    ds.read_only = True

    values = []
    fn_aggregate(key="label", values=values).eval(
        ds,
        num_workers=num_workers,
        progressbar=False,
        scheduler=scheduler,
        read_only_ok=True,
    )
    assert len(values) == i_stop - i_start
    assert np.array(values).mean() == (i_start + i_stop - 1) / 2  # half-open interval


@parametrize_num_workers
@all_schedulers
@pytest.mark.parametrize(
    "ds",
    ["local_ds", "s3_ds"],
    indirect=True,
)
def test_read_only_dataset_raise(ds, scheduler, num_workers):
    with ds:
        ds.create_tensor("label", htype="class_label")
        ds.label.append(1)
    ds.read_only = True

    with pytest.raises(InvalidOutputDatasetError):
        values = []
        fn_aggregate(key="label", values=values).eval(
            ds, num_workers=num_workers, progressbar=False, scheduler=scheduler
        )


def test_read_only_dataset_raise_if_output_dataset(memory_ds):
    data_in = memory_ds

    with data_in:
        data_in.create_tensor("label", htype="class_label")
        data_in.label.append(1)

    data_out = deeplake.dataset(
        "mem://test_read_only_dataset_raise_if_output_dataset", overwrite=True
    )
    data_out.read_only = True

    with pytest.raises(InvalidOutputDatasetError):
        values = []
        fn_aggregate(key="label", values=values).eval(
            data_in, data_out, progressbar=False, read_only_ok=True
        )


@pytest.mark.parametrize(
    "compression", [{"sample_compression": "lz4"}, {"chunk_compression": "lz4"}, {}]
)
@pytest.mark.parametrize(
    "data", [[1] * 100 + [2] * 100 + [None] * 300, [None] * 300 + [3] * 200]
)
def test_empty_sample_transform_1(local_ds, compression, data):
    @deeplake.compute
    def upload(sample_in, sample_out):
        sample_out.x.append(sample_in)

    with local_ds as ds:
        ds.create_tensor("x", **compression)

        upload().eval(
            data,
            ds,
            num_workers=2,
        )
        assert len(ds.x) == 500


def test_classlabel_transform_bug(local_ds):
    @deeplake.compute
    def upload(sample_in, sample_out):
        sample_out.x.append(sample_in)

    with local_ds as ds:
        ds.create_tensor("x", htype="class_label", dtype="int32")

        upload().eval([-1], ds)

        assert len(ds.x) == 1
        np.testing.assert_array_equal(ds.x[0], -1)


def test_downsample_transform(local_ds):
    with local_ds as ds:
        ds.create_tensor(
            "image", htype="image", sample_compression="jpeg", downsampling=(2, 3)
        )

        add_image().eval(list(range(10)), ds, num_workers=TRANSFORM_TEST_NUM_WORKERS)
        tensors = [
            "image",
            "_image_downsampled_2",
            "_image_downsampled_4",
            "_image_downsampled_8",
        ]
        expected_shapes = [
            (1310, 2087, 3),
            (655, 1043, 3),
            (327, 521, 3),
            (163, 260, 3),
        ]
        for tensor, shape in zip(tensors, expected_shapes):
            assert len(ds[tensor]) == 10
            for i in range(10):
                assert ds[tensor][i].shape == shape


<<<<<<< HEAD
def test_transform_numpy_only(local_ds):
    @deeplake.compute
    def upload(i, ds):
        ds.abc.extend(i * np.ones((10, 5, 5)))
=======
def test_rechunk_post_transform(local_ds):
    with local_ds as ds:
        ds.create_tensor("image", htype="image", sample_compression="jpg")
        ds.create_tensor("label", htype="class_label")

    fn1().eval(list(range(100)), ds, num_workers=4)

    label_num_chunks = ds.label.chunk_engine.num_chunks

    assert label_num_chunks == 1

    image_num_chunks = ds.image.chunk_engine.num_chunks

    assert image_num_chunks == 4


def test_none_rechunk_post_transform(local_ds):
    @deeplake.compute
    def upload(stuff, ds):
        ds.abc.append(None)
>>>>>>> 967fa81c

    with local_ds as ds:
        ds.create_tensor("abc")

<<<<<<< HEAD
        upload().eval(list(range(100)), ds, num_workers=2)

    assert len(local_ds) == 1000

    for i in range(100):
        np.testing.assert_array_equal(
            ds.abc[i * 10 : (i + 1) * 10].numpy(), i * np.ones((10, 5, 5))
        )


@deeplake.compute
def add_samples(i, ds, flower_path):
    ds.abc.extend(i * np.ones((5, 5, 5)))
    ds.images.extend([deeplake.read(flower_path) for _ in range(5)])


@deeplake.compute
def mul_by_2(sample_in, samples_out):
    samples_out.abc.append(2 * sample_in.abc.numpy())
    samples_out.images.append(sample_in.images.numpy() - 1)


def test_pipeline(local_ds, flower_path):
    pipeline = deeplake.compose([add_samples(flower_path), mul_by_2()])

    flower_arr = np.array(deeplake.read(flower_path))

    with local_ds as ds:
        ds.create_tensor("abc")
        ds.create_tensor("images", htype="image", sample_compression="png")

        pipeline.eval(list(range(10)), ds, num_workers=2)

    assert len(local_ds) == 50

    for i in range(10):
        np.testing.assert_array_equal(
            ds.abc[i * 5 : (i + 1) * 5].numpy(), i * 2 * np.ones((5, 5, 5))
        )
        np.testing.assert_array_equal(
            ds.images[i * 5 : (i + 1) * 5].numpy(),
            np.tile(flower_arr - 1, (5, 1, 1, 1)),
        )
=======
    upload().eval(list(range(100)), ds, num_workers=2)

    num_chunks = ds.abc.chunk_engine.num_chunks

    assert num_chunks == 2


@pytest.mark.parametrize("scheduler", ["serial", "threaded", "processed"])
def test_transform_checkpointing(local_ds, scheduler):
    @deeplake.compute
    def upload(i, ds):
        if i == 45:
            raise Exception("test")
        ds.abc.append(i)

    @deeplake.compute
    def double(data_in, ds):
        ds.abc.append(data_in.abc * 2)

    data_in = list(range(100))

    with local_ds as ds:
        ds.create_tensor("abc")

    # not divisible by num_workers
    with pytest.raises(ValueError):
        upload().eval(
            data_in, ds, num_workers=2, scheduler=scheduler, checkpoint_interval=51
        )

    # greater than len(data_in)
    with pytest.raises(ValueError):
        upload().eval(
            data_in, ds, num_workers=2, scheduler=scheduler, checkpoint_interval=102
        )

    # less than 10% of data_in, shows warning
    with pytest.warns(UserWarning, match="10%"):
        with pytest.raises(TransformError):
            upload().eval(
                data_in, ds, num_workers=2, scheduler=scheduler, checkpoint_interval=8
            )

    assert len(ds.abc) == 40
    assert ds.abc.numpy(aslist=True) == list(range(40))
    with pytest.raises(ValueError):
        double().eval(ds, num_workers=2, scheduler=scheduler, checkpoint_interval=10)

    # fix input data
    data_in[45] = 0

    upload().eval(
        data_in[40:], ds, num_workers=2, scheduler=scheduler, checkpoint_interval=10
    )
    assert ds.abc.numpy(aslist=True) == data_in


def create_test_ds(path):
    ds = deeplake.empty(path, overwrite=True)
    ds.create_tensor("images", htype="image", sample_compression="jpg")
    ds.create_tensor("boxes", htype="bbox")
    ds.create_tensor("labels", htype="class_label")
    return ds


class BadSample:
    # will pass shape check in transform tensor
    shape = (250, 250, 3)


@all_schedulers
@pytest.mark.parametrize("method", ["ds", "multiple"])
@pytest.mark.parametrize("error_at", ["transform", "chunk_engine"])
def test_ds_append_errors(
    local_path, compressed_image_paths, scheduler, method, error_at
):
    @deeplake.compute
    def upload(item, ds):
        images = (
            deeplake.read(item["images"])
            if isinstance(item["images"], str)
            else item["images"]
        )
        if method == "ds":
            ds.append(
                {
                    "labels": np.zeros(10, dtype=np.uint32),
                    "boxes": np.ones((len(item["boxes"]), 4), dtype=np.float32),
                    "images": images,
                }
            )
        elif method == "multiple":
            # test rolling back multiple samples
            ds.labels.append(np.zeros(10, dtype=np.uint32))
            ds.boxes.append(np.ones((len(item["boxes"]), 4), dtype=np.float32))
            ds.labels.append(np.zeros(10, dtype=np.uint32))
            ds.boxes.append(np.ones((len(item["boxes"]), 4), dtype=np.float32))
            ds.images.append(images)
            ds.images.append(images)

    ds = create_test_ds(local_path)

    images = compressed_image_paths["jpeg"][:2]

    samples = []
    for i in range(20):
        samples.append({"images": images[i % 2], "boxes": range(i + 1)})

    if error_at == "transform":
        # errors out in transform dataset / tensor
        bad_sample = {"images": "bad_path", "boxes": [1, 2, 3]}
        err_msg = re.escape(
            f"Transform failed at index 17 of the input data on the item: {bad_sample}. See traceback for more details."
        )
    else:
        # errors out in chunk engine
        bad_sample = {"images": BadSample(), "boxes": [1, 2, 3]}
        err_msg = re.escape(
            f"Transform failed at index 17 of the input data. See traceback for more details."
        )

    samples.insert(17, bad_sample)

    with pytest.raises(TransformError, match=err_msg) as e:
        upload().eval(
            samples,
            ds,
            num_workers=TRANSFORM_TEST_NUM_WORKERS,
            scheduler=scheduler,
        )

    ds = create_test_ds(local_path)

    upload().eval(
        samples,
        ds,
        num_workers=TRANSFORM_TEST_NUM_WORKERS,
        scheduler=scheduler,
        ignore_errors=True,
    )

    if method == "ds":
        assert ds["images"][::2].numpy().shape == (10, *deeplake.read(images[0]).shape)
        assert ds["images"][1::2].numpy().shape == (10, *deeplake.read(images[1]).shape)

        assert len(ds["boxes"]) == 20
        assert ds["boxes"].meta.min_shape == [1, 4]
        assert ds["boxes"].meta.max_shape == [20, 4]

        assert ds["labels"].numpy().shape == (20, 10)
    elif method == "multiple":
        data = ds["images"]

        images_0 = np.concatenate([data[i : i + 2].numpy() for i in range(0, 40, 4)])
        image_0_shape = deeplake.read(images[0]).shape
        assert images_0.shape == (20, *image_0_shape)

        images_1 = np.concatenate([data[i : i + 2].numpy() for i in range(2, 40, 4)])
        image_1_shape = deeplake.read(images[1]).shape
        assert images_1.shape == (20, *image_1_shape)

        assert len(ds["boxes"]) == 40
        assert ds["boxes"].meta.min_shape == [1, 4]
        assert ds["boxes"].meta.max_shape == [20, 4]

        assert ds["labels"].numpy().shape == (40, 10)
>>>>>>> 967fa81c
<|MERGE_RESOLUTION|>--- conflicted
+++ resolved
@@ -1248,12 +1248,6 @@
                 assert ds[tensor][i].shape == shape
 
 
-<<<<<<< HEAD
-def test_transform_numpy_only(local_ds):
-    @deeplake.compute
-    def upload(i, ds):
-        ds.abc.extend(i * np.ones((10, 5, 5)))
-=======
 def test_rechunk_post_transform(local_ds):
     with local_ds as ds:
         ds.create_tensor("image", htype="image", sample_compression="jpg")
@@ -1274,56 +1268,10 @@
     @deeplake.compute
     def upload(stuff, ds):
         ds.abc.append(None)
->>>>>>> 967fa81c
 
     with local_ds as ds:
         ds.create_tensor("abc")
 
-<<<<<<< HEAD
-        upload().eval(list(range(100)), ds, num_workers=2)
-
-    assert len(local_ds) == 1000
-
-    for i in range(100):
-        np.testing.assert_array_equal(
-            ds.abc[i * 10 : (i + 1) * 10].numpy(), i * np.ones((10, 5, 5))
-        )
-
-
-@deeplake.compute
-def add_samples(i, ds, flower_path):
-    ds.abc.extend(i * np.ones((5, 5, 5)))
-    ds.images.extend([deeplake.read(flower_path) for _ in range(5)])
-
-
-@deeplake.compute
-def mul_by_2(sample_in, samples_out):
-    samples_out.abc.append(2 * sample_in.abc.numpy())
-    samples_out.images.append(sample_in.images.numpy() - 1)
-
-
-def test_pipeline(local_ds, flower_path):
-    pipeline = deeplake.compose([add_samples(flower_path), mul_by_2()])
-
-    flower_arr = np.array(deeplake.read(flower_path))
-
-    with local_ds as ds:
-        ds.create_tensor("abc")
-        ds.create_tensor("images", htype="image", sample_compression="png")
-
-        pipeline.eval(list(range(10)), ds, num_workers=2)
-
-    assert len(local_ds) == 50
-
-    for i in range(10):
-        np.testing.assert_array_equal(
-            ds.abc[i * 5 : (i + 1) * 5].numpy(), i * 2 * np.ones((5, 5, 5))
-        )
-        np.testing.assert_array_equal(
-            ds.images[i * 5 : (i + 1) * 5].numpy(),
-            np.tile(flower_arr - 1, (5, 1, 1, 1)),
-        )
-=======
     upload().eval(list(range(100)), ds, num_workers=2)
 
     num_chunks = ds.abc.chunk_engine.num_chunks
@@ -1490,4 +1438,56 @@
         assert ds["boxes"].meta.max_shape == [20, 4]
 
         assert ds["labels"].numpy().shape == (40, 10)
->>>>>>> 967fa81c
+
+
+def test_transform_numpy_only(local_ds):
+    @deeplake.compute
+    def upload(i, ds):
+        ds.abc.extend(i * np.ones((10, 5, 5)))
+
+    with local_ds as ds:
+        ds.create_tensor("abc")
+
+        upload().eval(list(range(100)), ds, num_workers=2)
+
+    assert len(local_ds) == 1000
+
+    for i in range(100):
+        np.testing.assert_array_equal(
+            ds.abc[i * 10 : (i + 1) * 10].numpy(), i * np.ones((10, 5, 5))
+        )
+
+
+@deeplake.compute
+def add_samples(i, ds, flower_path):
+    ds.abc.extend(i * np.ones((5, 5, 5)))
+    ds.images.extend([deeplake.read(flower_path) for _ in range(5)])
+
+
+@deeplake.compute
+def mul_by_2(sample_in, samples_out):
+    samples_out.abc.append(2 * sample_in.abc.numpy())
+    samples_out.images.append(sample_in.images.numpy() - 1)
+
+
+def test_pipeline(local_ds, flower_path):
+    pipeline = deeplake.compose([add_samples(flower_path), mul_by_2()])
+
+    flower_arr = np.array(deeplake.read(flower_path))
+
+    with local_ds as ds:
+        ds.create_tensor("abc")
+        ds.create_tensor("images", htype="image", sample_compression="png")
+
+        pipeline.eval(list(range(10)), ds, num_workers=2)
+
+    assert len(local_ds) == 50
+
+    for i in range(10):
+        np.testing.assert_array_equal(
+            ds.abc[i * 5 : (i + 1) * 5].numpy(), i * 2 * np.ones((5, 5, 5))
+        )
+        np.testing.assert_array_equal(
+            ds.images[i * 5 : (i + 1) * 5].numpy(),
+            np.tile(flower_arr - 1, (5, 1, 1, 1)),
+        )