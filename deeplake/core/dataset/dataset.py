# type: ignore
import os
import uuid
import sys
import json
import posixpath
from logging import warning
from typing import Any, Callable, Dict, List, Optional, Sequence, Tuple, Union
from functools import partial

import pathlib
import numpy as np
from time import time
from tqdm import tqdm  # type: ignore

import deeplake
from deeplake.core.index.index import IndexEntry
from deeplake.core.link_creds import LinkCreds
from deeplake.util.connect_dataset import connect_dataset_entry
from deeplake.util.invalid_view_op import invalid_view_op
from deeplake.util.iteration_warning import (
    suppress_iteration_warning,
    check_if_iteration,
)
from deeplake.api.info import load_info
from deeplake.client.log import logger
from deeplake.client.utils import get_user_name
from deeplake.constants import (
    FIRST_COMMIT_ID,
    DEFAULT_MEMORY_CACHE_SIZE,
    DEFAULT_LOCAL_CACHE_SIZE,
    MB,
    SAMPLE_INFO_TENSOR_MAX_CHUNK_SIZE,
    DEFAULT_READONLY,
)
from deeplake.core.fast_forwarding import ffw_dataset_meta
from deeplake.core.index import Index
from deeplake.core.lock import lock_dataset, unlock_dataset, Lock
from deeplake.core.meta.dataset_meta import DatasetMeta
from deeplake.core.storage import (
    LRUCache,
    S3Provider,
    GCSProvider,
    MemoryProvider,
)
from deeplake.core.tensor import Tensor, create_tensor, delete_tensor
from deeplake.core.version_control.commit_node import CommitNode  # type: ignore
from deeplake.core.version_control.dataset_diff import load_dataset_diff
from deeplake.htype import (
    HTYPE_CONFIGURATIONS,
    UNSPECIFIED,
    verify_htype_key_value,
)
from deeplake.integrations import dataset_to_tensorflow
from deeplake.util.bugout_reporter import deeplake_reporter, feature_report_path
from deeplake.util.dataset import try_flushing
from deeplake.util.cache_chain import generate_chain
from deeplake.util.hash import hash_inputs
from deeplake.util.htype import parse_complex_htype
from deeplake.util.link import save_link_creds
from deeplake.util.merge import merge
from deeplake.util.notebook import is_colab
from deeplake.util.path import (
    convert_pathlib_to_string_if_needed,
)
from deeplake.util.logging import log_visualizer_link
from deeplake.util.warnings import always_warn
from deeplake.util.exceptions import (
    CouldNotCreateNewDatasetException,
    InvalidKeyTypeError,
    MemoryDatasetCanNotBePickledError,
    PathNotEmptyException,
    TensorAlreadyExistsError,
    TensorDoesNotExistError,
    TensorGroupDoesNotExistError,
    InvalidTensorNameError,
    InvalidTensorGroupNameError,
    LockedException,
    TensorGroupAlreadyExistsError,
    ReadOnlyModeError,
    RenameError,
    EmptyCommitError,
    DatasetViewSavingError,
    DatasetHandlerError,
    SampleAppendingError,
    DatasetTooLargeToDelete,
    TensorTooLargeToDelete,
    GroupInfoNotSupportedError,
)
from deeplake.util.keys import (
    dataset_exists,
    get_dataset_info_key,
    get_dataset_meta_key,
    tensor_exists,
    get_queries_key,
    get_queries_lock_key,
    get_sample_id_tensor_key,
    get_sample_info_tensor_key,
    get_sample_shape_tensor_key,
    filter_name,
    get_tensor_meta_key,
    get_tensor_commit_diff_key,
    get_tensor_tile_encoder_key,
    get_tensor_info_key,
    get_tensor_commit_chunk_set_key,
    get_chunk_id_encoder_key,
    get_dataset_diff_key,
    get_sequence_encoder_key,
    get_dataset_linked_creds_key,
)
from deeplake.util.path import get_path_from_storage
from deeplake.util.remove_cache import get_base_storage
from deeplake.util.diff import get_all_changes_string, get_changes_and_messages
from deeplake.util.version_control import (
    auto_checkout,
    checkout,
    commit,
    current_commit_has_change,
    load_meta,
    warn_node_checkout,
    load_version_info,
    copy_metas,
    create_commit_chunk_sets,
)
from deeplake.util.pretty_print import summary_dataset
from deeplake.core.dataset.view_entry import ViewEntry
from deeplake.core.dataset.invalid_view import InvalidView
from deeplake.hooks import dataset_read
from itertools import chain
import warnings
import jwt


_LOCKABLE_STORAGES = {S3Provider, GCSProvider}


class Dataset:
    def __init__(
        self,
        storage: LRUCache,
        index: Optional[Index] = None,
        group_index: str = "",
        read_only: Optional[bool] = None,
        public: Optional[bool] = False,
        token: Optional[str] = None,
        verbose: bool = True,
        version_state: Optional[Dict[str, Any]] = None,
        path: Optional[Union[str, pathlib.Path]] = None,
        is_iteration: bool = False,
        link_creds=None,
        pad_tensors: bool = False,
        lock: bool = True,
        enabled_tensors: Optional[List[str]] = None,
        view_base: Optional["Dataset"] = None,
        libdeeplake_dataset=None,
        **kwargs,
    ):
        """Initializes a new or existing dataset.

        Args:
            storage (LRUCache): The storage provider used to access the dataset.
            index (Index, Optional): The Index object restricting the view of this dataset's tensors.
            group_index (str): Name of the group this dataset instance represents.
            read_only (bool, Optional): Opens dataset in read only mode if this is passed as True. Defaults to False.
                Datasets stored on Deep Lake cloud that your account does not have write access to will automatically open in read mode.
            public (bool, Optional): Applied only if storage is Deep Lake cloud storage and a new Dataset is being created. Defines if the dataset will have public access.
            token (str, Optional): Activeloop token, used for fetching credentials for Deep Lake datasets. This is Optional, tokens are normally autogenerated.
            verbose (bool): If ``True``, logs will be printed. Defaults to True.
            version_state (Dict[str, Any], Optional): The version state of the dataset, includes commit_id, commit_node, branch, branch_commit_map and commit_node_map.
            path (str, pathlib.Path): The path to the dataset.
            is_iteration (bool): If this Dataset is being used as an iterator.
            link_creds (LinkCreds, Optional): The LinkCreds object used to access tensors that have external data linked to them.
            pad_tensors (bool): If ``True``, shorter tensors will be padded to the length of the longest tensor.
            **kwargs: Passing subclass variables through without errors.
            lock (bool): Whether the dataset should be locked for writing. Only applicable for S3, Deep Lake storage and GCS datasets. No effect if read_only=True.
            enabled_tensors (List[str], Optional): List of tensors that are enabled in this view. By default all tensors are enabled.
            view_base (Optional["Dataset"]): Base dataset of this view.
            libdeeplake_dataset : The libdeeplake dataset object corresponding to this dataset.

        Raises:
            ValueError: If an existing local path is given, it must be a directory.
            ImproperDatasetInitialization: Exactly one argument out of 'path' and 'storage' needs to be specified.
                This is raised if none of them are specified or more than one are specifed.
            InvalidHubPathException: If a Deep Lake cloud path (path starting with `hub://`) is specified and it isn't of the form `hub://username/datasetname`.
            AuthorizationException: If a Deep Lake cloud path (path starting with `hub://`) is specified and the user doesn't have access to the dataset.
            PathNotEmptyException: If the path to the dataset doesn't contain a Deep Lake dataset and is also not empty.
            LockedException: If read_only is False but the dataset is locked for writing by another machine.
            ReadOnlyModeError: If read_only is False but write access is not available.
        """
        d: Dict[str, Any] = {}
        d["_client"] = d["org_id"] = d["ds_name"] = None
        # uniquely identifies dataset
        d["path"] = convert_pathlib_to_string_if_needed(path) or get_path_from_storage(
            storage
        )
        d["storage"] = storage
        d["_read_only_error"] = read_only is False
        d["_read_only"] = DEFAULT_READONLY if read_only is None else read_only
        d["base_storage"] = get_base_storage(storage)
        d["_locked_out"] = False  # User requested write access but was denied
        d["is_iteration"] = is_iteration
        d["is_first_load"] = version_state is None
        d["_is_filtered_view"] = False
        d["index"] = index or Index()
        d["group_index"] = group_index
        d["_token"] = token
        d["public"] = public
        d["verbose"] = verbose
        d["version_state"] = version_state or {}
        d["link_creds"] = link_creds
        d["libdeeplake_dataset"] = libdeeplake_dataset
        d["_info"] = None
        d["_ds_diff"] = None
        d["_view_id"] = str(uuid.uuid4())
        d["_view_base"] = view_base
        d["_view_use_parent_commit"] = False
        d["_update_hooks"] = {}
        d["_commit_hooks"] = {}
        d["_checkout_hooks"] = {}
        d["_parent_dataset"] = None
        d["_pad_tensors"] = pad_tensors
        d["_locking_enabled"] = lock
        d["_temp_tensors"] = []
        dct = self.__dict__
        dct.update(d)
        dct["enabled_tensors"] = (
            set(self._resolve_tensor_list(enabled_tensors, root=True))
            if enabled_tensors
            else None
        )
        try:
            self._set_derived_attributes()
        except LockedException:
            raise LockedException(
                "This dataset cannot be open for writing as it is locked by another machine. Try loading the dataset with `read_only=True`."
            )
        except ReadOnlyModeError as e:
            raise ReadOnlyModeError(
                "This dataset cannot be open for writing as you don't have permissions. Try loading the dataset with `read_only=True."
            )
        self._first_load_init()
        self._initial_autoflush: List[
            bool
        ] = []  # This is a stack to support nested with contexts
        self._indexing_history: List[int] = []

        for temp_tensor in self._temp_tensors:
            self.delete_tensor(temp_tensor, large_ok=True)
        self._temp_tensors = []

    def _lock_lost_handler(self):
        """This is called when lock is acquired but lost later on due to slow update."""
        self.read_only = True
        if self.verbose:
            always_warn(
                "Unable to update dataset lock as another machine has locked it for writing or deleted / overwriten it. Switching to read only mode."
            )
        self._locked_out = True

    def __enter__(self):
        self._initial_autoflush.append(self.storage.autoflush)
        self.storage.autoflush = False
        return self

    def __exit__(self, exc_type, exc_val, exc_tb):
        self.storage.autoflush = self._initial_autoflush.pop()
        if not self._read_only:
            self.storage.maybe_flush()

    @property
    def num_samples(self) -> int:
        """Returns the length of the smallest tensor.
        Ignores any applied indexing and returns the total length.
        """
        return min(
            map(
                len,
                filter(
                    lambda t: t.key not in self.meta.hidden_tensors,
                    self.version_state["full_tensors"].values(),
                ),
            ),
            default=0,
        )

    @property
    def meta(self) -> DatasetMeta:
        """Returns the metadata of the dataset."""
        return self.version_state["meta"]

    @property
    def client(self):
        """Returns the client of the dataset."""
        return self._client

    def __len__(self, warn: bool = True):
        """Returns the length of the smallest tensor."""
        tensor_lengths = [len(tensor) for tensor in self.tensors.values()]
        pad_tensors = self._pad_tensors
        if not pad_tensors and min(tensor_lengths, default=0) != max(
            tensor_lengths, default=0
        ):
            warning(
                "The length of tensors in the dataset is different. The len(ds) returns the length of the "
                "smallest tensor in the dataset. If you want the length of the longest tensor in the dataset use "
                "ds.max_len."
            )
        length_fn = max if pad_tensors else min
        return length_fn(tensor_lengths, default=0)

    @property
    def max_len(self):
        """Return the maximum length of the tensor."""
        return max([len(tensor) for tensor in self.tensors.values()])

    @property
    def min_len(self):
        """Return the minimum length of the tensor."""
        return min([len(tensor) for tensor in self.tensors.values()])

    def __getstate__(self) -> Dict[str, Any]:
        """Returns a dict that can be pickled and used to restore this dataset.

        Note:
            Pickling a dataset does not copy the dataset, it only saves attributes that can be used to restore the dataset.
            If you pickle a local dataset and try to access it on a machine that does not have the data present, the dataset will not work.
        """
        if self.path.startswith("mem://"):
            raise MemoryDatasetCanNotBePickledError
        keys = [
            "path",
            "_read_only",
            "index",
            "group_index",
            "public",
            "storage",
            "_token",
            "verbose",
            "version_state",
            "org_id",
            "ds_name",
            "_is_filtered_view",
            "_view_id",
            "_view_use_parent_commit",
            "_parent_dataset",
            "_pad_tensors",
            "_locking_enabled",
            "enabled_tensors",
        ]
        state = {k: getattr(self, k) for k in keys}
        state["link_creds"] = self.link_creds
        return state

    def __setstate__(self, state: Dict[str, Any]):
        """Restores dataset from a pickled state.

        Args:
            state (dict): The pickled state used to restore the dataset.
        """
        state["is_first_load"] = True
        state["_info"] = None
        state["is_iteration"] = False
        state["_read_only_error"] = False
        state["_initial_autoflush"] = []
        state["_ds_diff"] = None
        state["_view_base"] = None
        state["_update_hooks"] = {}
        state["_commit_hooks"] = {}
        state["_client"] = state["org_id"] = state["ds_name"] = None
        state["_temp_tensors"] = []
        self.__dict__.update(state)
        self.__dict__["base_storage"] = get_base_storage(self.storage)
        # clear cache while restoring
        self.storage.clear_cache_without_flush()
        self._set_derived_attributes(verbose=False)
        self._indexing_history = []

<<<<<<< HEAD
    def _reload_version_state(self):
        version_state = self.version_state
        # share version state if at HEAD
        if (
            not self._view_use_parent_commit
            and self._view_base
            and version_state["commit_node"].is_head_node
        ):
            uid = self._view_id

            def commit_hook():
                del self._view_base._commit_hooks[uid]
                del self._view_base._checkout_hooks[uid]
                del self._view_base._update_hooks[uid]
                self._view_use_parent_commit = True
                self._reload_version_state()

            def checkout_hook():
                del self._view_base._commit_hooks[uid]
                del self._view_base._checkout_hooks[uid]
                del self._view_base._update_hooks[uid]
                self.__class__ = InvalidView
                self.__init__(reason="checkout")

            def update_hook():
                del self._view_base._commit_hooks[uid]
                del self._view_base._checkout_hooks[uid]
                del self._view_base._update_hooks[uid]
                self.__class__ = InvalidView
                self.__init__(reason="update")

            self._view_base._commit_hooks[uid] = commit_hook
            self._view_base._checkout_hooks[uid] = checkout_hook
            self._view_base._update_hooks[uid] = update_hook
            return version_state
        vs_copy = {}
        vs_copy["branch"] = version_state["branch"]
        # share branch_commit_map and commit_node_map
        vs_copy["branch_commit_map"] = version_state["branch_commit_map"]
        vs_copy["commit_node_map"] = version_state["commit_node_map"]
        commit_node = version_state["commit_node"]
        if self._view_use_parent_commit:
            vs_copy["commit_node"] = commit_node.parent
        else:
            vs_copy["commit_node"] = commit_node
        vs_copy["commit_id"] = vs_copy["commit_node"].commit_id
        vs_copy["tensor_names"] = version_state["tensor_names"].copy()
        vs_copy["meta"] = DatasetMeta()
        vs_copy["meta"].__setstate__(version_state["meta"].__getstate__())
        self.version_state = vs_copy
        vs_copy["full_tensors"] = {
            key: Tensor(key, self) for key in version_state["full_tensors"]
        }
        self._view_base = None
=======
        for temp_tensor in self._temp_tensors:
            self.delete_tensor(temp_tensor, large_ok=True)
        self._temp_tensors = []
>>>>>>> 25395cea

    def __getitem__(
        self,
        item: Union[
            str, int, slice, List[int], Tuple[Union[int, slice, Tuple[int]]], Index
        ],
        is_iteration: bool = False,
    ):
        is_iteration = is_iteration or self.is_iteration
        if isinstance(item, str):
            fullpath = posixpath.join(self.group_index, item)
            enabled_tensors = self.enabled_tensors
            if enabled_tensors is None or fullpath in enabled_tensors:
                tensor = self._get_tensor_from_root(fullpath)
                if tensor is not None:
                    index = self.index
                    if index.is_trivial() and is_iteration == tensor.is_iteration:
                        return tensor
                    return tensor.__getitem__(index, is_iteration=is_iteration)
            if self._has_group_in_root(fullpath):
                ret = self.__class__(
                    storage=self.storage,
                    index=self.index,
                    group_index=posixpath.join(self.group_index, item),
                    read_only=self.read_only,
                    token=self._token,
                    verbose=False,
                    version_state=self.version_state,
                    path=self.path,
                    link_creds=self.link_creds,
                    pad_tensors=self._pad_tensors,
                    enabled_tensors=self.enabled_tensors,
                    view_base=self._view_base or self,
                    libdeeplake_dataset=self.libdeeplake_dataset,
                )
            elif "/" in item:
                splt = posixpath.split(item)
                ret = self[splt[0]][splt[1]]
            else:
                raise TensorDoesNotExistError(item)
        elif isinstance(item, (int, slice, list, tuple, Index, type(Ellipsis))):
            if (
                isinstance(item, list)
                and len(item)
                and (
                    isinstance(item[0], str)
                    or (
                        isinstance(item[0], (list, tuple))
                        and len(item[0])
                        and isinstance(item[0][0], str)
                    )
                )
            ):
                group_index = self.group_index
                enabled_tensors = [
                    posixpath.join(
                        group_index, (x if isinstance(x, str) else "/".join(x))
                    )
                    for x in item
                ]
                ret = self.__class__(
                    storage=self.storage,
                    index=self.index,
                    group_index=self.group_index,
                    read_only=self._read_only,
                    token=self._token,
                    verbose=False,
                    version_state=self.version_state,
                    path=self.path,
                    is_iteration=is_iteration,
                    link_creds=self.link_creds,
                    pad_tensors=self._pad_tensors,
                    enabled_tensors=enabled_tensors,
                    view_base=self._view_base or self,
                    libdeeplake_dataset=self.libdeeplake_dataset,
                )
            elif isinstance(item, tuple) and len(item) and isinstance(item[0], str):
                ret = self
                for x in item:
                    ret = self[x]
                return ret
            else:
                if not is_iteration and isinstance(item, int):
                    is_iteration = check_if_iteration(self._indexing_history, item)
                    if is_iteration and deeplake.constants.SHOW_ITERATION_WARNING:
                        warnings.warn(
                            "Indexing by integer in a for loop, like `for i in range(len(ds)): ... ds[i]` can be quite slow. Use `for i, sample in enumerate(ds)` instead."
                        )
                ret = self.__class__(
                    storage=self.storage,
                    index=self.index[item],
                    group_index=self.group_index,
                    read_only=self._read_only,
                    token=self._token,
                    verbose=False,
                    version_state=self.version_state,
                    path=self.path,
                    is_iteration=is_iteration,
                    link_creds=self.link_creds,
                    pad_tensors=self._pad_tensors,
                    enabled_tensors=self.enabled_tensors,
                    view_base=self._view_base or self,
                    libdeeplake_dataset=self.libdeeplake_dataset,
                )
        else:
            raise InvalidKeyTypeError(item)
        if hasattr(self, "_view_entry"):
            ret._view_entry = self._view_entry
        return ret

    @invalid_view_op
    @deeplake_reporter.record_call
    def create_tensor(
        self,
        name: str,
        htype: str = UNSPECIFIED,
        dtype: Union[str, np.dtype] = UNSPECIFIED,
        sample_compression: str = UNSPECIFIED,
        chunk_compression: str = UNSPECIFIED,
        hidden: bool = False,
        create_sample_info_tensor: bool = True,
        create_shape_tensor: bool = True,
        create_id_tensor: bool = True,
        verify: bool = True,
        exist_ok: bool = False,
        verbose: bool = True,
        **kwargs,
    ):
        """Creates a new tensor in the dataset.

        Examples:
            >>> # create dataset
            >>> ds = deeplake.dataset("path/to/dataset")

            >>> # create tensors
            >>> ds.create_tensor("images", htype="image", sample_compression="jpg")
            >>> ds.create_tensor("videos", htype="video", sample_compression="mp4")
            >>> ds.create_tensor("data")
            >>> ds.create_tensor("point_clouds", htype="point_cloud")

            >>> # append data
            >>> ds.images.append(np.ones((400, 400, 3), dtype='uint8'))
            >>> ds.videos.append(deeplake.read("videos/sample_video.mp4"))
            >>> ds.data.append(np.zeros((100, 100, 2)))

        Args:
            name (str): The name of the tensor to be created.
            htype (str):
                - The class of data for the tensor.
                - The defaults for other parameters are determined in terms of this value.
                - For example, ``htype="image"`` would have ``dtype`` default to ``uint8``.
                - These defaults can be overridden by explicitly passing any of the other parameters to this function.
                - May also modify the defaults for other parameters.
            dtype (str): Optionally override this tensor's ``dtype``. All subsequent samples are required to have this ``dtype``.
            sample_compression (str): All samples will be compressed in the provided format. If ``None``, samples are uncompressed. For ``link[]`` tensors, ``sample_compression`` is used only for optimizing dataset views.
            chunk_compression (str): All chunks will be compressed in the provided format. If ``None``, chunks are uncompressed. For ``link[]`` tensors, ``chunk_compression`` is used only for optimizing dataset views.
            hidden (bool): If ``True``, the tensor will be hidden from ds.tensors but can still be accessed via ``ds[tensor_name]``.
            create_sample_info_tensor (bool): If ``True``, meta data of individual samples will be saved in a hidden tensor. This data can be accessed via :attr:`tensor[i].sample_info <deeplake.core.tensor.Tensor.sample_info>`.
            create_shape_tensor (bool): If ``True``, an associated tensor containing shapes of each sample will be created.
            create_id_tensor (bool): If ``True``, an associated tensor containing unique ids for each sample will be created. This is useful for merge operations.
            verify (bool): Valid only for link htypes. If ``True``, all links will be verified before they are added to the tensor.
                ``verify`` is always ``True`` even if specified as ``False`` if ``create_shape_tensor`` or ``create_sample_info_tensor`` is ``True``.
            exist_ok (bool): If ``True``, the group is created if it does not exist. if ``False``, an error is raised if the group already exists.
            verbose (bool): Shows warnings if ``True``.
            **kwargs:
                - ``htype`` defaults can be overridden by passing any of the compatible parameters.
                - To see all htypes and their correspondent arguments, check out :ref:`Htypes`.

        Returns:
            Tensor: The new tensor, which can be accessed by ``dataset[name]`` or ``dataset.name``.

        Raises:
            TensorAlreadyExistsError: If the tensor already exists and ``exist_ok`` is ``False``.
            TensorGroupAlreadyExistsError: Duplicate tensor groups are not allowed.
            InvalidTensorNameError: If ``name`` is in dataset attributes.
            NotImplementedError: If trying to override ``chunk_compression``.
            TensorMetaInvalidHtype: If invalid htype is specified.
            ValueError: If an illegal argument is specified.
        """
        # if not the head node, checkout to an auto branch that is newly created
        auto_checkout(self)

        name = filter_name(name, self.group_index)
        key = self.version_state["tensor_names"].get(name)
        is_sequence, is_link, htype = parse_complex_htype(htype)
        if key:
            if not exist_ok:
                raise TensorAlreadyExistsError(name)
            tensor = self.root[key]
            current_config = tensor._config
            new_config = {
                "htype": htype,
                "dtype": dtype,
                "sample_compression": sample_compression,
                "chunk_compression": chunk_compression,
                "hidden": hidden,
                "is_link": is_link,
                "is_sequence": is_sequence,
            }
            if current_config != new_config:
                raise ValueError(
                    f"Tensor {name} already exists with different configuration. "
                    f"Current config: {current_config}. "
                    f"New config: {new_config}"
                )
            return tensor
        elif name in self.version_state["full_tensors"]:
            key = f"{name}_{uuid.uuid4().hex[:4]}"
        else:
            key = name

        if name in self._groups:
            raise TensorGroupAlreadyExistsError(name)

        tensor_name = posixpath.split(name)[1]
        if not tensor_name or tensor_name in dir(self):
            raise InvalidTensorNameError(tensor_name)

        kwargs["is_sequence"] = kwargs.get("is_sequence") or is_sequence
        kwargs["is_link"] = kwargs.get("is_link") or is_link
        if (
            kwargs["is_link"]
            and not verify
            and (create_shape_tensor or create_sample_info_tensor)
            and verbose
        ):
            warnings.warn(
                "Setting `verify` to True. `verify`, `create_shape_tensor` and `create_sample_info_tensor` should all be False if you do not want to verify your link samples."
            )
        kwargs["verify"] = create_shape_tensor or create_sample_info_tensor or verify

        if not self._is_root():
            return self.root.create_tensor(
                name=key,
                htype=htype,
                dtype=dtype,
                sample_compression=sample_compression,
                chunk_compression=chunk_compression,
                hidden=hidden,
                create_sample_info_tensor=create_sample_info_tensor,
                create_shape_tensor=create_shape_tensor,
                create_id_tensor=create_id_tensor,
                exist_ok=exist_ok,
                **kwargs,
            )

        if "/" in name:
            self._create_group(posixpath.split(name)[0])

        # Seperate meta and info

        htype_config = HTYPE_CONFIGURATIONS.get(htype, {}).copy()
        info_keys = htype_config.pop("_info", [])
        info_kwargs = {}
        meta_kwargs = {}
        for k, v in kwargs.items():
            if k in info_keys:
                verify_htype_key_value(htype, k, v)
                info_kwargs[k] = v
            else:
                meta_kwargs[k] = v

        # Set defaults
        for k in info_keys:
            if k not in info_kwargs:
                if k == "class_names":
                    info_kwargs[k] = htype_config[k].copy()
                else:
                    info_kwargs[k] = htype_config[k]

        create_tensor(
            key,
            self.storage,
            htype=htype,
            dtype=dtype,
            sample_compression=sample_compression,
            chunk_compression=chunk_compression,
            version_state=self.version_state,
            hidden=hidden,
            overwrite=True,
            **meta_kwargs,
        )
        meta: DatasetMeta = self.meta
        ffw_dataset_meta(meta)
        meta.add_tensor(name, key, hidden=hidden)
        tensor = Tensor(key, self)  # type: ignore
        tensor.meta.name = name
        self.version_state["full_tensors"][key] = tensor
        self.version_state["tensor_names"][name] = key
        if info_kwargs:
            tensor.info.update(info_kwargs)
        self.storage.maybe_flush()
        if create_sample_info_tensor and htype in (
            "image",
            "audio",
            "video",
            "dicom",
            "point_cloud",
            "mesh",
        ):
            self._create_sample_info_tensor(name)
        if create_shape_tensor and htype not in ("text", "json"):
            self._create_sample_shape_tensor(name, htype=htype)
        if create_id_tensor:
            self._create_sample_id_tensor(name)
        return tensor

    def _create_sample_shape_tensor(self, tensor: str, htype: str):
        shape_tensor = get_sample_shape_tensor_key(tensor)
        self.create_tensor(
            shape_tensor,
            hidden=True,
            create_id_tensor=False,
            create_sample_info_tensor=False,
            create_shape_tensor=False,
            max_chunk_size=SAMPLE_INFO_TENSOR_MAX_CHUNK_SIZE,
        )
        if htype == "list":
            extend_f = "extend_len"
            update_f = "update_len"
        else:
            extend_f = "extend_shape"
            update_f = "update_shape"
        self._link_tensors(
            tensor,
            shape_tensor,
            extend_f=extend_f,
            update_f=update_f,
            flatten_sequence=True,
        )

    def _create_sample_id_tensor(self, tensor: str):
        id_tensor = get_sample_id_tensor_key(tensor)
        self.create_tensor(
            id_tensor,
            hidden=True,
            create_id_tensor=False,
            create_sample_info_tensor=False,
            create_shape_tensor=False,
        )
        self._link_tensors(
            tensor,
            id_tensor,
            extend_f="extend_id",
            flatten_sequence=False,
        )

    def _create_sample_info_tensor(self, tensor: str):
        sample_info_tensor = get_sample_info_tensor_key(tensor)
        self.create_tensor(
            sample_info_tensor,
            htype="json",
            max_chunk_size=SAMPLE_INFO_TENSOR_MAX_CHUNK_SIZE,
            hidden=True,
            create_id_tensor=False,
            create_sample_info_tensor=False,
            create_shape_tensor=False,
        )
        self._link_tensors(
            tensor,
            sample_info_tensor,
            "extend_info",
            "update_info",
            flatten_sequence=True,
        )

    def _hide_tensor(self, tensor: str):
        self._tensors()[tensor].meta.set_hidden(True)
        self.meta._hide_tensor(tensor)
        self.storage.maybe_flush()

    @invalid_view_op
    @deeplake_reporter.record_call
    def delete_tensor(self, name: str, large_ok: bool = False):
        """Delete a tensor from the dataset.

        Examples:

            >>> ds.delete_tensor("images/cats")

        Args:
            name (str): The name of tensor to be deleted.
            large_ok (bool): Delete tensors larger than 1 GB. Disabled by default.

        Returns:
            None

        Raises:
            TensorDoesNotExistError: If tensor of name ``name`` does not exist in the dataset.
            TensorTooLargeToDelete: If the tensor is larger than 1 GB and ``large_ok`` is ``False``.
        """
        auto_checkout(self)

        name = filter_name(name, self.group_index)
        key = self.version_state["tensor_names"].get(name)

        if not key:
            raise TensorDoesNotExistError(name)

        if not tensor_exists(key, self.storage, self.version_state["commit_id"]):
            raise TensorDoesNotExistError(name)

        if not self._is_root():
            return self.root.delete_tensor(name, large_ok)

        if not large_ok:
            chunk_engine = self.version_state["full_tensors"][key].chunk_engine
            size_approx = chunk_engine.num_samples * chunk_engine.min_chunk_size
            if size_approx > deeplake.constants.DELETE_SAFETY_SIZE:
                raise TensorTooLargeToDelete(name)

        with self:
            meta = self.meta
            key = self.version_state["tensor_names"].pop(name)
            if key not in meta.hidden_tensors:
                tensor_diff = Tensor(key, self).chunk_engine.commit_diff
                # if tensor was created in this commit, there's no diff for deleting it.
                if not tensor_diff.created:
                    self._dataset_diff.tensor_deleted(name)
            delete_tensor(key, self)
            self.version_state["full_tensors"].pop(key)
            ffw_dataset_meta(meta)
            meta.delete_tensor(name)

        for t_name in [
            func(name)
            for func in (
                get_sample_id_tensor_key,
                get_sample_info_tensor_key,
                get_sample_shape_tensor_key,
            )
        ]:
            t_key = self.meta.tensor_names.get(t_name)
            if t_key and tensor_exists(
                t_key, self.storage, self.version_state["commit_id"]
            ):
                self.delete_tensor(t_name, large_ok=True)

        self.storage.flush()

    @invalid_view_op
    @deeplake_reporter.record_call
    def delete_group(self, name: str, large_ok: bool = False):
        """Delete a tensor group from the dataset.

        Examples:
            >>> ds.delete_group("images/dogs")

        Args:
            name (str): The name of tensor group to be deleted.
            large_ok (bool): Delete tensor groups larger than 1 GB. Disabled by default.

        Returns:
            None

        Raises:
            TensorGroupDoesNotExistError: If tensor group of name ``name`` does not exist in the dataset.
        """
        auto_checkout(self)

        full_path = filter_name(name, self.group_index)

        if full_path not in self._groups:
            raise TensorGroupDoesNotExistError(name)

        if not self._is_root():
            return self.root.delete_group(full_path, large_ok)

        if not large_ok:
            size_approx = self[name].size_approx()
            if size_approx > deeplake.constants.DELETE_SAFETY_SIZE:
                logger.info(
                    f"Group {name} was too large to delete. Try again with large_ok=True."
                )
                return

        with self:
            meta = self.meta
            ffw_dataset_meta(meta)
            tensors = [
                posixpath.join(name, tensor)
                for tensor in self[name]._all_tensors_filtered(include_hidden=True)
            ]
            meta.delete_group(name)
            for tensor in tensors:
                key = self.version_state["tensor_names"].pop(tensor)
                if key not in meta.hidden_tensors:
                    tensor_diff = Tensor(key, self).chunk_engine.commit_diff
                    # if tensor was created in this commit, there's no diff for deleting it.
                    if not tensor_diff.created:
                        self._dataset_diff.tensor_deleted(name)
                delete_tensor(key, self)
                self.version_state["full_tensors"].pop(key)

        self.storage.maybe_flush()

    @invalid_view_op
    @deeplake_reporter.record_call
    def create_tensor_like(
        self, name: str, source: "Tensor", unlink: bool = False
    ) -> "Tensor":
        """Copies the ``source`` tensor's meta information and creates a new tensor with it. No samples are copied, only the meta/info for the tensor is.

        Examples:
            >>> ds.create_tensor_like("cats", ds["images"])

        Args:
            name (str): Name for the new tensor.
            source (Tensor): Tensor who's meta/info will be copied. May or may not be contained in the same dataset.
            unlink (bool): Whether to unlink linked tensors.

        Returns:
            Tensor: New Tensor object.
        """

        info = source.info.__getstate__().copy()
        meta = source.meta.__getstate__().copy()
        if unlink:
            meta["is_link"] = False
        del meta["min_shape"]
        del meta["max_shape"]
        del meta["length"]
        del meta["version"]
        del meta["name"]

        destination_tensor = self.create_tensor(name, verbose=False, **meta)
        destination_tensor.info.update(info)
        return destination_tensor

    def _rename_tensor(self, name, new_name):
        tensor = self[name]
        tensor.meta.name = new_name
        key = self.version_state["tensor_names"].pop(name)
        meta = self.meta
        if key not in meta.hidden_tensors:
            tensor_diff = tensor.chunk_engine.commit_diff
            # if tensor was created in this commit, tensor name has to be updated without adding it to diff.
            if not tensor_diff.created:
                self._dataset_diff.tensor_renamed(name, new_name)
        self.version_state["tensor_names"][new_name] = key
        ffw_dataset_meta(meta)
        meta.rename_tensor(name, new_name)

        for func in (
            get_sample_id_tensor_key,
            get_sample_info_tensor_key,
            get_sample_shape_tensor_key,
        ):
            t_old, t_new = map(func, (name, new_name))
            t_key = self.meta.tensor_names.get(t_old)
            if t_key and tensor_exists(
                t_key, self.storage, self.version_state["commit_id"]
            ):
                self._rename_tensor(t_old, t_new)

        return tensor

    @deeplake_reporter.record_call
    def rename_tensor(self, name: str, new_name: str) -> "Tensor":
        """Renames tensor with name ``name`` to ``new_name``

        Args:
            name (str): Name of tensor to be renamed.
            new_name (str): New name of tensor.

        Returns:
            Tensor: Renamed tensor.

        Raises:
            TensorDoesNotExistError: If tensor of name ``name`` does not exist in the dataset.
            TensorAlreadyExistsError: Duplicate tensors are not allowed.
            TensorGroupAlreadyExistsError: Duplicate tensor groups are not allowed.
            InvalidTensorNameError: If ``new_name`` is in dataset attributes.
            RenameError: If ``new_name`` points to a group different from ``name``.
        """
        auto_checkout(self)

        if name not in self._tensors():
            raise TensorDoesNotExistError(name)

        name = filter_name(name, self.group_index)
        new_name = filter_name(new_name, self.group_index)

        if posixpath.split(name)[0] != posixpath.split(new_name)[0]:
            raise RenameError("New name of tensor cannot point to a different group")

        if new_name in self.version_state["tensor_names"]:
            raise TensorAlreadyExistsError(new_name)

        if new_name in self._groups:
            raise TensorGroupAlreadyExistsError(new_name)

        new_tensor_name = posixpath.split(new_name)[1]
        if not new_tensor_name or new_tensor_name in dir(self):
            raise InvalidTensorNameError(new_name)

        tensor = self.root._rename_tensor(name, new_name)

        self.storage.maybe_flush()
        return tensor

    @deeplake_reporter.record_call
    def rename_group(self, name: str, new_name: str) -> None:
        """Renames group with name ``name`` to ``new_name``

        Args:
            name (str): Name of group to be renamed.
            new_name (str): New name of group.

        Raises:
            TensorGroupDoesNotExistError: If tensor group of name ``name`` does not exist in the dataset.
            TensorAlreadyExistsError: Duplicate tensors are not allowed.
            TensorGroupAlreadyExistsError: Duplicate tensor groups are not allowed.
            InvalidTensorGroupNameError: If ``name`` is in dataset attributes.
            RenameError: If ``new_name`` points to a group different from ``name``.
        """
        auto_checkout(self)

        name = filter_name(name, self.group_index)
        new_name = filter_name(new_name, self.group_index)

        if name not in self._groups:
            raise TensorGroupDoesNotExistError(name)

        if posixpath.split(name)[0] != posixpath.split(new_name)[0]:
            raise RenameError("Names does not match.")

        if new_name in self.version_state["tensor_names"]:
            raise TensorAlreadyExistsError(new_name)

        if new_name in self._groups:
            raise TensorGroupAlreadyExistsError(new_name)

        new_tensor_name = posixpath.split(new_name)[1]
        if not new_tensor_name or new_tensor_name in dir(self):
            raise InvalidTensorGroupNameError(new_name)

        meta = self.meta
        meta.rename_group(name, new_name)

        root = self.root
        for tensor in filter(
            lambda x: x.startswith(name),
            map(lambda y: y.meta.name or y.key, self.tensors.values()),
        ):
            root._rename_tensor(
                tensor,
                posixpath.join(new_name, posixpath.relpath(tensor, name)),
            )

        self.storage.maybe_flush()

    def __getattr__(self, key):
        try:
            return self.__getitem__(key)
        except TensorDoesNotExistError as ke:
            raise AttributeError(
                f"'{self.__class__}' object has no attribute '{key}'"
            ) from ke

    def __setattr__(self, name: str, value):
        if isinstance(value, (np.ndarray, np.generic)):
            raise TypeError(
                "Setting tensor attributes directly is not supported. To add a tensor, use the `create_tensor` method."
                + "To add data to a tensor, use the `append` and `extend` methods."
            )
        else:
            return super().__setattr__(name, value)

    def __iter__(self):
        dataset_read(self)
        for i in range(len(self)):
            yield self.__getitem__(
                i, is_iteration=not isinstance(self.index.values[0], list)
            )

    def _load_version_info(self):
        """Loads data from version_control_file otherwise assume it doesn't exist and load all empty"""
        if self.version_state:
            return

        branch = "main"
        version_state = {"branch": branch}
        try:
            version_info = load_version_info(self.storage)
            version_state["branch_commit_map"] = version_info["branch_commit_map"]
            version_state["commit_node_map"] = version_info["commit_node_map"]
            commit_id = version_state["branch_commit_map"][branch]
            version_state["commit_id"] = commit_id
            version_state["commit_node"] = version_state["commit_node_map"][commit_id]
        except Exception:
            version_state["branch_commit_map"] = {}
            version_state["commit_node_map"] = {}
            # used to identify that this is the first commit so its data will not be in similar directory structure to the rest
            commit_id = FIRST_COMMIT_ID
            commit_node = CommitNode(branch, commit_id)
            version_state["commit_id"] = commit_id
            version_state["commit_node"] = commit_node
            version_state["branch_commit_map"][branch] = commit_id
            version_state["commit_node_map"][commit_id] = commit_node
        # keeps track of the full unindexed tensors
        version_state["full_tensors"] = {}
        version_state["tensor_names"] = {}
        self.__dict__["version_state"] = version_state

    def _load_link_creds(self):
        if self.link_creds is not None:
            return

        link_creds_key = get_dataset_linked_creds_key()
        try:
            data_bytes = self.storage[link_creds_key]
        except KeyError:
            data_bytes = None
        if data_bytes is None:
            link_creds = LinkCreds()
        else:
            link_creds = LinkCreds.frombuffer(data_bytes)
        self.link_creds = link_creds

    def _lock(self, err=False, verbose=True):
        if not self._locking_enabled:
            return True
        storage = self.base_storage
        if storage.read_only and not self._locked_out:
            if err:
                raise ReadOnlyModeError()
            return False

        if isinstance(storage, tuple(_LOCKABLE_STORAGES)) and (
            not self.read_only or self._locked_out
        ):
            try:
                # temporarily disable read only on base storage, to try to acquire lock, if exception, it will be again made readonly
                storage.disable_readonly()
                lock_dataset(
                    self,
                    lock_lost_callback=self._lock_lost_handler,
                )
            except LockedException as e:
                self._set_read_only(True, False)
                self.__dict__["_locked_out"] = True
                if err:
                    raise e
                if verbose and self.verbose:
                    always_warn(
                        "Checking out dataset in read only mode as another machine has locked this version for writing."
                    )
                return False
        return True

    def _unlock(self):
        unlock_dataset(self)

    def __del__(self):
        if self._view_base:
            view_id = self._view_id
            try:
                del self._view_base._commit_hooks[view_id]
            except KeyError:
                pass

            try:
                del self._view_base._checkout_hooks[view_id]
            except KeyError:
                pass

            try:
                del self._view_base._update_hooks[view_id]
            except KeyError:
                pass
        try:
            self._unlock()
        except Exception:  # python shutting down
            pass

    @invalid_view_op
    def commit(self, message: Optional[str] = None, allow_empty=False) -> str:
        """Stores a snapshot of the current state of the dataset.

        Args:
            message (str, Optional): Used to describe the commit.
            allow_empty (bool): If ``True``, commit even if there are no changes.

        Returns:
            str: the commit id of the saved commit that can be used to access the snapshot.

        Raises:
            Exception: If dataset is a filtered view.
            EmptyCommitError: if there are no changes and user does not forced to commit unchanged data.

        Note:
            - Commiting from a non-head node in any branch, will lead to an automatic checkout to a new branch.
            - This same behaviour will happen if new samples are added or existing samples are updated from a non-head node.
        """
        if not allow_empty and not self.has_head_changes:
            raise EmptyCommitError(
                "There are no changes, commit is not done. Try again with allow_empty=True."
            )

        return self._commit(message)

    @deeplake_reporter.record_call
    @invalid_view_op
    @suppress_iteration_warning
    def merge(
        self,
        target_id: str,
        conflict_resolution: Optional[str] = None,
        delete_removed_tensors: bool = False,
        force: bool = False,
    ):
        """Merges the target_id into the current dataset.

        Args:
            target_id (str): The commit_id or branch to merge.
            conflict_resolution (str, Optional):
                - The strategy to use to resolve merge conflicts.
                - Conflicts are scenarios where both the current dataset and the target id have made changes to the same sample/s since their common ancestor.
                - Must be one of the following
                    - None - this is the default value, will raise an exception if there are conflicts.
                    - "ours" - during conflicts, values from the current dataset will be used.
                    - "theirs" - during conflicts, values from target id will be used.
            delete_removed_tensors (bool): If ``True``, deleted tensors will be deleted from the dataset.
            force (bool):
                - Forces merge.
                - ``force=True`` will have these effects in the following cases of merge conflicts:
                    - If tensor is renamed on target but is missing from HEAD, renamed tensor will be registered as a new tensor on current branch.
                    - If tensor is renamed on both target and current branch, tensor on target will be registered as a new tensor on current branch.
                    - If tensor is renamed on target and a new tensor of the new name was created on the current branch, they will be merged.

        Raises:
            Exception: if dataset is a filtered view.
            ValueError: if the conflict resolution strategy is not one of the None, "ours", or "theirs".
        """
        if self._is_filtered_view:
            raise Exception(
                "Cannot perform version control operations on a filtered dataset view."
            )

        if conflict_resolution not in [None, "ours", "theirs"]:
            raise ValueError(
                f"conflict_resolution must be one of None, 'ours', or 'theirs'. Got {conflict_resolution}"
            )

        try_flushing(self)

        self._initial_autoflush.append(self.storage.autoflush)
        self.storage.autoflush = False

        merge(self, target_id, conflict_resolution, delete_removed_tensors, force)

        self.storage.autoflush = self._initial_autoflush.pop()

    def _commit(self, message: Optional[str] = None, hash: Optional[str] = None) -> str:
        if self._is_filtered_view:
            raise Exception(
                "Cannot perform version control operations on a filtered dataset view."
            )

        try_flushing(self)

        self._initial_autoflush.append(self.storage.autoflush)
        self.storage.autoflush = False
        try:
            self._unlock()
            commit(self, message, hash)
            self._lock()
        finally:
            self.storage.autoflush = self._initial_autoflush.pop()
        self._info = None
        self._ds_diff = None
        [f() for f in list(self._commit_hooks.values())]
        # do not store commit message
        deeplake_reporter.feature_report(feature_name="commit", parameters={})

        return self.commit_id  # type: ignore

    @invalid_view_op
    def checkout(self, address: str, create: bool = False) -> Optional[str]:
        """Checks out to a specific commit_id or branch. If ``create = True``, creates a new branch with name ``address``.

        Args:
            address (str): The commit_id or branch to checkout to.
            create (bool): If ``True``, creates a new branch with name as address.

        Returns:
            Optional[str]: The commit_id of the dataset after checkout.

        Raises:
            Exception: If the dataset is a filtered view.

        Examples:

            >>> ds = deeplake.empty("../test/test_ds")
            >>> ds.create_tensor("abc")
            Tensor(key='abc')
            >>> ds.abc.append([1, 2, 3])
            >>> first_commit = ds.commit()
            >>> ds.checkout("alt", create=True)
            'firstdbf9474d461a19e9333c2fd19b46115348f'
            >>> ds.abc.append([4, 5, 6])
            >>> ds.abc.numpy()
            array([[1, 2, 3],
                   [4, 5, 6]])
            >>> ds.checkout(first_commit)
            'firstdbf9474d461a19e9333c2fd19b46115348f'
            >>> ds.abc.numpy()
            array([[1, 2, 3]])

        Note:
            Checkout from a head node in any branch that contains uncommitted data will lead to an automatic commit before the checkout.
        """
        return self._checkout(address, create)

    def _checkout(
        self,
        address: str,
        create: bool = False,
        hash: Optional[str] = None,
        verbose=True,
    ) -> Optional[str]:
        if self._is_filtered_view:
            raise Exception(
                "Cannot perform version control operations on a filtered dataset view."
            )
        if self._locked_out:
            self.storage.disable_readonly()
            self._read_only = False
            self.base_storage.disable_readonly()
        try_flushing(self)
        self._initial_autoflush.append(self.storage.autoflush)
        self.storage.autoflush = False
        err = False
        try:
            self._unlock()
            checkout(self, address, create, hash)
        except Exception as e:
            err = True
            if self._locked_out:
                self.storage.enable_readonly()
                self._read_only = True
                self.base_storage.enable_readonly()
            raise e
        finally:
            if not (err and self._locked_out):
                self._lock(verbose=verbose)
            self.storage.autoflush = self._initial_autoflush.pop()
        self._info = None
        self._ds_diff = None

        [f() for f in list(self._checkout_hooks.values())]

        # do not store address
        deeplake_reporter.feature_report(
            feature_name="checkout", parameters={"Create": str(create)}
        )
        commit_node = self.version_state["commit_node"]
        if self.verbose:
            warn_node_checkout(commit_node, create)

        return self.commit_id

    @deeplake_reporter.record_call
    def log(self):
        """Displays the details of all the past commits."""
        commit_node = self.version_state["commit_node"]
        print("---------------\nDeep Lake Version Log\n---------------\n")
        print(f"Current Branch: {self.version_state['branch']}")
        if self.has_head_changes:
            print("** There are uncommitted changes on this branch.")
        print()
        while commit_node:
            if not commit_node.is_head_node:
                print(f"{commit_node}\n")
            commit_node = commit_node.parent

    @deeplake_reporter.record_call
    def diff(
        self, id_1: Optional[str] = None, id_2: Optional[str] = None, as_dict=False
    ) -> Optional[Dict]:
        """Returns/displays the differences between commits/branches.

        For each tensor this contains information about the sample indexes that were added/modified as well as whether the tensor was created.

        Args:
            id_1 (str, Optional): The first commit_id or branch name.
            id_2 (str, Optional): The second commit_id or branch name.
            as_dict (bool, Optional): If ``True``, returns the diff as lists of commit wise dictionaries.

        Returns:
            Optional[Dict]

        Raises:
            ValueError: If ``id_1`` is None and ``id_2`` is not None.

        Note:
            - If both ``id_1`` and ``id_2`` are None, the differences between the current state and the previous commit will be calculated. If you're at the head of the branch, this will show the uncommitted changes, if any.
            - If only ``id_1`` is provided, the differences between the current state and id_1 will be calculated. If you're at the head of the branch, this will take into account the uncommitted changes, if any.
            - If only ``id_2`` is provided, a ValueError will be raised.
            - If both ``id_1`` and ``id_2`` are provided, the differences between ``id_1`` and ``id_2`` will be calculated.

        Note:
            A dictionary of the differences between the commits/branches is returned if ``as_dict`` is ``True``.
            The dictionary will always have 2 keys, "dataset" and "tensors". The values corresponding to these keys are detailed below:

                - If ``id_1`` and ``id_2`` are None, both the keys will have a single list as their value. This list will contain a dictionary describing changes compared to the previous commit.
                - If only ``id_1`` is provided, both keys will have a tuple of 2 lists as their value. The lists will contain dictionaries describing commitwise differences between commits. The 2 lists will range from current state and ``id_1`` to most recent common ancestor the commits respectively.
                - If only ``id_2`` is provided, a ValueError will be raised.
                - If both ``id_1`` and ``id_2`` are provided, both keys will have a tuple of 2 lists as their value. The lists will contain dictionaries describing commitwise differences between commits. The 2 lists will range from ``id_1`` and ``id_2`` to most recent common ancestor the commits respectively.

            ``None`` is returned if ``as_dict`` is ``False``.
        """
        version_state, storage = self.version_state, self.storage
        res = get_changes_and_messages(version_state, storage, id_1, id_2)
        if as_dict:
            dataset_changes_1 = res[0]
            dataset_changes_2 = res[1]
            tensor_changes_1 = res[2]
            tensor_changes_2 = res[3]
            changes = {}
            if id_1 is None and id_2 is None:
                changes["dataset"] = dataset_changes_1
                changes["tensor"] = tensor_changes_1
                return changes
            changes["dataset"] = dataset_changes_1, dataset_changes_2
            changes["tensor"] = tensor_changes_1, tensor_changes_2
            return changes
        all_changes = get_all_changes_string(*res)
        print(all_changes)
        return None

    def _populate_meta(self, verbose=True):
        """Populates the meta information for the dataset."""
        if dataset_exists(self.storage):
            if verbose and self.verbose:
                logger.info(f"{self.path} loaded successfully.")
            load_meta(self)

        elif not self.storage.empty():
            # dataset does not exist, but the path was not empty
            raise PathNotEmptyException

        else:
            if self.read_only:
                # cannot create a new dataset when in read_only mode.
                raise CouldNotCreateNewDatasetException(self.path)
            meta = DatasetMeta()
            key = get_dataset_meta_key(self.version_state["commit_id"])
            self.version_state["meta"] = meta
            self.storage.register_deeplake_object(key, meta)
            self._register_dataset()
            self.flush()

    def _register_dataset(self):
        """overridden in DeepLakeCloudDataset"""

    def _send_query_progress(self, *args, **kwargs):
        """overridden in DeepLakeCloudDataset"""

    def _send_compute_progress(self, *args, **kwargs):
        """overridden in DeepLakeCloudDataset"""

    def _send_pytorch_progress(self, *args, **kwargs):
        """overridden in DeepLakeCloudDataset"""

    def _send_filter_progress(self, *args, **kwargs):
        """overridden in DeepLakeCloudDataset"""

    def _send_commit_event(self, *args, **kwargs):
        """overridden in DeepLakeCloudDataset"""

    def _send_dataset_creation_event(self, *args, **kwargs):
        """overridden in DeepLakeCloudDataset"""

    def _send_branch_creation_event(self, *args, **kwargs):
        """overridden in DeepLakeCloudDataset"""

    def _first_load_init(self):
        """overridden in DeepLakeCloudDataset"""

    @property
    def read_only(self):
        """Returns True if dataset is in read-only mode and False otherwise."""
        return self._read_only

    @property
    def is_head_node(self):
        """Returns True if the current commit is the head node of the branch and False otherwise."""
        commit_node = self.version_state["commit_node"]
        return not commit_node.children

    @property
    def has_head_changes(self):
        """Returns True if currently at head node and uncommitted changes are present."""
        return self.is_head_node and current_commit_has_change(
            self.version_state, self.storage
        )

    def _set_read_only(self, value: bool, err: bool):
        storage = self.storage
        self.__dict__["_read_only"] = value
        if value:
            storage.enable_readonly()
            if isinstance(storage, LRUCache) and storage.next_storage is not None:
                storage.next_storage.enable_readonly()
        else:
            try:
                locked = self._lock(err=err)
                if locked:
                    self.storage.disable_readonly()
                    if (
                        isinstance(storage, LRUCache)
                        and storage.next_storage is not None
                    ):
                        storage.next_storage.disable_readonly()
                else:
                    self.__dict__["_read_only"] = True
            except LockedException as e:
                self.__dict__["_read_only"] = True
                raise e

    @read_only.setter
    @invalid_view_op
    def read_only(self, value: bool):
        self._set_read_only(value, True)

    @deeplake_reporter.record_call
    def pytorch(
        self,
        transform: Optional[Callable] = None,
        tensors: Optional[Sequence[str]] = None,
        num_workers: int = 1,
        batch_size: int = 1,
        drop_last: bool = False,
        collate_fn: Optional[Callable] = None,
        pin_memory: bool = False,
        shuffle: bool = False,
        buffer_size: int = 2048,
        use_local_cache: bool = False,
        progressbar: bool = False,
        return_index: bool = True,
        pad_tensors: bool = False,
        transform_kwargs: Optional[Dict[str, Any]] = None,
        torch_dataset=None,
        decode_method: Optional[Dict[str, str]] = None,
        *args,
        **kwargs,
    ):
        """Converts the dataset into a pytorch Dataloader.

        Args:
            *args: Additional args to be passed to torch_dataset
            **kwargs: Additional kwargs to be passed to torch_dataset
            transform (Callable, Optional): Transformation function to be applied to each sample.
            tensors (List, Optional): Optionally provide a list of tensor names in the ordering that your training script expects. For example, if you have a dataset that has "image" and "label" tensors, if ``tensors=["image", "label"]``, your training script should expect each batch will be provided as a tuple of (image, label).
            num_workers (int): The number of workers to use for fetching data in parallel.
            batch_size (int): Number of samples per batch to load. Default value is 1.
            drop_last (bool): Set to True to drop the last incomplete batch, if the dataset size is not divisible by the batch size.
                if ``False`` and the size of dataset is not divisible by the batch size, then the last batch will be smaller. Default value is ``False``.
                Read torch.utils.data.DataLoader docs for more details.
            collate_fn (Callable, Optional): merges a list of samples to form a mini-batch of Tensor(s). Used when using batched loading from a map-style dataset.
                Read torch.utils.data.DataLoader docs for more details.
            pin_memory (bool): If ``True``, the data loader will copy Tensors into CUDA pinned memory before returning them. Default value is ``False``.
                Read torch.utils.data.DataLoader docs for more details.
            shuffle (bool): If ``True``, the data loader will shuffle the data indices. Default value is False. Details about how Deep Lake shuffles data can be found at `Shuffling in ds.pytorch() <https://docs.activeloop.ai/how-it-works/shuffling-in-ds.pytorch>`_
            buffer_size (int): The size of the buffer used to shuffle the data in MBs. Defaults to 2048 MB. Increasing the buffer_size will increase the extent of shuffling.
            use_local_cache (bool): If ``True``, the data loader will use a local cache to store data. The default cache location is ~/.activeloop/cache, but it can be changed by setting the ``LOCAL_CACHE_PREFIX`` environment variable. This is useful when the dataset can fit on the machine and we don't want to fetch the data multiple times for each iteration. Default value is ``False``
            progressbar (bool): If ``True``, tqdm will be wrapped around the returned dataloader. Default value is True.
            return_index (bool): If ``True``, the returned dataloader will have a key "index" that contains the index of the sample(s) in the original dataset. Default value is True.
            pad_tensors (bool): If ``True``, shorter tensors will be padded to the length of the longest tensor. Default value is False.
            transform_kwargs (optional, Dict[str, Any]): Additional kwargs to be passed to ``transform``.
            torch_dataset (None): dataset type that going to be used in dataloader
            decode_method (Dict[str, str], Optional): A dictionary of decode methods for each tensor. Defaults to ``None``.

                - Supported decode methods are:

                    :'numpy': Default behaviour. Returns samples as numpy arrays.
                    :'tobytes': Returns raw bytes of the samples.
                    :'pil': Returns samples as PIL images. Especially useful when transformation use torchvision transforms, that
                            require PIL images as input. Only supported for tensors with ``sample_compression='jpeg'`` or ``'png'``.

        Returns:
            A torch.utils.data.DataLoader object.

        Raises:
            EmptyTensorError: If one or more tensors being passed to pytorch are empty.

        Note:
            Pytorch does not support uint16, uint32, uint64 dtypes. These are implicitly type casted to int32, int64 and int64 respectively.
            This spins up it's own workers to fetch data.
        """
        from deeplake.integrations import dataset_to_pytorch as to_pytorch
        from deeplake.integrations.pytorch.dataset import TorchDataset

        if torch_dataset is None:
            torch_dataset = TorchDataset

        if transform and transform_kwargs:
            transform = partial(transform, **transform_kwargs)

        dataloader = to_pytorch(
            self,
            *args,
            transform=transform,
            tensors=tensors,
            num_workers=num_workers,
            batch_size=batch_size,
            drop_last=drop_last,
            collate_fn=collate_fn,
            pin_memory=pin_memory,
            shuffle=shuffle,
            buffer_size=buffer_size,
            use_local_cache=use_local_cache,
            return_index=return_index,
            pad_tensors=pad_tensors,
            torch_dataset=torch_dataset,
            decode_method=decode_method,
            **kwargs,
        )

        if progressbar:
            dataloader = tqdm(dataloader, desc=self.path, total=len(self) // batch_size)
        dataset_read(self)
        return dataloader

    def dataloader(self):
        """Returns a :class:`~deeplake.enterprise.DeepLakeDataLoader` object. To use this, install deeplake with ``pip install deeplake[enterprise]``.

        Returns:
            ~deeplake.enterprise.DeepLakeDataLoader: A :class:`deeplake.enterprise.DeepLakeDataLoader` object.
        
        Examples:

            Creating a simple dataloader object which returns a batch of numpy arrays

            >>> import deeplake
            >>> ds_train = deeplake.load('hub://activeloop/fashion-mnist-train')
            >>> train_loader = ds_train.dataloader().numpy()
            >>> for i, data in enumerate(train_loader):
            ...     # custom logic on data
            ...     pass


            Creating dataloader with custom transformation and batch size

            >>> import deeplake
            >>> import torch
            >>> from torchvision import datasets, transforms, models
            >>> 
            >>> ds_train = deeplake.load('hub://activeloop/fashion-mnist-train')
            >>> tform = transforms.Compose([
            ...     transforms.ToPILImage(), # Must convert to PIL image for subsequent operations to run
            ...     transforms.RandomRotation(20), # Image augmentation
            ...     transforms.ToTensor(), # Must convert to pytorch tensor for subsequent operations to run
            ...     transforms.Normalize([0.5], [0.5]),
            ... ])
            ...
            >>> batch_size = 32
            >>> # create dataloader by chaining with transform function and batch size and returns batch of pytorch tensors
            >>> train_loader = ds_train.dataloader()\\
            ...     .transform({'images': tform, 'labels': None})\\
            ...     .batch(batch_size)\\
            ...     .shuffle()\\
            ...     .pytorch()
            ...
            >>> # loop over the elements
            >>> for i, data in enumerate(train_loader):
            ...     # custom logic on data
            ...     pass

            Creating dataloader and chaining with query

            >>> ds = deeplake.load('hub://activeloop/coco-train')
            >>> train_loader = ds_train.dataloader()\\
            ...     .query("(select * where contains(categories, 'car') limit 1000) union (select * where contains(categories, 'motorcycle') limit 1000)")\\
            ...     .pytorch()
            ...
            >>> # loop over the elements
            >>> for i, data in enumerate(train_loader):
            ...     # custom logic on data
            ...     pass

        **Restrictions**

        The new high performance C++ dataloader is part of our Growth and Enterprise Plan .

        - Users of our Community plan can create dataloaders on Activeloop datasets ("hub://activeloop/..." datasets).
        - To run queries on your own datasets, `upgrade your organization's plan <https://www.activeloop.ai/pricing/>`_.
        """
        from deeplake.enterprise import dataloader

        return dataloader(self)

    @deeplake_reporter.record_call
    def filter(
        self,
        function: Union[Callable, str],
        num_workers: int = 0,
        scheduler: str = "threaded",
        progressbar: bool = True,
        save_result: bool = False,
        result_path: Optional[str] = None,
        result_ds_args: Optional[dict] = None,
    ):
        """Filters the dataset in accordance of filter function ``f(x: sample) -> bool``

        Args:
            function (Callable, str): Filter function that takes sample as argument and returns ``True`` / ``False``
                if sample should be included in result. Also supports simplified expression evaluations.
                See :class:`deeplake.core.query.query.DatasetQuery` for more details.
            num_workers (int): Level of parallelization of filter evaluations.
                0 indicates in-place for-loop evaluation, multiprocessing is used otherwise.
            scheduler (str): Scheduler to use for multiprocessing evaluation.
                "threaded" is default.
            progressbar (bool): Display progress bar while filtering. ``True`` is default.
            save_result (bool): If ``True``, result of the filter will be saved to a dataset asynchronously.
            result_path (Optional, str): Path to save the filter result. Only applicable if ``save_result`` is True.
            result_ds_args (Optional, dict): Additional args for result dataset. Only applicable if ``save_result`` is True.

        Returns:
            View of Dataset with elements that satisfy filter function.


        Example:
            Following filters are identical and return dataset view where all the samples have label equals to 2.

            >>> dataset.filter(lambda sample: sample.labels.numpy() == 2)
            >>> dataset.filter('labels == 2')
        """
        from deeplake.core.query import filter_dataset, query_dataset

        fn = query_dataset if isinstance(function, str) else filter_dataset
        ret = fn(
            self,
            function,
            num_workers=num_workers,
            scheduler=scheduler,
            progressbar=progressbar,
            save_result=save_result,
            result_path=result_path,
            result_ds_args=result_ds_args,
        )
        dataset_read(self)
        return ret

    def query(self, query_string: str):
        """Returns a sliced :class:`~deeplake.core.dataset.Dataset` with given query results. To use this, install deeplake with ``pip install deeplake[enterprise]``.

        It allows to run SQL like queries on dataset and extract results. See supported keywords and the Tensor Query Language documentation
        :ref:`here <tql>`.


        Args:
            query_string (str): An SQL string adjusted with new functionalities to run on the given :class:`~deeplake.core.dataset.Dataset` object


        Returns:
            Dataset: A :class:`~deeplake.core.dataset.Dataset` object.

        Examples:

            Query from dataset all the samples with lables other than ``5``

            >>> import deeplake
            >>> ds = deeplake.load('hub://activeloop/fashion-mnist-train')
            >>> query_ds = ds.query("select * where labels != 5")

            Query from dataset first appeard ``1000`` samples where the ``categories`` is ``car`` and ``1000`` samples where the ``categories`` is ``motorcycle``

            >>> ds_train = deeplake.load('hub://activeloop/coco-train')
            >>> query_ds_train = ds_train.query("(select * where contains(categories, 'car') limit 1000) union (select * where contains(categories, 'motorcycle') limit 1000)")

        **Restrictions**

        Querying datasets is part of our Growth and Enterprise Plan .

        - Users of our Community plan can only perform queries on Activeloop datasets ("hub://activeloop/..." datasets).
        - To run queries on your own datasets, `upgrade your organization's plan <https://www.activeloop.ai/pricing/>`_.
        """
        from deeplake.enterprise import query

        return query(self, query_string)

    def sample_by(
        self,
        weights: Union[str, list, tuple],
        replace: Optional[bool] = True,
        size: Optional[int] = None,
    ):
        """Returns a sliced :class:`~deeplake.core.dataset.Dataset` with given weighted sampler applied.
        To use this, install deeplake with ``pip install deeplake[enterprise]``.

        Args:
            weights: (Union[str, list, tuple]): If it's string then tql will be run to calculate the weights based on the expression. list and tuple will be treated as the list of the weights per sample.
            replace: Optional[bool] If true the samples can be repeated in the result view. Defaults to ``True``
            size: Optional[int] The length of the result view. Defaults to length of the dataset.


        Returns:
            Dataset: A deeplake.Dataset object.

        Examples:

            Sample the dataset with ``labels == 5`` twice more than ``labels == 6``

            >>> from deeplake.experimental import query
            >>> ds = deeplake.load('hub://activeloop/fashion-mnist-train')
            >>> sampled_ds = ds.sample_by("max_weight(labels == 5: 10, labels == 6: 5)")

            Sample the dataset treating `labels` tensor as weights.

            >>> import deeplake
            >>> ds = deeplake.load('hub://activeloop/fashion-mnist-train')
            >>> sampled_ds = ds.sample_by("max_weight(labels == 5: 10, labels == 6: 5"))

            Sample the dataset with the given weights;

            >>> ds = deeplake.load('hub://activeloop/coco-train')
            >>> weights = list()
            >>> for i in range(len(ds)):
            ...     weights.append(i % 5)
            ...
            >>> sampled_ds = ds.sample_by(weights, replace=False)

        **Restrictions**

        Querying datasets is part of our Growth and Enterprise Plan .

        - Users of our Community plan can only use ``sample_by`` on Activeloop datasets ("hub://activeloop/..." datasets).
        - To use sampling functionality on your own datasets, `upgrade your organization's plan <https://www.activeloop.ai/pricing/>`_.
        """
        from deeplake.enterprise import sample_by

        return sample_by(self, weights, replace, size)

    def _get_total_meta(self):
        """Returns tensor metas all together"""
        return {
            tensor_key: tensor_value.meta
            for tensor_key, tensor_value in self.version_state["full_tensors"].items()
        }

    def _set_derived_attributes(self, verbose: bool = True):
        """Sets derived attributes during init and unpickling."""
        if self.is_first_load:
            self.storage.autoflush = True
            self._load_version_info()
            self._load_link_creds()
            self._set_read_only(
                self._read_only, err=self._read_only_error
            )  # TODO: weird fix for dataset unpickling
            self._populate_meta(verbose)  # TODO: use the same scheme as `load_info`
            if self.index.is_trivial():
                self.index = Index.from_json(self.meta.default_index)
        elif not self._read_only:
            self._lock(verbose=verbose)  # for ref counting

        if not self.is_first_load and not self.group_index:
            self._reload_version_state()

        if not self.is_iteration:
            group_index = self.group_index
            group_filter = (
                lambda t: (not group_index or t.key.startswith(group_index + "/"))
                and t.key not in self.meta.hidden_tensors
            )
            group_tensors = filter(
                group_filter, self.version_state["full_tensors"].values()
            )
            max_tensor_length = max(map(len, group_tensors), default=0)
            self.index.validate(max_tensor_length)

    @property
    def info(self):
        """Returns the information about the dataset."""
        if self.group_index:
            raise GroupInfoNotSupportedError
        if self._info is None:
            path = get_dataset_info_key(self.version_state["commit_id"])
            self.__dict__["_info"] = load_info(path, self)  # type: ignore
        return self._info

    @info.setter
    def info(self, value):
        if isinstance(value, dict):
            info = self.info
            info.replace_with(value)
        else:
            raise TypeError("Info must be set with type Dict")

    @property
    def _dataset_diff(self):
        if self._ds_diff is None:
            self.__dict__["_ds_diff"] = load_dataset_diff(self)
        return self._ds_diff

    @deeplake_reporter.record_call
    def tensorflow(
        self,
        tensors: Optional[Sequence[str]] = None,
        tobytes: Union[bool, Sequence[str]] = False,
        fetch_chunks: bool = True,
    ):
        """Converts the dataset into a tensorflow compatible format.

        See https://www.tensorflow.org/api_docs/python/tf/data/Dataset

        Args:
            tensors (List, Optional): Optionally provide a list of tensor names in the ordering that your training script expects. For example, if you have a dataset that has "image" and "label" tensors, if ``tensors=["image", "label"]``, your training script should expect each batch will be provided as a tuple of (image, label).
            tobytes (bool): If ``True``, samples will not be decompressed and their raw bytes will be returned instead of numpy arrays. Can also be a list of tensors, in which case those tensors alone will not be decompressed.
            fetch_chunks: See fetch_chunks argument in deeplake.core.tensor.Tensor.numpy()

        Returns:
            tf.data.Dataset object that can be used for tensorflow training.
        """
        dataset_read(self)
        return dataset_to_tensorflow(
            self, tensors=tensors, tobytes=tobytes, fetch_chunks=fetch_chunks
        )

    def flush(self):
        """Necessary operation after writes if caches are being used.
        Writes all the dirty data from the cache layers (if any) to the underlying storage.
        Here dirty data corresponds to data that has been changed/assigned and but hasn't yet been sent to the
        underlying storage.
        """
        self.storage.flush()

    def clear_cache(self):
        """
        - Flushes (see :func:`Dataset.flush`) the contents of the cache layers (if any) and then deletes contents of all the layers of it.
        - This doesn't delete data from the actual storage.
        - This is useful if you have multiple datasets with memory caches open, taking up too much RAM.
        - Also useful when local cache is no longer needed for certain datasets and is taking up storage space.
        """
        if hasattr(self.storage, "clear_cache"):
            self.storage.clear_cache()

    def size_approx(self):
        """Estimates the size in bytes of the dataset.
        Includes only content, so will generally return an under-estimate.
        """
        tensors = self.version_state["full_tensors"].values()
        chunk_engines = [tensor.chunk_engine for tensor in tensors]
        size = sum(c.num_chunks * c.min_chunk_size for c in chunk_engines)
        for group in self._groups_filtered:
            size += self[group].size_approx()
        return size

    @invalid_view_op
    @deeplake_reporter.record_call
    def rename(self, path: Union[str, pathlib.Path]):
        """Renames the dataset to `path`.

        Example:

            >>> ds = deeplake.load("hub://username/dataset")
            >>> ds.rename("hub://username/renamed_dataset")

        Args:
            path (str, pathlib.Path): New path to the dataset.

        Raises:
            RenameError: If ``path`` points to a different directory.
        """
        path = convert_pathlib_to_string_if_needed(path)
        path = path.rstrip("/")
        if posixpath.split(path)[0] != posixpath.split(self.path)[0]:
            raise RenameError
        self.base_storage.rename(path)
        self.path = path

    @invalid_view_op
    @deeplake_reporter.record_call
    def delete(self, large_ok=False):
        """Deletes the entire dataset from the cache layers (if any) and the underlying storage.
        This is an **IRREVERSIBLE** operation. Data once deleted can not be recovered.

        Args:
            large_ok (bool): Delete datasets larger than 1 GB. Defaults to ``False``.

        Raises:
            DatasetTooLargeToDelete: If the dataset is larger than 1 GB and ``large_ok`` is ``False``.
        """

        if hasattr(self, "_view_entry"):
            self._view_entry.delete()
            return
        if hasattr(self, "_vds"):
            self._vds.delete(large_ok=large_ok)
            return
        if not large_ok:
            size = self.size_approx()
            if size > deeplake.constants.DELETE_SAFETY_SIZE:
                raise DatasetTooLargeToDelete(self.path)

        self._unlock()
        self.storage.clear()

    def summary(self):
        """Prints a summary of the dataset."""
        pretty_print = summary_dataset(self)

        print(self)
        print(pretty_print)

    def __str__(self):
        path_str = ""
        if self.path:
            path_str = f"path='{self.path}', "

        mode_str = ""
        if self.read_only:
            mode_str = f"read_only=True, "

        index_str = f"index={self.index}, "
        if self.index.is_trivial():
            index_str = ""

        group_index_str = (
            f"group_index='{self.group_index}', " if self.group_index else ""
        )

        return f"Dataset({path_str}{mode_str}{index_str}{group_index_str}tensors={self._all_tensors_filtered(include_hidden=False, include_disabled=False)})"

    __repr__ = __str__

    def _get_tensor_from_root(self, name: str) -> Optional[Tensor]:
        """Gets a tensor from the root dataset.
        Acesses storage only for the first call.
        """
        key = self.version_state["tensor_names"].get(name)
        return self.version_state["full_tensors"].get(key)

    def _has_group_in_root(self, name: str) -> bool:
        """Checks if a group exists in the root dataset.
        This is faster than checking ``if group in self._groups:``
        """
        return name in self.version_state["meta"].groups

    @property
    def token(self):
        """Get attached token of the dataset"""
        return self._token

    @property
    def _ungrouped_tensors(self) -> Dict[str, Tensor]:
        """Top level tensors in this group that do not belong to any sub groups"""
        return {
            posixpath.basename(k): self.version_state["full_tensors"][v]
            for k, v in self.version_state["tensor_names"].items()
            if posixpath.dirname(k) == self.group_index
        }

    def _all_tensors_filtered(
        self, include_hidden: bool = True, include_disabled=True
    ) -> List[str]:
        """Names of all tensors belonging to this group, including those within sub groups"""
        hidden_tensors = self.meta.hidden_tensors
        tensor_names = self.version_state["tensor_names"]
        enabled_tensors = self.enabled_tensors
        return [
            posixpath.relpath(t, self.group_index)
            for t in tensor_names
            if (not self.group_index or t.startswith(self.group_index + "/"))
            and (include_hidden or tensor_names[t] not in hidden_tensors)
            and (include_disabled or enabled_tensors is None or t in enabled_tensors)
        ]

    def _tensors(
        self, include_hidden: bool = True, include_disabled=True
    ) -> Dict[str, Tensor]:
        """All tensors belonging to this group, including those within sub groups. Always returns the sliced tensors."""
        version_state = self.version_state
        index = self.index
        group_index = self.group_index
        all_tensors = self._all_tensors_filtered(include_hidden, include_disabled)
        return {
            t: version_state["full_tensors"][
                version_state["tensor_names"][posixpath.join(group_index, t)]
            ][index]
            for t in all_tensors
        }

    @property
    def tensors(self) -> Dict[str, Tensor]:
        """All tensors belonging to this group, including those within sub groups. Always returns the sliced tensors."""
        return self._tensors(include_hidden=False, include_disabled=False)

    @property
    def branches(self):
        """Lists all the branches of the dataset.

        Returns:
            List of branches.
        """
        return list(self.version_state["branch_commit_map"])

    @property
    def commits(self) -> List[Dict]:
        """Lists all the commits leading to the current dataset state.

        Returns:
            List of dictionaries containing commit information.
        """
        commits = []
        commit_node = self.version_state["commit_node"]
        while commit_node:
            if not commit_node.is_head_node:
                commit_info = {
                    "commit": commit_node.commit_id,
                    "author": commit_node.commit_user_name,
                    "time": str(commit_node.commit_time)[:-7],
                    "message": commit_node.commit_message,
                }
                commits.append(commit_info)
            commit_node = commit_node.parent
        return commits

    def get_commit_details(self, commit_id) -> Dict:
        """Get details of a particular commit.

        Args:
            commit_id (str): commit id of the commit.

        Returns:
            Dict: Dictionary of details with keys - ``commit``, ``author``, ``time``, ``message``.

        Raises:
            KeyError: If given ``commit_id`` is was not found in the dataset.
        """
        commit_node: CommitNode = self.version_state["commit_node_map"].get(commit_id)
        if commit_node is None:
            raise KeyError(f"Commit {commit_id} not found in dataset.")

        time = str(commit_node.commit_time)[:-7] if commit_node.commit_time else None
        return {
            "commit": commit_node.commit_id,
            "author": commit_node.commit_user_name,
            "time": time,
            "message": commit_node.commit_message,
        }

    @property
    def _groups(self) -> List[str]:
        """Names of all groups in the root dataset"""
        return self.meta.groups  # type: ignore

    @property
    def _groups_filtered(self) -> List[str]:
        """Names of all sub groups in this group"""
        groups_filtered = []
        for g in self._groups:
            dirname, basename = posixpath.split(g)
            if dirname == self.group_index:
                groups_filtered.append(basename)
        return groups_filtered

    @property
    def groups(self) -> Dict[str, "Dataset"]:
        """All sub groups in this group"""
        return {g: self[g] for g in self._groups_filtered}

    @property
    def commit_id(self) -> Optional[str]:
        """The lasted committed commit id of the dataset. If there are no commits, this returns ``None``."""
        commit_node = self.version_state["commit_node"]
        if not commit_node.is_head_node:
            return commit_node.commit_id

        parent = commit_node.parent

        if parent is None:
            return None
        else:
            return parent.commit_id

    @property
    def pending_commit_id(self) -> str:
        """The commit_id of the next commit that will be made to the dataset.
        If you're not at the head of the current branch, this will be the same as the commit_id.
        """
        return self.version_state["commit_id"]

    @property
    def branch(self) -> str:
        """The current branch of the dataset"""
        return self.version_state["branch"]

    def _is_root(self) -> bool:
        return not self.group_index

    @property
    def parent(self):
        """Returns the parent of this group. Returns None if this is the root dataset."""
        if self._is_root():
            return None
        autoflush = self.storage.autoflush
        ds = self.__class__(
            storage=self.storage,
            index=self.index,
            group_index=posixpath.dirname(self.group_index),
            read_only=self.read_only,
            public=self.public,
            token=self._token,
            verbose=self.verbose,
            version_state=self.version_state,
            path=self.path,
            link_creds=self.link_creds,
            libdeeplake_dataset=self.libdeeplake_dataset,
        )
        self.storage.autoflush = autoflush
        return ds

    @property
    def root(self):
        """Returns the root dataset of a group."""
        if self._is_root():
            return self
        autoflush = self.storage.autoflush
        ds = self.__class__(
            storage=self.storage,
            index=self.index,
            group_index="",
            read_only=self.read_only,
            public=self.public,
            token=self._token,
            verbose=self.verbose,
            version_state=self.version_state,
            path=self.path,
            link_creds=self.link_creds,
            view_base=self._view_base,
            libdeeplake_dataset=self.libdeeplake_dataset,
        )
        self.storage.autoflush = autoflush
        return ds

    @property
    def no_view_dataset(self):
        """Returns the same dataset without slicing."""
        if self.index is None or self.index.is_trivial():
            return self
        return self.__class__(
            storage=self.storage,
            index=None,
            group_index=self.group_index,
            read_only=self.read_only,
            public=self.public,
            token=self._token,
            verbose=False,
            version_state=self.version_state,
            path=self.path,
            link_creds=self.link_creds,
            pad_tensors=self._pad_tensors,
            enabled_tensors=self.enabled_tensors,
            libdeeplake_dataset=self.libdeeplake_dataset,
        )

    def _create_group(self, name: str) -> "Dataset":
        """Internal method used by `create_group` and `create_tensor`."""
        meta: DatasetMeta = self.version_state["meta"]
        if not name or name in dir(self):
            raise InvalidTensorGroupNameError(name)
        fullname = name
        while name:
            if name in self.version_state["full_tensors"]:
                raise TensorAlreadyExistsError(name)
            meta.add_group(name)
            name, _ = posixpath.split(name)
        return self[fullname]

    @deeplake_reporter.record_call
    def create_group(self, name: str, exist_ok=False) -> "Dataset":
        """Creates a tensor group. Intermediate groups in the path are also created.

        Args:
            name: The name of the group to create.
            exist_ok: If ``True``, the group is created if it does not exist. If ``False``, an error is raised if the group already exists.
                Defaults to ``False``.

        Returns:
            The created group.

        Raises:
            TensorGroupAlreadyExistsError: If the group already exists and ``exist_ok`` is False.

        Examples:

            >>> ds.create_group("images")
            >>> ds['images'].create_tensor("cats")

            >>> ds.create_groups("images/jpg/cats")
            >>> ds["images"].create_tensor("png")
            >>> ds["images/jpg"].create_group("dogs")
        """
        if not self._is_root():
            return self.root.create_group(
                posixpath.join(self.group_index, name), exist_ok=exist_ok
            )
        name = filter_name(name)
        if name in self._groups:
            if not exist_ok:
                raise TensorGroupAlreadyExistsError(name)
            return self[name]
        return self._create_group(name)

    def rechunk(
        self,
        tensors: Optional[Union[str, List[str]]] = None,
        num_workers: int = 0,
        scheduler: str = "threaded",
        progressbar: bool = True,
    ):
        """Rewrites the underlying chunks to make their sizes optimal.
        This is usually needed in cases where a lot of updates have been made to the data.

        Args:
            tensors (str, List[str], Optional): Name/names of the tensors to rechunk.
                If None, all tensors in the dataset are rechunked.
            num_workers (int): The number of workers to use for rechunking. Defaults to 0. When set to 0, it will always use serial processing, irrespective of the scheduler.
            scheduler (str): The scheduler to be used for rechunking. Supported values include: 'serial', 'threaded', 'processed' and 'ray'.
                Defaults to 'threaded'.
            progressbar (bool): Displays a progress bar If ``True`` (default).
        """

        if tensors is None:
            tensors = list(self.tensors)
        elif isinstance(tensors, str):
            tensors = [tensors]

        # identity function that rechunks
        @deeplake.compute
        def rechunking(sample_in, samples_out):
            for tensor in tensors:
                samples_out[tensor].append(sample_in[tensor])

        rechunking().eval(
            self,
            num_workers=num_workers,
            scheduler=scheduler,
            progressbar=progressbar,
            skip_ok=True,
        )

    # the below methods are used by cloudpickle dumps
    def __origin__(self):
        return None

    def __values__(self):
        return None

    def __type__(self):
        return None

    def __union_params__(self):
        return None

    def __tuple_params__(self):
        return None

    def __result__(self):
        return None

    def __args__(self):
        return None

    def __bool__(self):
        return True

    def extend(self, samples: Dict[str, Any], skip_ok: bool = False):
        """Appends multiple rows of samples to mutliple tensors at once. This method expects all tensors being updated to be of the same length.

        Args:
            samples (Dict[str, Any]): Dictionary with tensor names as keys and samples as values.
            skip_ok (bool): Skip tensors not in ``samples`` if set to True.

        Raises:
            KeyError: If any tensor in the dataset is not a key in ``samples`` and ``skip_ok`` is ``False``.
            TensorDoesNotExistError: If tensor in ``samples`` does not exist.
            ValueError: If all tensors being updated are not of the same length.
            NotImplementedError: If an error occurs while writing tiles.
            Exception: Error while attempting to rollback appends.
        """
        if isinstance(samples, Dataset):
            samples = samples.tensors
        if not samples:
            return
        n = len(samples[next(iter(samples.keys()))])
        for v in samples.values():
            if len(v) != n:
                sizes = {k: len(v) for (k, v) in samples.items()}
                raise ValueError(
                    f"Incoming samples are not of equal lengths. Incoming sample sizes: {sizes}"
                )
        [f() for f in list(self._update_hooks.values())]
        for i in range(n):
            self.append({k: v[i] for k, v in samples.items()})

    @invalid_view_op
    def append(
        self, sample: Dict[str, Any], skip_ok: bool = False, append_empty: bool = False
    ):
        """Append samples to mutliple tensors at once. This method expects all tensors being updated to be of the same length.

        Args:
            sample (dict): Dictionary with tensor names as keys and samples as values.
            skip_ok (bool): Skip tensors not in ``sample`` if set to ``True``.
            append_empty (bool): Append empty samples to tensors not specified in ``sample`` if set to ``True``. If True, ``skip_ok`` is ignored.

        Raises:
            KeyError: If any tensor in the dataset is not a key in ``sample`` and ``skip_ok`` is ``False``.
            TensorDoesNotExistError: If tensor in ``sample`` does not exist.
            ValueError: If all tensors being updated are not of the same length.
            NotImplementedError: If an error occurs while writing tiles.
            Exception: Error while attempting to rollback appends.
            SampleAppendingError: Error that occurs when someone tries to append a tensor value directly to the dataset without specifying tensor name.

        Examples:

            >>> ds = deeplake.empty("../test/test_ds")
            >>> ds.create_tensor('data')
            Tensor(key='data')
            >>> ds.create_tensor('labels')
            Tensor(key='labels')
            >>> ds.append({"data": [1, 2, 3, 4], "labels":[0, 1, 2, 3]})

        """
        if isinstance(sample, Dataset):
            sample = sample.tensors
        if not isinstance(sample, dict):
            raise SampleAppendingError()

        skipped_tensors = [k for k in self.tensors if k not in sample]
        if skipped_tensors and not skip_ok and not append_empty:
            raise KeyError(
                f"Required tensors not provided: {skipped_tensors}. Pass either `skip_ok=True` to skip tensors or `append_empty=True` to append empty samples to unspecified tensors."
            )
        for k in sample:
            if k not in self._tensors():
                raise TensorDoesNotExistError(k)
        tensors_to_check_length = self.tensors if append_empty else sample
        if len(set(map(len, (self[k] for k in tensors_to_check_length)))) != 1:
            raise ValueError(
                "When appending using Dataset.append, all tensors being updated are expected to have the same length."
            )
        [f() for f in list(self._update_hooks.values())]
        tensors_appended = []
        with self:
            for k in self.tensors:
                if k in sample:
                    v = sample[k]
                else:
                    if skip_ok:
                        continue
                    else:
                        v = None
                try:
                    tensor = self[k]
                    enc = tensor.chunk_engine.chunk_id_encoder
                    num_chunks = enc.num_chunks
                    tensor.append(v)
                    tensors_appended.append(k)
                except Exception as e:
                    new_num_chunks = enc.num_chunks
                    num_chunks_added = new_num_chunks - num_chunks
                    if num_chunks_added > 1:
                        # This is unlikely to happen, i.e the sample passed the validation
                        # steps and tiling but some error occured while writing tiles to chunks
                        raise NotImplementedError(
                            "Unable to recover from error while writing tiles."
                        ) from e
                    elif num_chunks_added == 1:
                        enc._encoded = enc._encoded[:-1]
                    for k in tensors_appended:
                        try:
                            self[k].pop()
                        except Exception as e2:
                            raise Exception(
                                "Error while attepting to rollback appends"
                            ) from e2
                    raise e

    def _view_hash(self) -> str:
        """Generates a unique hash for a filtered dataset view."""
        return hash_inputs(
            self.path,
            *[e.value for e in self.index.values],
            self.pending_commit_id,
            getattr(self, "_query", None),
        )

    def _get_view_info(
        self,
        id: Optional[str] = None,
        message: Optional[str] = None,
        copy: bool = False,
    ):
        if self.has_head_changes:
            raise DatasetViewSavingError(
                "HEAD node has uncommitted changes. Commit them before saving views."
            )
        commit_id = self.commit_id
        tm = getattr(self, "_created_at", time())
        id = self._view_hash() if id is None else id
        info = {
            "id": id,
            "virtual-datasource": not copy,
            "source-dataset": self.path,
            "source-dataset-version": commit_id,
            "created_at": tm,
        }
        if message is not None:
            info["message"] = message
        query = getattr(self, "_query", None)
        if query:
            info["query"] = query
            info["source-dataset-index"] = getattr(self, "_source_ds_idx", None)
        return info

    def _lock_queries_json(self):
        class _LockQueriesJson:
            def __enter__(self2):
                storage = self.base_storage
                self2.storage_read_only = storage.read_only
                if self._locked_out:
                    # Ignore storage level lock since we have file level lock
                    storage.read_only = False
                lock = Lock(storage, get_queries_lock_key())
                lock.acquire(timeout=10, force=True)
                self2.lock = lock

            def __exit__(self2, *_, **__):
                self2.lock.release()
                self.base_storage.read_only = self2.storage_read_only

        return _LockQueriesJson()

    def _write_queries_json(self, data: dict):
        read_only = self.base_storage.read_only
        self.base_storage.disable_readonly()
        try:
            self.base_storage[get_queries_key()] = json.dumps(data).encode("utf-8")
        finally:
            if read_only:
                self.base_storage.enable_readonly()

    def _append_to_queries_json(self, info: dict):
        with self._lock_queries_json():
            qjson = self._read_queries_json()
            idx = None
            for i in range(len(qjson)):
                if qjson[i]["id"] == info["id"]:
                    idx = i
                    break
            if idx is None:
                qjson.append(info)
            else:
                qjson[idx] = info
            self._write_queries_json(qjson)

    def _read_queries_json(self) -> list:
        try:
            return json.loads(self.base_storage[get_queries_key()].decode("utf-8"))
        except KeyError:
            return []

    def _read_view_info(self, id: str):
        for info in self._read_queries_json():
            if info["id"] == id:
                return info
        raise KeyError(f"View with id {id} not found.")

    def _write_vds(
        self,
        vds,
        info: dict,
        copy: Optional[bool] = False,
        tensors: Optional[List[str]] = None,
        num_workers: Optional[int] = 0,
        scheduler: str = "threaded",
        unlink=True,
    ):
        """Writes the indices of this view to a vds."""
        vds._allow_view_updates = True
        try:
            with vds:
                if copy:
                    self._copy(
                        vds,
                        tensors=tensors,
                        num_workers=num_workers,
                        scheduler=scheduler,
                        unlink=unlink,
                        create_vds_index_tensor=True,
                    )
                else:
                    vds.create_tensor(
                        "VDS_INDEX",
                        dtype="uint64",
                        create_shape_tensor=False,
                        create_id_tensor=False,
                        create_sample_info_tensor=False,
                    ).extend(list(self.index.values[0].indices(self.num_samples)))
                    info["first-index-subscriptable"] = self.index.subscriptable_at(0)
                    if len(self.index) > 1:
                        info["sub-sample-index"] = Index(
                            self.index.values[1:]
                        ).to_json()
                vds.info.update(info)
        finally:
            try:
                delattr(vds, "_allow_view_updates")
            except AttributeError:  # Attribute already deleted by _copy()
                pass

    def _save_view_in_subdir(
        self,
        id: Optional[str],
        message: Optional[str],
        copy: bool,
        tensors: Optional[List[str]],
        num_workers: int,
        scheduler: str,
    ):
        """Saves this view under ".queries" sub directory of same storage."""
        info = self._get_view_info(id, message, copy)
        hash = info["id"]
        path = f".queries/{hash}"
        vds = self._sub_ds(path, empty=True, verbose=False)
        self._write_vds(vds, info, copy, tensors, num_workers, scheduler)
        self._append_to_queries_json(info)
        return vds

    def _save_view_in_user_queries_dataset(
        self,
        id: Optional[str],
        message: Optional[str],
        copy: bool,
        tensors: Optional[List[str]],
        num_workers: int,
        scheduler: str,
    ):
        """Saves this view under hub://username/queries
        Only applicable for views of Deep Lake cloud datasets.
        """
        if len(self.index.values) > 1:
            raise NotImplementedError("Storing sub-sample slices is not supported yet.")

        username = jwt.decode(self.token, options={"verify_signature": False})["id"]

        if username == "public":
            raise DatasetViewSavingError(
                "Unable to save view for read only dataset. Login to save the view to your user account."
            )

        info = self._get_view_info(id, message, copy)
        base = self._view_base or self
        org_id, ds_name = base.org_id, base.ds_name
        hash = f"[{org_id}][{ds_name}]{info['id']}"
        info["id"] = hash
        queries_ds_path = f"hub://{username}/queries"

        try:
            queries_ds = deeplake.load(
                queries_ds_path,
                verbose=False,
            )  # create if doesn't exist
        except PathNotEmptyException:
            deeplake.delete(queries_ds_path, force=True)
            queries_ds = deeplake.empty(queries_ds_path, verbose=False)
        except DatasetHandlerError:
            queries_ds = deeplake.empty(queries_ds_path, verbose=False)

        queries_ds._unlock()  # we don't need locking as no data will be added to this ds.

        path = f"hub://{username}/queries/{hash}"

        vds = deeplake.empty(path, overwrite=True, verbose=False)

        self._write_vds(vds, info, copy, tensors, num_workers, scheduler)
        queries_ds._append_to_queries_json(info)

        return vds

    def _save_view_in_path(
        self,
        path: str,
        id: Optional[str],
        message: Optional[str],
        copy: bool,
        tensors: Optional[List[str]],
        num_workers: int,
        scheduler: str,
        **ds_args,
    ):
        """Saves this view at a given dataset path"""
        if os.path.abspath(path) == os.path.abspath(self.path):
            raise DatasetViewSavingError("Rewriting parent dataset is not allowed.")
        try:
            vds = deeplake.empty(path, **ds_args)
        except Exception as e:
            raise DatasetViewSavingError from e
        info = self._get_view_info(id, message, copy)
        self._write_vds(vds, info, copy, tensors, num_workers, scheduler)
        return vds

    def save_view(
        self,
        message: Optional[str] = None,
        path: Optional[Union[str, pathlib.Path]] = None,
        id: Optional[str] = None,
        optimize: bool = False,
        tensors: Optional[List[str]] = None,
        num_workers: int = 0,
        scheduler: str = "threaded",
        verbose: bool = True,
        **ds_args,
    ) -> str:
        """Saves a dataset view as a virtual dataset (VDS)

        Examples:

            >>> # Save to specified path
            >>> vds_path = ds[:10].save_view(path="views/first_10", id="first_10")
            >>> vds_path
            views/first_10

            >>> # Path unspecified
            >>> vds_path = ds[:100].save_view(id="first_100", message="first 100 samples")
            >>> # vds_path = path/to/dataset

            >>> # Random id
            >>> vds_path = ds[:100].save_view()
            >>> # vds_path = path/to/dataset/.queries/92f41922ed0471ec2d27690b7351fc96bea060e6c5ee22b14f7ffa5f291aa068

            See :func:`Dataset.get_view` to learn how to load views by id.
            These virtual datasets can also be loaded from their path like normal datasets.

        Args:
            message (Optional, str): Custom user message.
            path (Optional, str, pathlib.Path): - The VDS will be saved as a standalone dataset at the specified path.
                - If not specified, the VDS is saved under ``.queries`` subdirectory of the source dataset's storage.
                - If the user doesn't have write access to the source dataset and the source dataset is a Deep Lake cloud dataset, then the VDS is saved is saved under the user's Deep Lake account and can be accessed using ``deeplake.load(f"hub://{username}/queries/{query_hash}")``.
            id (Optional, str): Unique id for this view. Random id will be generated if not specified.
            optimize (bool):
                - If ``True``, the dataset view will be optimized by copying and rechunking the required data. This is necessary to achieve fast streaming speeds when training models using the dataset view. The optimization process will take some time, depending on the size of the data.
                - You can also choose to optimize the saved view later by calling its :meth:`ViewEntry.optimize` method.
            tensors (List, optional): Names of tensors (and groups) to be copied. If not specified all tensors are copied.
            num_workers (int): Number of workers to be used for optimization process. Applicable only if ``optimize=True``. Defaults to 0.
            scheduler (str): The scheduler to be used for optimization. Supported values include: 'serial', 'threaded', 'processed' and 'ray'. Only applicable if ``optimize=True``. Defaults to 'threaded'.
            verbose (bool): If ``True``, logs will be printed. Defaults to ``True``.
            ds_args (dict): Additional args for creating VDS when path is specified. (See documentation for :func:`deeplake.dataset()`)

        Returns:
            str: Path to the saved VDS.

        Raises:
            ReadOnlyModeError: When attempting to save a view inplace and the user doesn't have write access.
            DatasetViewSavingError: If HEAD node has uncommitted changes.

        Note:
            Specifying ``path`` makes the view external. External views cannot be accessed using the parent dataset's :func:`Dataset.get_view`,
            :func:`Dataset.load_view`, :func:`Dataset.delete_view` methods. They have to be loaded using :func:`deeplake.load`.
        """
        return self._save_view(
            path,
            id,
            message,
            optimize,
            tensors,
            num_workers,
            scheduler,
            verbose,
            False,
            **ds_args,
        )

    def _save_view(
        self,
        path: Optional[Union[str, pathlib.Path]] = None,
        id: Optional[str] = None,
        message: Optional[str] = None,
        optimize: bool = False,
        tensors: Optional[List[str]] = None,
        num_workers: int = 0,
        scheduler: str = "threaded",
        verbose: bool = True,
        _ret_ds: bool = False,
        **ds_args,
    ) -> Union[str, Any]:
        """Saves a dataset view as a virtual dataset (VDS)

        Args:
            path (Optional, str, pathlib.Path): If specified, the VDS will saved as a standalone dataset at the specified path. If not,
                the VDS is saved under `.queries` subdirectory of the source dataset's storage. If the user doesn't have
                write access to the source dataset and the source dataset is a Deep Lake cloud dataset, then the VDS is saved
                is saved under the user's Deep Lake account and can be accessed using deeplake.load(f"hub://{username}/queries/{query_hash}").
            id (Optional, str): Unique id for this view.
            message (Optional, message): Custom user message.
            optimize (bool): Whether the view should be optimized by copying the required data. Default False.
            tensors (Optional, List[str]): Tensors to be copied if `optimize` is True. By default all tensors are copied.
            num_workers (int): Number of workers to be used if `optimize` is True.
            scheduler (str): The scheduler to be used for optimization. Supported values include: 'serial', 'threaded', 'processed' and 'ray'.
                Only applicable if ``optimize=True``. Defaults to 'threaded'.
            verbose (bool): If ``True``, logs will be printed. Defaults to ``True``.
            _ret_ds (bool): If ``True``, the VDS is retured as such without converting it to a view. If ``False``, the VDS path is returned.
                Default False.
            ds_args (dict): Additional args for creating VDS when path is specified. (See documentation for `deeplake.dataset()`)

        Returns:
            If ``_ret_ds`` is ``True``, the VDS is returned, else path to the VDS is returned.

        Raises:
            ReadOnlyModeError: When attempting to save a view inplace and the user doesn't have write access.
            NotImplementedError: When attempting to save in-memory datasets.
        """

        path = convert_pathlib_to_string_if_needed(path)

        ds_args["verbose"] = False
        vds = None
        if path is None and hasattr(self, "_vds"):
            vds = self._vds
            vds_id = vds.info["id"]
            if id is not None and vds_id != id:
                vds = None
                warnings.warn(
                    f"This view is already saved with id '{vds_id}'. A copy of this view will be created with the provided id '{id}'"
                )
        if vds is None:
            if path is None:
                if isinstance(self, MemoryProvider):
                    raise NotImplementedError(
                        "Saving views inplace is not supported for in-memory datasets."
                    )
                if self.read_only and not (self._view_base or self)._locked_out:
                    if isinstance(self, deeplake.core.dataset.DeepLakeCloudDataset):
                        vds = self._save_view_in_user_queries_dataset(
                            id, message, optimize, tensors, num_workers, scheduler
                        )
                    else:
                        raise ReadOnlyModeError(
                            "Cannot save view in read only dataset. Speicify a path to save the view in a different location."
                        )
                else:
                    vds = self._save_view_in_subdir(
                        id, message, optimize, tensors, num_workers, scheduler
                    )
            else:
                vds = self._save_view_in_path(
                    path,
                    id,
                    message,
                    optimize,
                    tensors,
                    num_workers,
                    scheduler,
                    **ds_args,
                )
        if verbose and self.verbose:
            log_visualizer_link(vds.path, self.path)
        if _ret_ds:
            return vds
        return vds.path

    def _get_view(self, inherit_creds=True, creds: Optional[Dict] = None):
        """Returns a view for this VDS. Only works if this Dataset is a virtual dataset.

        Returns:
            A view of the source dataset based on the indices from VDS.

        Args:
            inherit_creds (bool): Whether to inherit creds from the parent dataset in which this vds is stored. Default True.
            creds (optional, Dict): Creds for the source dataset. Used only if inherit_creds is False.

        Raises:
            Exception: If this is not a VDS.
        """

        try:
            commit_id = self.info["source-dataset-version"]
        except KeyError:
            raise Exception("Dataset._get_view() works only for virtual datasets.")
        ds = (
            self._parent_dataset[Index()]
            if (inherit_creds and self._parent_dataset)
            else deeplake.load(
                self.info["source-dataset"], verbose=False, creds=creds, read_only=True
            )
        )

        ds.index = Index()
        ds._checkout(commit_id, verbose=False)
        first_index_subscriptable = self.info.get("first-index-subscriptable", True)
        if first_index_subscriptable:
            index_entries = [IndexEntry(self.VDS_INDEX.numpy().reshape(-1).tolist())]
        else:
            index_entries = [IndexEntry(int(self.VDS_INDEX.numpy()))]
        sub_sample_index = self.info.get("sub-sample-index")
        if sub_sample_index:
            index_entries += Index.from_json(sub_sample_index).values
        ret = ds[Index(index_entries)]
        ret._vds = self
        return ret

    def _get_empty_vds(
        self,
        vds_path: Optional[Union[str, pathlib.Path]] = None,
        query: Optional[str] = None,
        **vds_args,
    ):
        """Returns an empty VDS with this dataset as the source dataset. Internal.

        Args:
            vds_path (Optional, str, pathlib.Path): If specified, the vds will be sved at this path. Else the vds will be saved under `.queries` subdirectory.
            query (Optional, str): Query string associated with this view.
            vds_args (dict): Additional args for creating vds when path is specified.

        Returns:
            Empty VDS with this dataset as the source dataset.
        """
        view = self[:0]
        vds_path = convert_pathlib_to_string_if_needed(vds_path)
        if query:
            view._query = query
        return view._save_view(vds_path, _ret_ds=True, **vds_args)

    @staticmethod
    def _get_queries_ds_from_user_account():
        username = get_user_name()
        if username == "public":
            return
        try:
            return deeplake.load(f"hub://{username}/queries", verbose=False)
        except DatasetHandlerError:
            return

    def _read_queries_json_from_user_account(self):
        queries_ds = Dataset._get_queries_ds_from_user_account()
        if not queries_ds:
            return [], None
        return (
            list(
                filter(
                    lambda x: x["source-dataset"] == self.path,
                    queries_ds._read_queries_json(),
                )
            ),
            queries_ds,
        )

    def get_views(self, commit_id: Optional[str] = None) -> List[ViewEntry]:
        """Returns list of views stored in this Dataset.

        Args:
            commit_id (str, optional): - Commit from which views should be returned.
                - If not specified, views from current commit is returned.
                - If not specified, views from the currently checked out commit will be returned.

        Returns:
            List[ViewEntry]: List of :class:`ViewEntry` instances.
        """
        commit_id = commit_id or self.commit_id
        queries = self._read_queries_json()
        f = lambda x: x["source-dataset-version"] == commit_id
        ret = map(
            partial(ViewEntry, dataset=self),
            filter(f, queries),
        )

        if self.path.startswith("hub://"):
            queries, qds = self._read_queries_json_from_user_account()
            if queries:
                ret = chain(
                    ret,
                    map(
                        partial(
                            ViewEntry, dataset=qds, source_dataset=self, external=True
                        ),
                        filter(f, queries),
                    ),
                )
        return list(ret)

    def get_view(self, id: str) -> ViewEntry:
        """Returns the dataset view corresponding to ``id``.

        Examples:
            >>> # save view
            >>> ds[:100].save_view(id="first_100")
            >>> # load view
            >>> first_100 = ds.get_view("first_100").load()
            >>> # 100
            >>> print(len(first_100))

            See :func:`Dataset.save_view` to learn more about saving views.

        Args:
            id (str): id of required view.

        Returns:
            ViewEntry

        Raises:
            KeyError: If no such view exists.
        """
        queries = self._read_queries_json()
        for q in queries:
            if q["id"] == id:
                return ViewEntry(q, self)
        if self.path.startswith("hub://"):
            queries, qds = self._read_queries_json_from_user_account()
            for q in queries:
                if q["id"] == f"[{self.org_id}][{self.ds_name}]{id}":
                    return ViewEntry(q, qds, self, True)
        raise KeyError(f"No view with id {id} found in the dataset.")

    def load_view(
        self,
        id: str,
        optimize: Optional[bool] = False,
        tensors: Optional[List[str]] = None,
        num_workers: int = 0,
        scheduler: str = "threaded",
        progressbar: Optional[bool] = True,
    ):
        """Loads the view and returns the :class:`~deeplake.core.dataset.dataset.Dataset` by id. Equivalent to ds.get_view(id).load().

        Args:
            id (str): id of the view to be loaded.
            optimize (bool): If ``True``, the dataset view is optimized by copying and rechunking the required data before loading. This is
                necessary to achieve fast streaming speeds when training models using the dataset view. The optimization process will
                take some time, depending on the size of the data.
            tensors (Optional, List[str]): Tensors to be copied if `optimize` is True. By default all tensors are copied.
            num_workers (int): Number of workers to be used for the optimization process. Only applicable if `optimize=True`. Defaults to 0.
            scheduler (str): The scheduler to be used for optimization. Supported values include: 'serial', 'threaded', 'processed' and 'ray'.
                Only applicable if `optimize=True`. Defaults to 'threaded'.
            progressbar (bool): Whether to use progressbar for optimization. Only applicable if `optimize=True`. Defaults to True.

        Returns:
            Dataset: The loaded view.

        Raises:
            KeyError: if view with given id does not exist.
        """
        if optimize:
            return (
                self.get_view(id)
                .optimize(
                    tensors=tensors,
                    num_workers=num_workers,
                    scheduler=scheduler,
                    progressbar=progressbar,
                )
                .load()
            )
        return self.get_view(id).load()

    def delete_view(self, id: str):
        """Deletes the view with given view id.

        Args:
            id (str): Id of the view to delete.

        Raises:
            KeyError: if view with given id does not exist.
        """

        with self._lock_queries_json():
            qjson = self._read_queries_json()
            for i, q in enumerate(qjson):
                if q["id"] == id:
                    qjson.pop(i)
                    self.base_storage.subdir(
                        ".queries/" + (q.get("path") or q["id"])
                    ).clear()
                    self._write_queries_json(qjson)
                    return

        if self.path.startswith("hub://"):
            qds = Dataset._get_queries_ds_from_user_account()
            if qds:
                with qds._lock_queries_json():
                    qjson = qds._read_queries_json()
                    for i, q in enumerate(qjson):
                        if q["id"] == f"[{self.org_id}][{self.ds_name}]{id}":
                            qjson.pop(i)
                            qds.base_storage.subdir(
                                ".queries/" + (q.get("path") or q["id"])
                            ).clear()
                            qds._write_queries_json(qjson)
                            return
        raise KeyError(f"No view with id {id} found in the dataset.")

    def _sub_ds(
        self,
        path,
        empty=False,
        memory_cache_size: int = DEFAULT_MEMORY_CACHE_SIZE,
        local_cache_size: int = DEFAULT_LOCAL_CACHE_SIZE,
        read_only=None,
        lock=True,
        verbose=True,
    ):
        """Loads a nested dataset. Internal.

        Args:
            path (str): Path to sub directory
            empty (bool): If ``True``, all contents of the sub directory is cleared before initializing the sub dataset.
            memory_cache_size (int): Memory cache size for the sub dataset.
            local_cache_size (int): Local storage cache size for the sub dataset.
            read_only (bool): Loads the sub dataset in read only mode if ``True``. Default ``False``.
            lock (bool): Whether the dataset should be locked for writing. Only applicable for S3, Deep Lake and GCS datasets. No effect if ``read_only=True``.
            verbose (bool): If ``True``, logs will be printed. Defaults to ``True``.

        Returns:
            Sub dataset

        Note:
            Virtual datasets are returned as such, they are not converted to views.
        """
        sub_storage = self.base_storage.subdir(path)

        if empty:
            sub_storage.clear()

        if self.path.startswith("hub://"):
            path = posixpath.join(self.path, path)
            cls = deeplake.core.dataset.DeepLakeCloudDataset
        else:
            path = sub_storage.root
            cls = deeplake.core.dataset.Dataset

        ret = cls(
            generate_chain(
                sub_storage,
                memory_cache_size * MB,
                local_cache_size * MB,
            ),
            path=path,
            token=self._token,
            read_only=read_only,
            lock=lock,
            verbose=verbose,
        )
        ret._parent_dataset = self
        return ret

    def _link_tensors(
        self,
        src: str,
        dest: str,
        extend_f: str,
        update_f: Optional[str] = None,
        flatten_sequence: Optional[bool] = None,
    ):
        """Internal. Links a source tensor to a destination tensor. Appends / updates made to the source tensor will be reflected in the destination tensor.

        Args:
            src (str): Name of the source tensor.
            dest (str): Name of the destination tensor.
            extend_f (str): Name of the linked tensor transform to be used for extending the destination tensor. This transform should be defined in `deeplake.core.tensor_link` module.
            update_f (str): Name of the linked tensor transform to be used for updating items in the destination tensor. This transform should be defined in `deeplake.core.tensor_link` module.
            flatten_sequence (bool, Optional): Whether appends and updates should be done per item or per sequence if the source tensor is a sequence tensor.

        Raises:
            TensorDoesNotExistError: If source or destination tensors do not exist in this dataset.
            ValueError: If source tensor is a sequence tensor and `flatten_sequence` argument is not specified.
        """
        assert self._is_root()
        tensors = self._tensors()
        if src not in tensors:
            raise TensorDoesNotExistError(src)
        if dest not in tensors:
            raise TensorDoesNotExistError(dest)
        src_tensor = self[src]
        dest_key = self.version_state["tensor_names"][dest]
        if flatten_sequence is None:
            if src_tensor.is_sequence:
                raise ValueError(
                    "`flatten_sequence` arg must be specified when linking a sequence tensor."
                )
            flatten_sequence = False
        src_tensor.meta.add_link(dest_key, extend_f, update_f, flatten_sequence)
        self.storage.maybe_flush()

    def _resolve_tensor_list(self, keys: List[str], root: bool = False) -> List[str]:
        ret = []
        for k in keys:
            fullpath = k if root else posixpath.join(self.group_index, k)
            if (
                self.version_state["tensor_names"].get(fullpath)
                in self.version_state["full_tensors"]
            ):
                ret.append(k)
            else:
                enabled_tensors = self.enabled_tensors
                if fullpath[-1] != "/":
                    fullpath = fullpath + "/"
                hidden = self.meta.hidden_tensors
                ret += filter(
                    lambda t: t.startswith(fullpath)
                    and t not in hidden
                    and (enabled_tensors is None or t in enabled_tensors),
                    self.version_state["tensor_names"],
                )
        return ret

    def _copy(
        self,
        dest: Union[str, pathlib.Path],
        tensors: Optional[List[str]] = None,
        overwrite: bool = False,
        creds=None,
        token=None,
        num_workers: int = 0,
        scheduler="threaded",
        progressbar=True,
        public: bool = False,
        unlink: bool = False,
        create_vds_index_tensor: bool = False,
    ):
        """Copies this dataset or dataset view to `dest`. Version control history is not included.

        Args:
            dest (str, pathlib.Path): Destination dataset or path to copy to. If a Dataset instance is provided, it is expected to be empty.
            tensors (List[str], optional): Names of tensors (and groups) to be copied. If not specified all tensors are copied.
            overwrite (bool): If ``True`` and a dataset exists at `destination`, it will be overwritten. Defaults to False.
            creds (dict, Optional): creds required to create / overwrite datasets at `dest`.
            token (str, Optional): token used to for fetching credentials to `dest`.
            num_workers (int): The number of workers to use for copying. Defaults to 0. When set to 0, it will always use serial processing, irrespective of the scheduler.
            scheduler (str): The scheduler to be used for copying. Supported values include: 'serial', 'threaded', 'processed' and 'ray'.
                Defaults to 'threaded'.
            progressbar (bool): Displays a progress bar If ``True`` (default).
            public (bool): Defines if the dataset will have public access. Applicable only if Deep Lake cloud storage is used and a new Dataset is being created. Defaults to False.
            unlink (bool): Whether to copy the data from source for linked tensors. Does not apply for linked video tensors.
            create_vds_index_tensor (bool): If ``True``, a hidden tensor called "VDS_INDEX" is created which contains the sample indices in the source view.

        Returns:
            Dataset: New dataset object.

        Raises:
            DatasetHandlerError: If a dataset already exists at destination path and overwrite is False.
        """
        if isinstance(dest, str):
            path = dest
        else:
            path = dest.path

        report_params = {
            "Tensors": tensors,
            "Overwrite": overwrite,
            "Num_Workers": num_workers,
            "Scheduler": scheduler,
            "Progressbar": progressbar,
            "Public": public,
        }

        if path.startswith("hub://"):
            report_params["Dest"] = path
        feature_report_path(self.path, "copy", report_params, token=token)

        dest_ds = deeplake.api.dataset.dataset._like(
            dest,
            self,
            tensors=tensors,
            creds=creds,
            token=token,
            overwrite=overwrite,
            public=public,
            unlink=[
                t
                for t in self.tensors
                if (
                    self.tensors[t].base_htype != "video"
                    or deeplake.constants._UNLINK_VIDEOS
                )
            ]
            if unlink
            else False,
        )

        def _copy_tensor(sample_in, sample_out):
            for tensor_name in dest_ds.tensors:
                src = self[tensor_name]
                if (
                    unlink
                    and src.is_link
                    and (src.base_htype != "video" or deeplake.constants._UNLINK_VIDEOS)
                ):
                    if len(self.index) > 1:
                        sample_out[tensor_name].extend(sample_in[tensor_name])
                    else:
                        if self.index.subscriptable_at(0):
                            sample_idxs = list(self.index.values[0].indices(len(self)))
                        else:
                            sample_idxs = [self.index.values[0].value]
                        sample_out[tensor_name].extend(
                            [
                                sample_in[
                                    tensor_name
                                ].chunk_engine.get_deeplake_read_sample(sample_idx)
                                for sample_idx in sample_idxs
                            ]
                        )
                else:
                    sample_out[tensor_name].extend(sample_in[tensor_name])

        if not self.index.subscriptable_at(0):
            old_first_index = self.index.values[0]
            new_first_index = IndexEntry(
                slice(old_first_index.value, old_first_index.value + 1)
            )
            self.index.values[0] = new_first_index
            reset_index = True
        else:
            reset_index = False
        try:
            deeplake.compute(_copy_tensor, name="copy transform")().eval(
                self,
                dest_ds,
                num_workers=num_workers,
                scheduler=scheduler,
                progressbar=progressbar,
                skip_ok=True,
                check_lengths=False,
                disable_label_sync=True,
                extend_only=True,
            )

            dest_ds.flush()
            if create_vds_index_tensor:
                with dest_ds:
                    try:
                        dest_ds._allow_view_updates = True
                        dest_ds.create_tensor(
                            "VDS_INDEX",
                            dtype=np.uint64,
                            hidden=True,
                            create_shape_tensor=False,
                            create_id_tensor=False,
                            create_sample_info_tensor=False,
                        )
                        dest_ds.VDS_INDEX.extend(list(self.sample_indices))
                    finally:
                        delattr(dest_ds, "_allow_view_updates")
        finally:
            if reset_index:
                dest_ds.meta.default_index = Index([IndexEntry(0)]).to_json()
                dest_ds.meta.is_dirty = True
                dest_ds.flush()
                dest_ds = dest_ds[0]
                self.index.values[0] = old_first_index
        return dest_ds

    def copy(
        self,
        dest: Union[str, pathlib.Path],
        tensors: Optional[List[str]] = None,
        overwrite: bool = False,
        creds=None,
        token=None,
        num_workers: int = 0,
        scheduler="threaded",
        progressbar=True,
        public: bool = False,
    ):
        """Copies this dataset or dataset view to ``dest``. Version control history is not included.

        Args:
            dest (str, pathlib.Path): Destination dataset or path to copy to. If a Dataset instance is provided, it is expected to be empty.
            tensors (List[str], optional): Names of tensors (and groups) to be copied. If not specified all tensors are copied.
            overwrite (bool): If ``True`` and a dataset exists at `destination`, it will be overwritten. Defaults to False.
            creds (dict, Optional): creds required to create / overwrite datasets at `dest`.
            token (str, Optional): token used to for fetching credentials to `dest`.
            num_workers (int): The number of workers to use for copying. Defaults to 0. When set to 0, it will always use serial processing, irrespective of the scheduler.
            scheduler (str): The scheduler to be used for copying. Supported values include: 'serial', 'threaded', 'processed' and 'ray'.
                Defaults to 'threaded'.
            progressbar (bool): Displays a progress bar If ``True`` (default).
            public (bool): Defines if the dataset will have public access. Applicable only if Deep Lake cloud storage is used and a new Dataset is being created. Defaults to False.

        Returns:
            Dataset: New dataset object.

        Raises:
            DatasetHandlerError: If a dataset already exists at destination path and overwrite is False.
        """
        return self._copy(
            dest,
            tensors,
            overwrite,
            creds,
            token,
            num_workers,
            scheduler,
            progressbar,
            public,
        )

    @invalid_view_op
    def reset(self):
        """Resets the uncommitted changes present in the branch.

        Note:
            The uncommitted data is deleted from underlying storage, this is not a reversible operation.
        """
        storage, version_state = self.storage, self.version_state
        if version_state["commit_node"].children:
            print("You are not at the head node of the branch, cannot reset.")
            return
        if not self.has_head_changes:
            print("There are no uncommitted changes on this branch.")
            return

        # delete metas first
        self._delete_metas()

        if self.commit_id is None:
            storage.clear()
            self._populate_meta()
        else:
            prefix = "/".join(("versions", self.pending_commit_id))
            storage.clear(prefix=prefix)
            src_id, dest_id = self.commit_id, self.pending_commit_id

            # by doing this checkout, we get list of tensors in previous commit, which is what we require for copying metas and create_commit_chunk_set
            self.checkout(src_id)
            copy_metas(src_id, dest_id, storage, version_state)
            create_commit_chunk_sets(dest_id, storage, version_state)
            self.checkout(dest_id)
        load_meta(self)

    def _delete_metas(self):
        """Deletes all metas in the dataset."""
        commit_id = self.pending_commit_id
        meta_keys = [get_dataset_meta_key(commit_id)]
        meta_keys.append(get_dataset_diff_key(commit_id))
        meta_keys.append(get_dataset_info_key(commit_id))

        for tensor in self.tensors:
            meta_keys.append(get_tensor_meta_key(commit_id, tensor))
            meta_keys.append(get_tensor_tile_encoder_key(commit_id, tensor))
            meta_keys.append(get_tensor_info_key(commit_id, tensor))
            meta_keys.append(get_tensor_commit_chunk_set_key(commit_id, tensor))
            meta_keys.append(get_tensor_commit_diff_key(commit_id, tensor))
            meta_keys.append(get_chunk_id_encoder_key(commit_id, tensor))
            meta_keys.append(get_sequence_encoder_key(commit_id, tensor))

        for key in meta_keys:
            try:
                del self.storage[key]
            except KeyError:
                pass

    def connect(
        self,
        creds_key: str,
        dest_path: Optional[str] = None,
        org_id: Optional[str] = None,
        ds_name: Optional[str] = None,
        token: Optional[str] = None,
    ):
        """Connect a Deep Lake cloud dataset through a deeplake path.

        Examples:
            >>> # create/load an s3 dataset
            >>> s3_ds = deeplake.dataset("s3://bucket/dataset")
            >>> ds = s3_ds.connect(dest_path="hub://my_org/dataset", creds_key="my_managed_credentials_key", token="my_activeloop_token)
            >>> # or
            >>> ds = s3_ds.connect(org_id="my_org", creds_key="my_managed_credentials_key", token="my_activeloop_token")

        Args:
            creds_key (str): The managed credentials to be used for accessing the source path.
            dest_path (str, optional): The full path to where the connected Deep Lake dataset will reside. Can be:
                a Deep Lake path like ``hub://organization/dataset``
            org_id (str, optional): The organization to where the connected Deep Lake dataset will be added.
            ds_name (str, optional): The name of the connected Deep Lake dataset. Will be infered from ``dest_path`` or ``src_path`` if not provided.
            token (str, optional): Activeloop token used to fetch the managed credentials.

        Raises:
            InvalidSourcePathError: If the dataset's path is not a valid s3 or gcs path.
            InvalidDestinationPathError: If ``dest_path``, or ``org_id`` and ``ds_name`` do not form a valid Deep Lake path.
        """
        self.__class__ = (
            deeplake.core.dataset.deeplake_cloud_dataset.DeepLakeCloudDataset
        )
        path = connect_dataset_entry(
            src_path=self.path,
            dest_path=dest_path,
            org_id=org_id,
            ds_name=ds_name,
            creds_key=creds_key,
            token=token,
        )
        self._token = token
        self.path = path
        self.public = False
        self._load_link_creds()
        self._first_load_init(verbose=False)

    def add_creds_key(self, creds_key: str, managed: bool = False):
        """Adds a new creds key to the dataset. These keys are used for tensors that are linked to external data.

        Examples:

            >>> # create/load a dataset
            >>> ds = deeplake.empty("path/to/dataset")
            >>> # add a new creds key
            >>> ds.add_creds_key("my_s3_key")

        Args:
            creds_key (str): The key to be added.
            managed (bool):
                - If ``True``, the creds corresponding to the key will be fetched from Activeloop platform.
                - Defaults to ``False``.

        Raises:
            ValueError: If the dataset is not connected to Activeloop platform and ``managed`` is ``True``.

        Note:
            ``managed`` parameter is applicable only for datasets that are connected to `Activeloop platform <https://app.activeloop.ai>`_.
        """
        if managed:
            raise ValueError(
                "Managed creds are not supported for datasets that are not connected to activeloop platform."
            )
        self.link_creds.add_creds_key(creds_key)
        save_link_creds(self.link_creds, self.storage)

    def populate_creds(self, creds_key: str, creds: dict):
        """Populates the creds key added in add_creds_key with the given creds. These creds are used to fetch the external data.
        This needs to be done everytime the dataset is reloaded for datasets that contain links to external data.

        Examples:

            >>> # create/load a dataset
            >>> ds = deeplake.dataset("path/to/dataset")
            >>> # add a new creds key
            >>> ds.add_creds_key("my_s3_key")
            >>> # populate the creds
            >>> ds.populate_creds("my_s3_key", {"aws_access_key_id": "my_access_key", "aws_secret_access_key": "my_secret_key"})

        """
        self.link_creds.populate_creds(creds_key, creds)

    def update_creds_key(self, old_creds_key: str, new_creds_key: str):
        """Replaces the old creds key with the new creds key. This is used to replace the creds key used for external data."""
        replaced_index = self.link_creds.replace_creds(old_creds_key, new_creds_key)
        save_link_creds(self.link_creds, self.storage, replaced_index=replaced_index)

    def change_creds_management(self, creds_key: str, managed: bool):
        """Changes the management status of the creds key.

        Args:
            creds_key (str): The key whose management status is to be changed.
            managed (bool): The target management status. If ``True``, the creds corresponding to the key will be fetched from activeloop platform.

        Raises:
            ValueError: If the dataset is not connected to activeloop platform.
            KeyError: If the creds key is not present in the dataset.

        Examples:

            >>> # create/load a dataset
            >>> ds = deeplake.dataset("path/to/dataset")
            >>> # add a new creds key
            >>> ds.add_creds_key("my_s3_key")
            >>> # Populate the name added with creds dictionary
            >>> # These creds are only present temporarily and will have to be repopulated on every reload
            >>> ds.populate_creds("my_s3_key", {})
            >>> # Change the management status of the key to True. Before doing this, ensure that the creds have been created on activeloop platform
            >>> # Now, this key will no longer use the credentials populated in the previous step but will instead fetch them from activeloop platform
            >>> # These creds don't have to be populated again on every reload and will be fetched every time the dataset is loaded
            >>> ds.change_creds_management("my_s3_key", True)

        """
        raise ValueError(
            "Managed creds are not supported for datasets that are not connected to activeloop platform."
        )

    def get_creds_keys(self) -> List[str]:
        """Returns the list of creds keys added to the dataset. These are used to fetch external data in linked tensors"""
        return self.link_creds.creds_keys

    def visualize(
        self, width: Union[int, str, None] = None, height: Union[int, str, None] = None
    ):
        """
        Visualizes the dataset in the Jupyter notebook.

        Args:
            width: Union[int, str, None] Optional width of the visualizer canvas.
            height: Union[int, str, None] Optional height of the visualizer canvas.

        Raises:
            Exception: If the dataset is not a Deep Lake cloud dataset and the visualization is attempted in colab.
        """
        from deeplake.visualizer import visualize

        deeplake_reporter.feature_report(feature_name="visualize", parameters={})
        if is_colab():
            provider = self.storage.next_storage
            if isinstance(provider, S3Provider):
                creds = {
                    "aws_access_key_id": provider.aws_access_key_id,
                    "aws_secret_access_key": provider.aws_secret_access_key,
                    "aws_session_token": provider.aws_session_token,
                    "aws_region": provider.aws_region,
                    "endpoint_url": provider.endpoint_url,
                }
                visualize(
                    provider.path,
                    link_creds=self.link_creds,
                    token=self.token,
                    creds=creds,
                )
            else:
                raise Exception(
                    "Cannot visualize non Deep Lake cloud dataset in Colab."
                )
        else:
            visualize(
                self.storage, link_creds=self.link_creds, width=width, height=height
            )

    def __contains__(self, tensor: str):
        return tensor in self.tensors

    def _optimize_saved_view(
        self,
        id: str,
        tensors: Optional[List[str]] = None,
        external=False,
        unlink=True,
        num_workers=0,
        scheduler="threaded",
        progressbar=True,
    ):
        with self._temp_write_access():
            with self._lock_queries_json():
                qjson = self._read_queries_json()
                idx = -1
                for i in range(len(qjson)):
                    if qjson[i]["id"] == id:
                        idx = i
                        break
                if idx == -1:
                    raise KeyError(f"View with id {id} not found.")
                info = qjson[i]
                if not info["virtual-datasource"]:
                    # Already optimized
                    return info
                path = info.get("path", info["id"])
                vds = self._sub_ds(".queries/" + path, verbose=False)
                view = vds._get_view(not external)
                new_path = path + "_OPTIMIZED"
                optimized = self._sub_ds(
                    ".queries/" + new_path, empty=True, verbose=False
                )
                view._copy(
                    optimized,
                    tensors=tensors,
                    overwrite=True,
                    unlink=unlink,
                    create_vds_index_tensor=True,
                    num_workers=num_workers,
                    scheduler=scheduler,
                    progressbar=progressbar,
                )
                optimized.info.update(vds.info.__getstate__())
                optimized.info["virtual-datasource"] = False
                optimized.info["path"] = new_path
                optimized.flush()
                info["virtual-datasource"] = False
                info["path"] = new_path
                self._write_queries_json(qjson)
            vds.base_storage.disable_readonly()
            try:
                vds.base_storage.clear()
            except Exception as e:
                warnings.warn(
                    f"Error while deleting old view after writing optimized version: {e}"
                )
            return info

    def _sample_indices(self, maxlen: int):
        vds_index = self._tensors(include_hidden=True).get("VDS_INDEX")
        if vds_index:
            return vds_index.numpy().reshape(-1).tolist()
        return self.index.values[0].indices(maxlen)

    @property
    def sample_indices(self):
        """Returns all the indices pointed to by this dataset view."""
        return self._sample_indices(min(t.num_samples for t in self.tensors.values()))

    def _enable_padding(self):
        self._pad_tensors = True

    def _disable_padding(self):
        self._pad_tensors = False

    @invalid_view_op
    def pop(self, index: Optional[int] = None):
        """
        Removes a sample from all the tensors of the dataset.
        For any tensor if the index >= len(tensor), the sample won't be popped from it.

        Args:
            index (int, Optional): The index of the sample to be removed. If it is ``None``, the index becomes the ``length of the longest tensor - 1``.

        Raises:
            IndexError: If the index is out of range.
        """
        self._initial_autoflush.append(self.storage.autoflush)
        self.storage.autoflush = False
        max_len = max((t.num_samples for t in self.tensors.values()), default=0)
        if max_len == 0:
            raise IndexError("Can't pop from empty dataset.")

        if index is None:
            index = max_len - 1

        if index < 0:
            raise IndexError("Pop doesn't support negative indices.")
        elif index >= max_len:
            raise IndexError(
                f"Index {index} is out of range. The longest tensor has {max_len} samples."
            )

        for tensor in self.tensors.values():
            if tensor.num_samples > index:
                tensor.pop(index)

        self.storage.autoflush = self._initial_autoflush.pop()

    @property
    def is_view(self) -> bool:
        """Returns ``True`` if this dataset is a view and ``False`` otherwise."""
        return (
            not self.index.is_trivial()
            or hasattr(self, "_vds")
            or hasattr(self, "_view_entry")
        )

    @property
    def min_view(self):
        """Returns a view of the dataset in which all tensors are sliced to have the same length as
        the shortest tensor.

        Example:

            Creating a dataset with 5 images and 4 labels. ``ds.min_view`` will return a view in which tensors are
            sliced to have 4 samples.

            >>> import deeplake
            >>> ds = deeplake.dataset("../test/test_ds", overwrite=True)
            >>> ds.create_tensor("images", htype="link[image]", sample_compression="jpg")
            >>> ds.create_tensor("labels", htype="class_label")
            >>> ds.images.extend([deeplake.link("https://picsum.photos/20/20") for _ in range(5)])
            >>> ds.labels.extend([0, 1, 2, 1])
            >>> len(ds.images)
            5
            >>> len(ds.labels)
            4
            >>> for i, sample in enumerate(ds.max_view):
            ...     print(sample["images"].shape, sample["labels"].numpy())
            ...
            (20, 20, 3) [0]
            (20, 20, 3) [1]
            (20, 20, 3) [2]
            (20, 20, 3) [1]

        """
        min_length = min(map(len, self.tensors.values()))
        return self[:min_length]

    @property
    def max_view(self):
        """Returns a view of the dataset in which shorter tensors are padded with ``None`` s to have the same length as
        the longest tensor.

        Example:

            Creating a dataset with 5 images and 4 labels. ``ds.max_view`` will return a view with ``labels`` tensor
            padded to have 5 samples.

            >>> import deeplake
            >>> ds = deeplake.dataset("../test/test_ds", overwrite=True)
            >>> ds.create_tensor("images", htype="link[image]", sample_compression="jpg")
            >>> ds.create_tensor("labels", htype="class_label")
            >>> ds.images.extend([deeplake.link("https://picsum.photos/20/20") for _ in range(5)])
            >>> ds.labels.extend([0, 1, 2, 1])
            >>> len(ds.images)
            5
            >>> len(ds.labels)
            4
            >>> for i, sample in enumerate(ds.max_view):
            ...     print(sample["images"].shape, sample["labels"].numpy())
            ...
            (20, 20, 3) [0]
            (20, 20, 3) [1]
            (20, 20, 3) [2]
            (20, 20, 3) [1]
            (20, 20, 3) [None]
        """
        return self.__class__(
            storage=self.storage,
            index=self.index,
            group_index=self.group_index,
            read_only=self.read_only,
            token=self._token,
            verbose=False,
            version_state=self.version_state,
            path=self.path,
            link_creds=self.link_creds,
            pad_tensors=True,
            enabled_tensors=self.enabled_tensors,
            libdeeplake_dataset=self.libdeeplake_dataset,
        )

    def _temp_write_access(self):
        # Defined in DeepLakeCloudDataset
        return memoryview(b"")  # No-op context manager<|MERGE_RESOLUTION|>--- conflicted
+++ resolved
@@ -375,7 +375,10 @@
         self._set_derived_attributes(verbose=False)
         self._indexing_history = []
 
-<<<<<<< HEAD
+        for temp_tensor in self._temp_tensors:
+            self.delete_tensor(temp_tensor, large_ok=True)
+        self._temp_tensors = []
+
     def _reload_version_state(self):
         version_state = self.version_state
         # share version state if at HEAD
@@ -430,11 +433,6 @@
             key: Tensor(key, self) for key in version_state["full_tensors"]
         }
         self._view_base = None
-=======
-        for temp_tensor in self._temp_tensors:
-            self.delete_tensor(temp_tensor, large_ok=True)
-        self._temp_tensors = []
->>>>>>> 25395cea
 
     def __getitem__(
         self,
