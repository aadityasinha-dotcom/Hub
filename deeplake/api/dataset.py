import os

import deeplake
import pathlib
import posixpath
from typing import Dict, Optional, Union, List

from deeplake.auto.unstructured.kaggle import download_kaggle_dataset
from deeplake.auto.unstructured.image_classification import ImageClassification
from deeplake.auto.unstructured.coco.coco import CocoDataset
from deeplake.auto.unstructured.yolo.yolo import YoloDataset
from deeplake.client.client import DeepLakeBackendClient
from deeplake.client.log import logger
from deeplake.core.dataset import Dataset, dataset_factory
from deeplake.core.meta.dataset_meta import DatasetMeta
from deeplake.util.connect_dataset import connect_dataset_entry
from deeplake.util.path import convert_pathlib_to_string_if_needed, verify_dataset_name
from deeplake.hooks import (
    dataset_created,
    dataset_loaded,
    dataset_written,
    dataset_committed,
)
from deeplake.constants import (
    DEFAULT_MEMORY_CACHE_SIZE,
    DEFAULT_LOCAL_CACHE_SIZE,
    DEFAULT_READONLY,
    DATASET_META_FILENAME,
)
from deeplake.util.access_method import (
    check_access_method,
    get_local_dataset,
    parse_access_method,
)
from deeplake.util.auto import get_most_common_extension
from deeplake.util.bugout_reporter import feature_report_path, deeplake_reporter
from deeplake.util.delete_entry import remove_path_from_backend
from deeplake.util.keys import dataset_exists
from deeplake.util.exceptions import (
    AgreementError,
    DatasetHandlerError,
    InvalidFileExtension,
    InvalidPathException,
    PathNotEmptyException,
    SamePathException,
    AuthorizationException,
    UserNotLoggedInException,
    TokenPermissionError,
    UnsupportedParameterException,
)
from deeplake.util.storage import (
    get_storage_and_cache_chain,
    storage_provider_from_path,
)
from deeplake.util.compute import get_compute_provider
from deeplake.util.remove_cache import get_base_storage
from deeplake.util.cache_chain import generate_chain
from deeplake.core.storage.deeplake_memory_object import DeepLakeMemoryObject


class dataset:
    @staticmethod
    def init(
        path: Union[str, pathlib.Path],
        read_only: Optional[bool] = None,
        overwrite: bool = False,
        public: bool = False,
        memory_cache_size: int = DEFAULT_MEMORY_CACHE_SIZE,
        local_cache_size: int = DEFAULT_LOCAL_CACHE_SIZE,
        creds: Optional[Union[Dict, str]] = None,
        token: Optional[str] = None,
        verbose: bool = True,
        access_method: str = "stream",
    ):
        """Returns a :class:`~deeplake.core.dataset.Dataset` object referencing either a new or existing dataset.

        Examples:

            >>> ds = deeplake.dataset("hub://username/dataset")
            >>> ds = deeplake.dataset("s3://mybucket/my_dataset")
            >>> ds = deeplake.dataset("./datasets/my_dataset", overwrite=True)

        Args:
            path (str, pathlib.Path): - The full path to the dataset. Can be:
                - a Deep Lake cloud path of the form ``hub://username/datasetname``. To write to Deep Lake cloud datasets, ensure that you are logged in to Deep Lake (use 'activeloop login' from command line)
                - an s3 path of the form ``s3://bucketname/path/to/dataset``. Credentials are required in either the environment or passed to the creds argument.
                - a local file system path of the form ``./path/to/dataset`` or ``~/path/to/dataset`` or ``path/to/dataset``.
                - a memory path of the form ``mem://path/to/dataset`` which doesn't save the dataset but keeps it in memory instead. Should be used only for testing as it does not persist.
            read_only (bool, optional): Opens dataset in read only mode if this is passed as ``True``. Defaults to ``False``.
                Datasets stored on Deep Lake cloud that your account does not have write access to will automatically open in read mode.
            overwrite (bool): If set to ``True`` this overwrites the dataset if it already exists. Defaults to ``False``.
            public (bool): Defines if the dataset will have public access. Applicable only if Deep Lake cloud storage is used and a new Dataset is being created. Defaults to ``True``.
            memory_cache_size (int): The size of the memory cache to be used in MB.
            local_cache_size (int): The size of the local filesystem cache to be used in MB.
            creds (dict, optional): - A dictionary containing credentials used to access the dataset at the path.
                - If 'aws_access_key_id', 'aws_secret_access_key', 'aws_session_token' are present, these take precedence over credentials present in the environment or in credentials file. Currently only works with s3 paths.
                - It supports 'aws_access_key_id', 'aws_secret_access_key', 'aws_session_token', 'endpoint_url', 'aws_region', 'profile_name' as keys.
            token (str, optional): Activeloop token, used for fetching credentials to the dataset at path if it is a Deep Lake dataset. This is optional, tokens are normally autogenerated.
            verbose (bool): If ``True``, logs will be printed. Defaults to ``True``.
            access_method (str): The access method to use for the dataset. Can be:

                    - 'stream'

                        - Streams the data from the dataset i.e. only fetches data when required. This is the default value.

                    - 'download'

                        - Downloads the data to the local filesystem to the path specified in environment variable ``DEEPLAKE_DOWNLOAD_PATH``.
                          This will overwrite ``DEEPLAKE_DOWNLOAD_PATH``.
                        - Raises an exception if ``DEEPLAKE_DOWNLOAD_PATH`` environment variable is not set or if the dataset does not exist.
                        - The 'download' access method can be modified to specify num_workers and/or scheduler.
                          For example: 'download:2:processed' will use 2 workers and use processed scheduler, while 'download:3' will use 3 workers and
                          default scheduler (threaded), and 'download:processed' will use a single worker and use processed scheduler.

                    - 'local'

                        - Downloads the dataset if it doesn't already exist, otherwise loads from local storage.
                        - Raises an exception if ``DEEPLAKE_DOWNLOAD_PATH`` environment variable is not set.
                        - The 'local' access method can be modified to specify num_workers and/or scheduler to be used in case dataset needs to be downloaded.
                          If dataset needs to be downloaded, 'local:2:processed' will use 2 workers and use processed scheduler, while 'local:3' will use 3 workers
                          and default scheduler (threaded), and 'local:processed' will use a single worker and use processed scheduler.

        Returns:
            Dataset: Dataset created using the arguments provided.

        Raises:
            AgreementError: When agreement is rejected
            UserNotLoggedInException: When user is not logged in
            InvalidTokenException: If the specified token is invalid
            TokenPermissionError: When there are permission or other errors related to token

        Danger:
            Setting ``overwrite`` to ``True`` will delete all of your data if it exists! Be very careful when setting this parameter.

        Warning:
            Setting ``access_method`` to download will overwrite the local copy of the dataset if it was previously downloaded.

        Note:
            Any changes made to the dataset in download / local mode will only be made to the local copy and will not be reflected in the original dataset.
        """
        access_method, num_workers, scheduler = parse_access_method(access_method)
        check_access_method(access_method, overwrite)
        path = convert_pathlib_to_string_if_needed(path)

        verify_dataset_name(path)

        if creds is None:
            creds = {}

        try:
            storage, cache_chain = get_storage_and_cache_chain(
                path=path,
                read_only=read_only,
                creds=creds,
                token=token,
                memory_cache_size=memory_cache_size,
                local_cache_size=local_cache_size,
            )

            feature_report_path(path, "dataset", {"Overwrite": overwrite}, token=token)
        except Exception as e:
            if isinstance(e, UserNotLoggedInException):
                message = (
                    f"Please log in through the CLI in order to create this dataset, "
                    "or create an API token in the UI and pass it to this method using "
                    "the ‘token’ parameter. The CLI commands are ‘activeloop login’ and "
                    "‘activeloop register."
                )
                raise UserNotLoggedInException(message)
            raise
        ds_exists = dataset_exists(cache_chain)

        if ds_exists:
            if overwrite:
                cache_chain.clear()
                create = True
            else:
                create = False
        else:
            create = True

        try:
            if access_method == "stream":
                ret = dataset_factory(
                    path=path,
                    storage=cache_chain,
                    read_only=read_only,
                    public=public,
                    token=token,
                    verbose=verbose,
                )
                if create:
                    dataset_created(ret)
                else:
                    dataset_loaded(ret)
                return ret

            return get_local_dataset(
                access_method=access_method,
                path=path,
                read_only=read_only,
                memory_cache_size=memory_cache_size,
                local_cache_size=local_cache_size,
                creds=creds,
                token=token,
                verbose=verbose,
                ds_exists=ds_exists,
                num_workers=num_workers,
                scheduler=scheduler,
            )
        except AgreementError as e:
            raise e from None

    @staticmethod
    def exists(
        path: Union[str, pathlib.Path],
        creds: Optional[dict] = None,
        token: Optional[str] = None,
    ) -> bool:
        """Checks if a dataset exists at the given ``path``.

        Args:
            path (str, pathlib.Path): the path which needs to be checked.
            creds (dict, optional): A dictionary containing credentials used to access the dataset at the path.
            token (str, optional): Activeloop token, used for fetching credentials to the dataset at path if it is a Deep Lake dataset. This is optional, tokens are normally autogenerated.

        Returns:
            A boolean confirming whether the dataset exists or not at the given path.
        """
        path = convert_pathlib_to_string_if_needed(path)

        if creds is None:
            creds = {}
        try:
            storage, cache_chain = get_storage_and_cache_chain(
                path=path,
                read_only=True,
                creds=creds,
                token=token,
                memory_cache_size=DEFAULT_MEMORY_CACHE_SIZE,
                local_cache_size=DEFAULT_LOCAL_CACHE_SIZE,
            )
        except (TokenPermissionError):
            # Cloud Dataset does not exist
            return False
        return dataset_exists(storage)

    @staticmethod
    def empty(
        path: Union[str, pathlib.Path],
        overwrite: bool = False,
        public: bool = False,
        memory_cache_size: int = DEFAULT_MEMORY_CACHE_SIZE,
        local_cache_size: int = DEFAULT_LOCAL_CACHE_SIZE,
        creds: Optional[dict] = None,
        token: Optional[str] = None,
        verbose: bool = True,
    ) -> Dataset:
        """Creates an empty dataset

        Args:
            path (str, pathlib.Path): - The full path to the dataset. Can be:
                - a Deep Lake cloud path of the form ``hub://username/datasetname``. To write to Deep Lake cloud datasets, ensure that you are logged in to Deep Lake (use 'activeloop login' from command line)
                - an s3 path of the form ``s3://bucketname/path/to/dataset``. Credentials are required in either the environment or passed to the creds argument.
                - a local file system path of the form ``./path/to/dataset`` or ``~/path/to/dataset`` or ``path/to/dataset``.
                - a memory path of the form ``mem://path/to/dataset`` which doesn't save the dataset but keeps it in memory instead. Should be used only for testing as it does not persist.
            overwrite (bool): If set to ``True`` this overwrites the dataset if it already exists. Defaults to ``False``.
            public (bool): Defines if the dataset will have public access. Applicable only if Deep Lake cloud storage is used and a new Dataset is being created. Defaults to ``False``.
            memory_cache_size (int): The size of the memory cache to be used in MB.
            local_cache_size (int): The size of the local filesystem cache to be used in MB.
            creds (dict, optional): - A dictionary containing credentials used to access the dataset at the path.
                - If 'aws_access_key_id', 'aws_secret_access_key', 'aws_session_token' are present, these take precedence over credentials present in the environment or in credentials file. Currently only works with s3 paths.
                - It supports 'aws_access_key_id', 'aws_secret_access_key', 'aws_session_token', 'endpoint_url', 'aws_region', 'profile_name' as keys.
            token (str, optional): Activeloop token, used for fetching credentials to the dataset at path if it is a Deep Lake dataset. This is optional, tokens are normally autogenerated.
            verbose (bool): If True, logs will be printed. Defaults to True.

        Returns:
            Dataset: Dataset created using the arguments provided.

        Raises:
            DatasetHandlerError: If a Dataset already exists at the given path and overwrite is False.
            UserNotLoggedInException: When user is not logged in
            InvalidTokenException: If the specified toke is invalid
            TokenPermissionError: When there are permission or other errors related to token

        Danger:
            Setting ``overwrite`` to ``True`` will delete all of your data if it exists! Be very careful when setting this parameter.
        """
        path = convert_pathlib_to_string_if_needed(path)

        verify_dataset_name(path)

        if creds is None:
            creds = {}

        try:
            storage, cache_chain = get_storage_and_cache_chain(
                path=path,
                read_only=False,
                creds=creds,
                token=token,
                memory_cache_size=memory_cache_size,
                local_cache_size=local_cache_size,
            )

            feature_report_path(path, "empty", {"Overwrite": overwrite}, token=token)
        except Exception as e:
            if isinstance(e, UserNotLoggedInException):
                message = (
                    f"Please log in through the CLI in order to create this dataset, "
                    f"or create an API token in the UI and pass it to this method using the "
                    f"‘token’ parameter. The CLI commands are ‘activeloop login’ and ‘activeloop register’."
                )
                raise UserNotLoggedInException(message)
            raise

        if overwrite and dataset_exists(cache_chain):
            cache_chain.clear()
        elif dataset_exists(cache_chain):
            raise DatasetHandlerError(
                f"A dataset already exists at the given path ({path}). If you want to create"
                f" a new empty dataset, either specify another path or use overwrite=True. "
                f"If you want to load the dataset that exists at this path, use deeplake.load() instead."
            )
        read_only = storage.read_only
        ret = dataset_factory(
            path=path,
            storage=cache_chain,
            read_only=read_only,
            public=public,
            token=token,
            verbose=verbose,
        )
        dataset_created(ret)
        return ret

    @staticmethod
    def load(
        path: Union[str, pathlib.Path],
        read_only: Optional[bool] = None,
        memory_cache_size: int = DEFAULT_MEMORY_CACHE_SIZE,
        local_cache_size: int = DEFAULT_LOCAL_CACHE_SIZE,
        creds: Optional[dict] = None,
        token: Optional[str] = None,
        verbose: bool = True,
        access_method: str = "stream",
    ) -> Dataset:
        """Loads an existing dataset

        Args:
            path (str, pathlib.Path): - The full path to the dataset. Can be:
                - a Deep Lake cloud path of the form ``hub://username/datasetname``. To write to Deep Lake cloud datasets, ensure that you are logged in to Deep Lake (use 'activeloop login' from command line)
                - an s3 path of the form ``s3://bucketname/path/to/dataset``. Credentials are required in either the environment or passed to the creds argument.
                - a local file system path of the form ``./path/to/dataset`` or ``~/path/to/dataset`` or ``path/to/dataset``.
                - a memory path of the form ``mem://path/to/dataset`` which doesn't save the dataset but keeps it in memory instead. Should be used only for testing as it does not persist.
            read_only (bool, optional): Opens dataset in read only mode if this is passed as ``True``. Defaults to ``False``.
                Datasets stored on Deep Lake cloud that your account does not have write access to will automatically open in read mode.
            memory_cache_size (int): The size of the memory cache to be used in MB.
            local_cache_size (int): The size of the local filesystem cache to be used in MB.
            creds (dict, optional): - A dictionary containing credentials used to access the dataset at the path.
                - If 'aws_access_key_id', 'aws_secret_access_key', 'aws_session_token' are present, these take precedence over credentials present in the environment or in credentials file. Currently only works with s3 paths.
                - It supports 'aws_access_key_id', 'aws_secret_access_key', 'aws_session_token', 'endpoint_url', 'aws_region', 'profile_name' as keys.
            token (str, optional): Activeloop token, used for fetching credentials to the dataset at path if it is a Deep Lake dataset. This is optional, tokens are normally autogenerated.
            verbose (bool): If ``True``, logs will be printed. Defaults to ``True``.
            access_method (str): The access method to use for the dataset. Can be:

                    - 'stream'

                        - Streams the data from the dataset i.e. only fetches data when required. This is the default value.

                    - 'download'

                        - Downloads the data to the local filesystem to the path specified in environment variable ``DEEPLAKE_DOWNLOAD_PATH``.
                          This will overwrite ``DEEPLAKE_DOWNLOAD_PATH``.
                        - Raises an exception if ``DEEPLAKE_DOWNLOAD_PATH`` environment variable is not set or if the dataset does not exist.
                        - The 'download' access method can be modified to specify num_workers and/or scheduler.
                          For example: 'download:2:processed' will use 2 workers and use processed scheduler, while 'download:3' will use 3 workers and
                          default scheduler (threaded), and 'download:processed' will use a single worker and use processed scheduler.

                    - 'local'

                        - Downloads the dataset if it doesn't already exist, otherwise loads from local storage.
                        - Raises an exception if ``DEEPLAKE_DOWNLOAD_PATH`` environment variable is not set.
                        - The 'local' access method can be modified to specify num_workers and/or scheduler to be used in case dataset needs to be downloaded.
                          If dataset needs to be downloaded, 'local:2:processed' will use 2 workers and use processed scheduler, while 'local:3' will use 3 workers
                          and default scheduler (threaded), and 'local:processed' will use a single worker and use processed scheduler.

        Returns:
            Dataset: Dataset loaded using the arguments provided.

        Raises:
            DatasetHandlerError: If a Dataset does not exist at the given path.
            AgreementError: When agreement is rejected
            UserNotLoggedInException: When user is not logged in
            InvalidTokenException: If the specified toke is invalid
            TokenPermissionError: When there are permission or other errors related to token

        Warning:
            Setting ``access_method`` to download will overwrite the local copy of the dataset if it was previously downloaded.

        Note:
            Any changes made to the dataset in download / local mode will only be made to the local copy and will not be reflected in the original dataset.
        """
        access_method, num_workers, scheduler = parse_access_method(access_method)
        check_access_method(access_method, overwrite=False)
        path = convert_pathlib_to_string_if_needed(path)

        if creds is None:
            creds = {}

        try:
            storage, cache_chain = get_storage_and_cache_chain(
                path=path,
                read_only=read_only,
                creds=creds,
                token=token,
                memory_cache_size=memory_cache_size,
                local_cache_size=local_cache_size,
            )

            feature_report_path(path, "load", {}, token=token)
        except Exception as e:
            if isinstance(e, UserNotLoggedInException):
                message = (
                    "Please log in through the CLI in order to load this dataset, "
                    "or create an API token in the UI and pass it to this method using "
                    "the ‘token’ parameter. The CLI commands are ‘activeloop login’ and "
                    "‘activeloop register’."
                )
                raise UserNotLoggedInException(message)
            raise
        if not dataset_exists(cache_chain):
            raise DatasetHandlerError(
                f"A Deep Lake dataset does not exist at the given path ({path}). Check the path provided or in case you want to create a new dataset, use deeplake.empty()."
            )

        try:
            if access_method == "stream":
                ret = dataset_factory(
                    path=path,
                    storage=cache_chain,
                    read_only=read_only,
                    token=token,
                    verbose=verbose,
                )
                dataset_loaded(ret)
                return ret
            return get_local_dataset(
                access_method=access_method,
                path=path,
                read_only=read_only,
                memory_cache_size=memory_cache_size,
                local_cache_size=local_cache_size,
                creds=creds,
                token=token,
                verbose=verbose,
                ds_exists=True,
                num_workers=num_workers,
                scheduler=scheduler,
            )
        except AgreementError as e:
            raise e from None

    @staticmethod
    def rename(
        old_path: Union[str, pathlib.Path],
        new_path: Union[str, pathlib.Path],
        creds: Optional[dict] = None,
        token: Optional[str] = None,
    ) -> Dataset:
        """Renames dataset at ``old_path`` to ``new_path``.

        Examples:

            >>> deeplake.rename("hub://username/image_ds", "hub://username/new_ds")
            >>> deeplake.rename("s3://mybucket/my_ds", "s3://mybucket/renamed_ds")

        Args:
            old_path (str, pathlib.Path): The path to the dataset to be renamed.
            new_path (str, pathlib.Path): Path to the dataset after renaming.
            creds (dict, optional): - A dictionary containing credentials used to access the dataset at the path.
                - This takes precedence over credentials present in the environment. Currently only works with s3 paths.
                - It supports 'aws_access_key_id', 'aws_secret_access_key', 'aws_session_token', 'endpoint_url' and 'aws_region' as keys.
            token (str, optional): Activeloop token, used for fetching credentials to the dataset at path if it is a Deep Lake dataset. This is optional, tokens are normally autogenerated.

        Returns:
            Dataset: The renamed Dataset.

        Raises:
            DatasetHandlerError: If a Dataset does not exist at the given path or if new path is to a different directory.
        """
        old_path = convert_pathlib_to_string_if_needed(old_path)
        new_path = convert_pathlib_to_string_if_needed(new_path)

        if creds is None:
            creds = {}

        feature_report_path(old_path, "rename", {}, token=token)

        ds = deeplake.load(old_path, verbose=False, token=token, creds=creds)
        ds.rename(new_path)

        return ds  # type: ignore

    @staticmethod
    def delete(
        path: Union[str, pathlib.Path],
        force: bool = False,
        large_ok: bool = False,
        creds: Optional[dict] = None,
        token: Optional[str] = None,
        verbose: bool = False,
    ) -> None:
        """Deletes a dataset at a given path.

        Args:
            path (str, pathlib.Path): The path to the dataset to be deleted.
            force (bool): Delete data regardless of whether
                it looks like a deeplake dataset. All data at the path will be removed if set to ``True``.
            large_ok (bool): Delete datasets larger than 1GB. Disabled by default.
            creds (dict, optional): - A dictionary containing credentials used to access the dataset at the path.
                - If 'aws_access_key_id', 'aws_secret_access_key', 'aws_session_token' are present, these take precedence over credentials present in the environment or in credentials file. Currently only works with s3 paths.
                - It supports 'aws_access_key_id', 'aws_secret_access_key', 'aws_session_token', 'endpoint_url', 'aws_region', 'profile_name' as keys.
            token (str, optional): Activeloop token, used for fetching credentials to the dataset at path if it is a Deep Lake dataset. This is optional, tokens are normally autogenerated.
            verbose (bool): If True, logs will be printed. Defaults to True.

        Raises:
            DatasetHandlerError: If a Dataset does not exist at the given path and ``force = False``.
            NotImplementedError: When attempting to delete a managed view.

        Warning:
            This is an irreversible operation. Data once deleted cannot be recovered.
        """
        path = convert_pathlib_to_string_if_needed(path)

        if creds is None:
            creds = {}

        feature_report_path(
            path, "delete", {"Force": force, "Large_OK": large_ok}, token=token
        )

        try:
            qtokens = ["/.queries/", "\\.queries\\"]
            for qt in qtokens:
                if qt in path:
                    raise NotImplementedError(
                        "Deleting managed views by path is not supported. Load the source dataset and do `ds.delete_view(id)` instead."
                    )
            ds = deeplake.load(path, verbose=False, token=token, creds=creds)
            ds.delete(large_ok=large_ok)
            if verbose:
                logger.info(f"{path} dataset deleted successfully.")
        except Exception as e:
            if force:
                base_storage = storage_provider_from_path(
                    path=path,
                    creds=creds,
                    read_only=False,
                    token=token,
                )
                base_storage.clear()
                remove_path_from_backend(path, token)
                if verbose:
                    logger.info(f"{path} folder deleted successfully.")
            else:
                if isinstance(e, (DatasetHandlerError, PathNotEmptyException)):
                    raise DatasetHandlerError(
                        "A Deep Lake dataset wasn't found at the specified path. "
                        "This may be due to a corrupt dataset or a wrong path. "
                        "If you want to delete the data at the path regardless, use force=True"
                    )
                raise

    @staticmethod
    def like(
        dest: Union[str, pathlib.Path],
        src: Union[str, Dataset, pathlib.Path],
        tensors: Optional[List[str]] = None,
        overwrite: bool = False,
        creds: Optional[dict] = None,
        token: Optional[str] = None,
        public: bool = False,
    ) -> Dataset:
        """Creates a new dataset by copying the ``source`` dataset's structure to a new location. No samples are copied,
        only the meta/info for the dataset and it's tensors.

        Args:
            dest: Empty Dataset or Path where the new dataset will be created.
            src (Union[str, Dataset]): Path or dataset object that will be used as the template for the new dataset.
            tensors (List[str], optional): Names of tensors (and groups) to be replicated. If not specified all tensors in source dataset are considered.
            overwrite (bool): If True and a dataset exists at `destination`, it will be overwritten. Defaults to False.
            creds (dict, optional): - A dictionary containing credentials used to access the dataset at the path.
                - If 'aws_access_key_id', 'aws_secret_access_key', 'aws_session_token' are present, these take precedence over credentials present in the environment or in credentials file. Currently only works with s3 paths.
                - It supports 'aws_access_key_id', 'aws_secret_access_key', 'aws_session_token', 'endpoint_url', 'aws_region', 'profile_name' as keys.
            token (str, optional): Activeloop token, used for fetching credentials to the dataset at path if it is a Deep Lake dataset. This is optional, tokens are normally autogenerated.
            public (bool): Defines if the dataset will have public access. Applicable only if Deep Lake cloud storage is used and a new Dataset is being created. Defaults to False.

        Returns:
            Dataset: New dataset object.
        """
        if isinstance(dest, Dataset):
            path = dest.path
        else:
            path = dest
        feature_report_path(
            path,
            "like",
            {"Overwrite": overwrite, "Public": public, "Tensors": tensors},
            token=token,
        )
        return dataset._like(dest, src, tensors, overwrite, creds, token, public)

    @staticmethod
    def _like(  # (No reporting)
        dest,
        src: Union[str, Dataset],
        tensors: Optional[List[str]] = None,
        overwrite: bool = False,
        creds: Optional[dict] = None,
        token: Optional[str] = None,
        public: bool = False,
        unlink: Union[List[str], bool] = False,
    ) -> Dataset:
        """Copies the `source` dataset's structure to a new location. No samples are copied, only the meta/info for the dataset and it's tensors.

        Args:
            dest: Empty Dataset or Path where the new dataset will be created.
            src (Union[str, Dataset]): Path or dataset object that will be used as the template for the new dataset.
            tensors (List[str], optional): Names of tensors (and groups) to be replicated. If not specified all tensors in source dataset are considered.
            dest (str, pathlib.Path, Dataset): Empty Dataset or Path where the new dataset will be created.
            src (Union[str, pathlib.Path, Dataset]): Path or dataset object that will be used as the template for the new dataset.
            overwrite (bool): If True and a dataset exists at `destination`, it will be overwritten. Defaults to False.
            creds (dict, optional): - A dictionary containing credentials used to access the dataset at the path.
                - If 'aws_access_key_id', 'aws_secret_access_key', 'aws_session_token' are present, these take precedence over credentials present in the environment or in credentials file. Currently only works with s3 paths.
                - It supports 'aws_access_key_id', 'aws_secret_access_key', 'aws_session_token', 'endpoint_url', 'aws_region', 'profile_name' as keys.
            token (str, optional): Activeloop token, used for fetching credentials to the dataset at path if it is a Deep Lake dataset. This is optional, tokens are normally autogenerated.
            public (bool): Defines if the dataset will have public access. Applicable only if Deep Lake cloud storage is used and a new Dataset is being created. Defaults to ``False``.
            unlink (Union[List[str], bool]): List of tensors to be unlinked. If ``True`` passed all tensors will be unlinked. Defaults to ``False``, no tensors are unlinked.

        Returns:
            Dataset: New dataset object.
        """
        dest = convert_pathlib_to_string_if_needed(dest)
        if isinstance(dest, Dataset):
            destination_ds = dest
            dest_path = dest.path
        else:
            dest_path = dest
            destination_ds = dataset.empty(
                dest,
                creds=creds,
                overwrite=overwrite,
                token=token,
                public=public,
            )
        feature_report_path(
            dest_path, "like", {"Overwrite": overwrite, "Public": public}, token=token
        )
        src = convert_pathlib_to_string_if_needed(src)
        if isinstance(src, str):
            source_ds = dataset.load(src)
        else:
            source_ds = src

        if tensors:
            tensors = source_ds._resolve_tensor_list(tensors)  # type: ignore
        else:
            tensors = source_ds.tensors  # type: ignore

        if unlink is True:
            unlink = tensors  # type: ignore
        elif unlink is False:
            unlink = []
        for tensor_name in tensors:  # type: ignore
            if overwrite and tensor_name in destination_ds:
                destination_ds.delete_tensor(tensor_name)
            destination_ds.create_tensor_like(tensor_name, source_ds[tensor_name], unlink=tensor_name in unlink)  # type: ignore

        destination_ds.info.update(source_ds.info.__getstate__())  # type: ignore

        return destination_ds

    @staticmethod
    def copy(
        src: Union[str, pathlib.Path, Dataset],
        dest: Union[str, pathlib.Path],
        tensors: Optional[List[str]] = None,
        overwrite: bool = False,
        src_creds=None,
        token=None,
        dest_creds=None,
        num_workers: int = 0,
        scheduler="threaded",
        progressbar=True,
        **kwargs,
    ):
        """Copies dataset at ``src`` to ``dest``. Version control history is not included.

        Args:
            src (Union[str, Dataset, pathlib.Path]): The Dataset or the path to the dataset to be copied.
            dest (str, pathlib.Path): Destination path to copy to.
            tensors (List[str], optional): Names of tensors (and groups) to be copied. If not specified all tensors are copied.
            overwrite (bool): If True and a dataset exists at ``dest``, it will be overwritten. Defaults to ``False``.
            src_creds (dict, optional): - A dictionary containing credentials used to access the dataset at the path.
                - If 'aws_access_key_id', 'aws_secret_access_key', 'aws_session_token' are present, these take precedence over credentials present in the environment or in credentials file. Currently only works with s3 paths.
                - It supports 'aws_access_key_id', 'aws_secret_access_key', 'aws_session_token', 'endpoint_url', 'aws_region', 'profile_name' as keys.
            dest_creds (dict, optional): creds required to create / overwrite datasets at ``dest``.
            token (str, optional): Activeloop token, used for fetching credentials to the dataset at path if it is a Deep Lake dataset. This is optional, tokens are normally autogenerated.
            num_workers (int): The number of workers to use for copying. Defaults to 0. When set to 0, it will always use serial processing, irrespective of the scheduler.
            scheduler (str): The scheduler to be used for copying. Supported values include: 'serial', 'threaded', 'processed' and 'ray'.
                Defaults to 'threaded'.
            progressbar (bool): Displays a progress bar if True (default).
            **kwargs (dict): Additional keyword arguments

        Returns:
            Dataset: New dataset object.

        Raises:
            DatasetHandlerError: If a dataset already exists at destination path and overwrite is False.
            UnsupportedParameterException: If a parameter that is no longer supported is specified.
        """
        if "src_token" in kwargs:
            raise UnsupportedParameterException(
                "src_token is now not supported. You should use `token` instead."
            )

        if "dest_token" in kwargs:
            raise UnsupportedParameterException(
                "dest_token is now not supported. You should use `token` instead."
            )

        if isinstance(src, (str, pathlib.Path)):
            src = convert_pathlib_to_string_if_needed(src)
            src_ds = deeplake.load(src, read_only=True, creds=src_creds, token=token)
        else:
            src_ds = src
            src_ds.path = str(src_ds.path)

        dest = convert_pathlib_to_string_if_needed(dest)

        return src_ds.copy(
            dest,
            tensors=tensors,
            overwrite=overwrite,
            creds=dest_creds,
            token=token,
            num_workers=num_workers,
            scheduler=scheduler,
            progressbar=progressbar,
        )

    @staticmethod
    def deepcopy(
        src: Union[str, pathlib.Path],
        dest: Union[str, pathlib.Path],
        tensors: Optional[List[str]] = None,
        overwrite: bool = False,
        src_creds=None,
        dest_creds=None,
        token=None,
        num_workers: int = 0,
        scheduler="threaded",
        progressbar=True,
        public: bool = False,
        verbose: bool = True,
        **kwargs,
    ):
        """Copies dataset at ``src`` to ``dest`` including version control history.

        Args:
            src (str, pathlib.Path): Path to the dataset to be copied.
            dest (str, pathlib.Path): Destination path to copy to.
            tensors (List[str], optional): Names of tensors (and groups) to be copied. If not specified all tensors are copied.
            overwrite (bool): If True and a dataset exists at `destination`, it will be overwritten. Defaults to False.
            src_creds (dict, optional): - A dictionary containing credentials used to access the dataset at the path.
                - If 'aws_access_key_id', 'aws_secret_access_key', 'aws_session_token' are present, these take precedence over credentials present in the environment or in credentials file. Currently only works with s3 paths.
                - It supports 'aws_access_key_id', 'aws_secret_access_key', 'aws_session_token', 'endpoint_url', 'aws_region', 'profile_name' as keys.
            dest_creds (dict, optional): creds required to create / overwrite datasets at ``dest``.
            token (str, optional): Activeloop token, used for fetching credentials to the dataset at path if it is a Deep Lake dataset. This is optional, tokens are normally autogenerated.
            num_workers (int): The number of workers to use for copying. Defaults to 0. When set to 0, it will always use serial processing, irrespective of the scheduler.
            scheduler (str): The scheduler to be used for copying. Supported values include: 'serial', 'threaded', 'processed' and 'ray'.
                Defaults to 'threaded'.
            progressbar (bool): Displays a progress bar if True (default).
            public (bool): Defines if the dataset will have public access. Applicable only if Deep Lake cloud storage is used and a new Dataset is being created. Defaults to ``False``.
            verbose (bool): If True, logs will be printed. Defaults to ``True``.
            **kwargs: Additional keyword arguments

        Returns:
            Dataset: New dataset object.

        Raises:
            DatasetHandlerError: If a dataset already exists at destination path and overwrite is False.
            TypeError: If source is not a path to a dataset.
            UnsupportedParameterException: If parameter that is no longer supported is beeing called.
        """

        if "src_token" in kwargs:
            raise UnsupportedParameterException(
                "src_token is now not supported. You should use `token` instead."
            )

        if "dest_token" in kwargs:
            raise UnsupportedParameterException(
                "dest_token is now not supported. You should use `token` instead."
            )

        if not isinstance(src, (str, pathlib.Path)):
            raise TypeError(
                f"Source for `deepcopy` should be path to a dataset. Got {type(src)}."
            )

        src = convert_pathlib_to_string_if_needed(src)
        dest = convert_pathlib_to_string_if_needed(dest)

        verify_dataset_name(dest)

        report_params = {
            "Overwrite": overwrite,
            "Num_Workers": num_workers,
            "Scheduler": scheduler,
            "Progressbar": progressbar,
            "Public": public,
        }
        if dest.startswith("hub://"):
            report_params["Dest"] = dest
        feature_report_path(src, "deepcopy", report_params, token=token)

        src_ds = deeplake.load(
            src, read_only=True, creds=src_creds, token=token, verbose=False
        )
        src_storage = get_base_storage(src_ds.storage)

        dest_storage, cache_chain = get_storage_and_cache_chain(
            dest,
            creds=dest_creds,
            token=token,
            read_only=False,
            memory_cache_size=DEFAULT_MEMORY_CACHE_SIZE,
            local_cache_size=DEFAULT_LOCAL_CACHE_SIZE,
        )

        if dataset_exists(cache_chain):
            if overwrite:
                cache_chain.clear()
            else:
                raise DatasetHandlerError(
                    f"A dataset already exists at the given path ({dest}). If you want to copy to a new dataset, either specify another path or use overwrite=True."
                )

        metas: Dict[str, DatasetMeta] = {}

        def copy_func(keys, progress_callback=None):
            cache = generate_chain(
                src_storage,
                memory_cache_size=DEFAULT_MEMORY_CACHE_SIZE,
                local_cache_size=DEFAULT_LOCAL_CACHE_SIZE,
                path=src,
            )
            for key in keys:
                val = metas.get(key) or cache[key]
                if isinstance(val, DeepLakeMemoryObject):
                    dest_storage[key] = val.tobytes()
                else:
                    dest_storage[key] = val
                if progress_callback:
                    progress_callback(1)

        def copy_func_with_progress_bar(pg_callback, keys):
            copy_func(keys, pg_callback)

        keys = src_storage._all_keys()
        if tensors is not None:
            required_tensors = src_ds._resolve_tensor_list(tensors)
            for t in required_tensors[:]:
                required_tensors.extend(src_ds[t].meta.links)
            required_tensor_paths = set(
                src_ds.meta.tensor_names[t] for t in required_tensors
            )

            all_tensors_in_src = src_ds._tensors()
            all_tensor_paths_in_src = [
                src_ds.meta.tensor_names[t] for t in all_tensors_in_src
            ]
            tensor_paths_to_exclude = [
                t for t in all_tensor_paths_in_src if t not in required_tensor_paths
            ]

            def fltr(k):
                for t in tensor_paths_to_exclude:
                    if k.startswith(t + "/") or "/" + t + "/" in k:
                        return False
                return True

            def keep_group(g):
                for t in tensors:
                    if t == g or t.startswith(g + "/"):
                        return True
                return False

            def process_meta(k):
                if posixpath.basename(k) == DATASET_META_FILENAME:
                    meta = DatasetMeta.frombuffer(src_storage[k])
                    if not meta.tensor_names:  # backward compatibility
                        meta.tensor_names = {t: t for t in meta.tensors}
                    meta.tensors = list(
                        filter(
                            lambda t: meta.tensor_names[t] in required_tensor_paths,
                            meta.tensors,
                        )
                    )
                    meta.hidden_tensors = list(
                        filter(lambda t: t in meta.tensors, meta.hidden_tensors)
                    )
                    meta.groups = list(filter(keep_group, meta.groups))
                    meta.tensor_names = {
                        k: v for k, v in meta.tensor_names.items() if k in meta.tensors
                    }
                    metas[k] = meta
                return k

            keys = filter(fltr, map(process_meta, keys))
        keys = list(keys)
        if tensors:
            assert metas
        len_keys = len(keys)
        if num_workers == 0:
            keys = [keys]
        else:
            keys = [keys[i::num_workers] for i in range(num_workers)]
        compute_provider = get_compute_provider(scheduler, num_workers)
        try:
            if progressbar:
                compute_provider.map_with_progressbar(
                    copy_func_with_progress_bar,
                    keys,
                    len_keys,
                    "Copying dataset",
                )
            else:
                compute_provider.map(copy_func, keys)
        finally:
            compute_provider.close()

        ret = dataset_factory(
            path=dest,
            storage=cache_chain,
            public=public,
            token=token,
            verbose=verbose,
        )
        ret._register_dataset()
        dataset_created(ret)
        dataset_written(ret)
        if not ret.has_head_changes:
            dataset_committed(ret)
        return ret

    @staticmethod
    def connect(
        src_path: str,
        creds_key: str,
        dest_path: Optional[str] = None,
        org_id: Optional[str] = None,
        ds_name: Optional[str] = None,
        token: Optional[str] = None,
    ) -> Dataset:
        """Connects dataset at ``src_path`` to Deep Lake via the provided path.

        Examples:
            >>> # Connect an s3 dataset
            >>> ds = deeplake.connect(src_path="s3://bucket/dataset", dest_path="hub://my_org/dataset", creds_key="my_managed_credentials_key", token="my_activeloop_token")
            >>> # or
            >>> ds = deeplake.connect(src_path="s3://bucket/dataset", org_id="my_org", creds_key="my_managed_credentials_key", token="my_activeloop_token")

        Args:
            src_path (str): Cloud path to the source dataset. Can be:
                an s3 path like ``s3://bucket/path/to/dataset``.
                a gcs path like ``gcs://bucket/path/to/dataset``.
            creds_key (str): The managed credentials to be used for accessing the source path.
            dest_path (str, optional): The full path to where the connected Deep Lake dataset will reside. Can be:
                a Deep Lake path like ``hub://organization/dataset``
            org_id (str, optional): The organization to where the connected Deep Lake dataset will be added.
            ds_name (str, optional): The name of the connected Deep Lake dataset. Will be infered from ``dest_path`` or ``src_path`` if not provided.
            token (str, optional): Activeloop token used to fetch the managed credentials.

        Returns:
            Dataset: The connected Deep Lake dataset.

        Raises:
            InvalidSourcePathError: If the ``src_path`` is not a valid s3 or gcs path.
            InvalidDestinationPathError: If ``dest_path``, or ``org_id`` and ``ds_name`` do not form a valid Deep Lake path.
        """
        path = connect_dataset_entry(
            src_path=src_path,
            creds_key=creds_key,
            dest_path=dest_path,
            org_id=org_id,
            ds_name=ds_name,
            token=token,
        )
        return deeplake.dataset(path, token=token, verbose=False)

    @staticmethod
    def ingest_coco(
        images_directory: Union[str, pathlib.Path],
        annotation_files: Union[str, pathlib.Path, List[str]],
        dest: Union[str, pathlib.Path],
        key_to_tensor_mapping: Optional[Dict] = None,
        file_to_group_mapping: Optional[Dict] = None,
        ignore_one_group: bool = False,
        ignore_keys: Optional[List[str]] = None,
        image_params: Optional[Dict] = None,
        image_creds_key: Optional[str] = None,
        src_creds: Optional[Dict] = None,
        dest_creds: Optional[Dict] = None,
        inspect_limit: int = 1000000,
        progressbar: bool = True,
        num_workers: int = 0,
        token: Optional[str] = None,
        **dataset_kwargs,
    ) -> Dataset:
        """Ingest images and annotations in COCO format to a Deep Lake Dataset.

        Examples:
            >>> ds = deeplake.ingest_coco(
            >>>     "path/to/images/directory",
            >>>     ["path/to/annotation/file1.json", "path/to/annotation/file2.json"],
            >>>     dest="hub://org_id/dataset",
            >>>     key_to_tensor_mapping={"category_id": "labels", "bbox": "boxes"},
            >>>     file_to_group_mapping={"file1.json": "group1", "file2.json": "group2"},
            >>>     ignore_keys=["area", "image_id", "id"],
            >>>     token="my_activeloop_token",
            >>>     num_workers=4,
            >>> )
            >>> # or ingest data from cloud
            >>> ds = deeplake.ingest_coco(
            >>>     "s3://bucket/images/directory",
            >>>     "s3://bucket/annotation/file1.json",
            >>>     dest="hub://org_id/dataset",
            >>>     ignore_one_group=True,
            >>>     ignore_keys=["area", "image_id", "id"],
            >>>     image_settings={"name": "images", "linked": True, creds_key="my_managed_creds_key", "sample_compression": "jpeg"},
            >>>     src_creds=aws_creds, # Can also be inferred from environment
            >>>     token="my_activeloop_token",
            >>>     num_workers=4,
            >>> )

        Args:
            images_directory (str, pathlib.Path): The path to the directory containing images.
            annotation_files (str, pathlib.Path, List[str]): Path to JSON annotation files in COCO format.
            dest (str, pathlib.Path):
                - The full path to the dataset. Can be:
                - a Deep Lake cloud path of the form ``hub://org_id/datasetname``. To write to Deep Lake cloud datasets, ensure that you are logged in to Deep Lake (use 'activeloop login' from command line), or pass in a token using the 'token' parameter.
                - an s3 path of the form ``s3://bucketname/path/to/dataset``. Credentials are required in either the environment or passed to the creds argument.
                - a local file system path of the form ``./path/to/dataset`` or ``~/path/to/dataset`` or ``path/to/dataset``.
                - a memory path of the form ``mem://path/to/dataset`` which doesn't save the dataset but keeps it in memory instead. Should be used only for testing as it does not persist.
            key_to_tensor_mapping (Optional[Dict]): A one-to-one mapping between COCO keys and Dataset tensor names.
            file_to_group_mapping (Optional[Dict]): A one-to-one mapping between COCO annotation file names and Dataset group names.
            ignore_one_group (bool): Skip creation of group in case of a single annotation file. Set to ``False`` by default.
            ignore_keys (List[str]): A list of COCO keys to ignore.
            image_params (Optional[Dict]): A dictionary containing parameters for the images tensor.
            image_creds_key (Optional[str]): The name of the managed credentials to use for accessing the images directory via linked tensor.
            src_creds (Optional[Dict]): Credentials to access the source path. If not provided, will be inferred from the environment.
            dest_creds (Optional[Dict]): A dictionary containing credentials used to access the destination path of the dataset.
            inspect_limit (int): The maximum number of samples to inspect in the annotations json, in order to generate the set of COCO annotation keys. Set to ``1000000`` by default.
            progressbar (bool): Enables or disables ingestion progress bar. Set to ``True`` by default.
            num_workers (int): The number of workers to use for ingestion. Set to ``0`` by default.
            token (Optional[str]): The token to use for accessing the dataset.
            **dataset_kwargs: Any arguments passed here will be forwarded to the dataset creator function. See :func:`deeplake.empty`.

        Returns:
            Dataset: The Dataset created from images and COCO annotations.

        Raises:
            IngestionError: If either ``key_to_tensor_mapping`` or ``file_to_group_mapping`` are not one-to-one.
        """

        dest = convert_pathlib_to_string_if_needed(dest)
        images_directory = convert_pathlib_to_string_if_needed(images_directory)
        annotation_files = (
            [convert_pathlib_to_string_if_needed(f) for f in annotation_files]
            if isinstance(annotation_files, list)
            else convert_pathlib_to_string_if_needed(annotation_files)
        )

<<<<<<< HEAD
        ds = deeplake.empty(
            dest, creds=dest_creds, verbose=False, token=token, **dataset_kwargs
=======
        feature_report_path(
            dest,
            "ingest_coco",
            {"num_workers": num_workers},
            token=dataset_kwargs.get("token", None),
>>>>>>> c39b879a
        )

        unstructured = CocoDataset(
            source=images_directory,
            annotation_files=annotation_files,
            key_to_tensor_mapping=key_to_tensor_mapping,
            file_to_group_mapping=file_to_group_mapping,
            ignore_one_group=ignore_one_group,
            ignore_keys=ignore_keys,
            image_params=image_params,
            image_creds_key=image_creds_key,
            creds=src_creds,
        )
        structure = unstructured.prepare_structure(inspect_limit)

        ds = deeplake.empty(dest, creds=dest_creds, verbose=False, **dataset_kwargs)

        structure.create_missing(ds)

        unstructured.structure(
            ds,
            progressbar,
            num_workers,
        )

        return ds

    @staticmethod
    def ingest_yolo(
        data_directory: Union[str, pathlib.Path],
        dest: Union[str, pathlib.Path],
        class_names_file: Optional[Union[str, pathlib.Path]] = None,
        annotations_directory: Optional[Union[str, pathlib.Path]] = None,
        allow_no_annotation: bool = False,
        image_params: Optional[Dict] = None,
        label_params: Optional[Dict] = None,
        coordinates_params: Optional[Dict] = None,
        src_creds: Optional[Dict] = None,
        dest_creds: Optional[Dict] = None,
        image_creds_key: Optional[str] = None,
        inspect_limit: int = 1000,
        progressbar: bool = True,
        num_workers: int = 0,
        connect_kwargs: Optional[Dict] = None,
        **dataset_kwargs,
    ) -> Dataset:
        """Ingest images and annotations (bounding boxes or polygons) in YOLO format to a Deep Lake Dataset.

        Examples:
            >>> ds = deeplake.ingest_yolo(
            >>>     "path/to/data/directory",
            >>>     dest="hub://org_id/dataset",
            >>>     allow_no_annotation=True,
            >>>     token="my_activeloop_token",
            >>>     num_workers=4,
            >>> )
            >>> # or ingest data from cloud
            >>> ds = deeplake.ingest_yolo(
            >>>     "s3://bucket/data_directory",
            >>>     dest="hub://org_id/dataset",
            >>>     image_params={"name": "image_links", "htype": "link[image]"},
            >>>     image_creds_key='my_s3_managed_crerendials",
            >>>     src_creds=aws_creds, # Can also be inferred from environment
            >>>     token="my_activeloop_token",
            >>>     num_workers=4,
            >>> )

        Args:
            data_directory (str, pathlib.Path): The path to the directory containing the data (images files and annotation files(see 'annotations_directory' input for specifying annotations in a separate directory).
            dest (str, pathlib.Path):
                - The full path to the dataset. Can be:
                - a Deep Lake cloud path of the form ``hub://org_id/datasetname``. To write to Deep Lake cloud datasets, ensure that you are logged in to Deep Lake (use 'activeloop login' from command line), or pass in a token using the 'token' parameter.
                - an s3 path of the form ``s3://bucketname/path/to/dataset``. Credentials are required in either the environment or passed to the creds argument.
                - a local file system path of the form ``./path/to/dataset`` or ``~/path/to/dataset`` or ``path/to/dataset``.
                - a memory path of the form ``mem://path/to/dataset`` which doesn't save the dataset but keeps it in memory instead. Should be used only for testing as it does not persist.
            class_names_file: Path to the file containing the class names on separate lines. This is typically a file titled classes.names.
            annotations_directory (Optional[Union[str, pathlib.Path]]): Path to directory containing the annotations. If specified, the 'data_directory' will not be examined for annotations.
            allow_no_annotation (bool): Flag to determine whether missing annotations files corresponding to an image should be treated as empty annoations. Set to ``False`` by default.
            image_params (Optional[Dict]): A dictionary containing parameters for the images tensor.
            label_params (Optional[Dict]): A dictionary containing parameters for the labels tensor.
            coordinates_params (Optional[Dict]): A dictionary containing parameters for the ccoordinates tensor. This tensor either contains bounding boxes or polygons.
            src_creds (Optional[Dict]): Credentials to access the source path. If not provided, will be inferred from the environment.
            dest_creds (Optional[Dict]): A dictionary containing credentials used to access the destination path of the dataset.
            image_creds_key (Optional[str]): creds_key for linked tensors, applicable if the htype for the images tensor is specified as 'link[image]' in the 'image_params' input.
            inspect_limit (int): The maximum number of annotations to inspect, in order to infer whether they are bounding boxes of polygons. This in put is ignored if the htype is specfied in the 'coordinates_params'.
            progressbar (bool): Enables or disables ingestion progress bar. Set to ``True`` by default.
            num_workers (int): The number of workers to use for ingestion. Set to ``0`` by default.
            connect_kwargs (Optional[Dict]): If specified, the dataset will be connected to Platform, and connect_kwargs will be passed to :func:`ds.connect`.
            **dataset_kwargs: Any arguments passed here will be forwarded to the dataset creator function. See :func:`deeplake.empty`.

        Returns:
            Dataset: The Dataset created from the images and YOLO annotations.

        Raises:
            IngestionError: If annotations are not found for all the images and 'allow_no_annotation' is False
        """

        dest = convert_pathlib_to_string_if_needed(dest)
        data_directory = convert_pathlib_to_string_if_needed(data_directory)

        annotations_directory = (
            convert_pathlib_to_string_if_needed(annotations_directory)
            if annotations_directory is not None
            else None
        )

        class_names_file = (
            convert_pathlib_to_string_if_needed(class_names_file)
            if class_names_file is not None
            else None
        )

        feature_report_path(
            dest,
            "ingest_yolo",
            {"num_workers": num_workers},
            token=dataset_kwargs.get("token", None),
        )

        unstructured = YoloDataset(
            data_directory=data_directory,
            class_names_file=class_names_file,
            annotations_directory=annotations_directory,
            image_params=image_params,
            label_params=label_params,
            coordinates_params=coordinates_params,
            allow_no_annotation=allow_no_annotation,
            creds=src_creds,
            image_creds_key=image_creds_key,
            inspect_limit=inspect_limit,
        )

        structure = unstructured.prepare_structure()

        ds = deeplake.empty(dest, creds=dest_creds, verbose=False, **dataset_kwargs)
        if connect_kwargs is not None:
            ds.connect(**connect_kwargs, token=dataset_kwargs.get("token", None))

        structure.create_missing(ds)

        unstructured.structure(
            ds,
            progressbar,
            num_workers,
        )

        return ds

    @staticmethod
    def ingest(
        src: Union[str, pathlib.Path],
        dest: Union[str, pathlib.Path],
        images_compression: str = "auto",
        dest_creds: Optional[Dict] = None,
        progressbar: bool = True,
        summary: bool = True,
        **dataset_kwargs,
    ) -> Dataset:
        """Ingests a dataset from a source and stores it as a structured dataset to destination.

        Args:
            src (str, pathlib.Path): Local path to where the unstructured dataset is stored or path to csv file.
            dest (str, pathlib.Path): - The full path to the dataset. Can be:
                - a Deep Lake cloud path of the form ``hub://username/datasetname``. To write to Deep Lake cloud datasets, ensure that you are logged in to Deep Lake (use 'activeloop login' from command line)
                - an s3 path of the form ``s3://bucketname/path/to/dataset``. Credentials are required in either the environment or passed to the creds argument.
                - a local file system path of the form ``./path/to/dataset`` or ``~/path/to/dataset`` or ``path/to/dataset``.
                - a memory path of the form ``mem://path/to/dataset`` which doesn't save the dataset but keeps it in memory instead. Should be used only for testing as it does not persist.
            images_compression (str): For image classification datasets, this compression will be used for the `images` tensor. If ``images_compression`` is "auto", compression will be automatically determined by the most common extension in the directory.
            dest_creds (Optional[Dict]): A dictionary containing credentials used to access the destination path of the dataset.
            progressbar (bool): Enables or disables ingestion progress bar. Defaults to ``True``.
            summary (bool): If ``True``, a summary of skipped files will be printed after completion. Defaults to ``True``.
            **dataset_kwargs: Any arguments passed here will be forwarded to the dataset creator function.

        Returns:
            Dataset: New dataset object with structured dataset.

        Raises:
            InvalidPathException: If the source directory does not exist.
            SamePathException: If the source and destination path are same.
            AutoCompressionError: If the source director is empty or does not contain a valid extension.
            InvalidFileExtension: If the most frequent file extension is found to be 'None' during auto-compression.

        Note:
            - Currently only local source paths and image classification datasets / csv files are supported for automatic ingestion.
            - Supported filetypes: png/jpeg/jpg/csv.
            - All files and sub-directories with unsupported filetypes are ignored.
            - Valid source directory structures for image classification look like::

                data/
                    img0.jpg
                    img1.jpg
                    ...

            - or::

                data/
                    class0/
                        cat0.jpg
                        ...
                    class1/
                        dog0.jpg
                        ...
                    ...

            - or::

                data/
                    train/
                        class0/
                            img0.jpg
                            ...
                        ...
                    val/
                        class0/
                            img0.jpg
                            ...
                        ...
                    ...

            - Classes defined as sub-directories can be accessed at ``ds["test/labels"].info.class_names``.
            - Support for train and test sub directories is present under ``ds["train/images"]``, ``ds["train/labels"]`` and ``ds["test/images"]``, ``ds["test/labels"]``.
            - Mapping filenames to classes from an external file is currently not supported.
        """
        dest = convert_pathlib_to_string_if_needed(dest)
        feature_report_path(
            dest,
            "ingest",
            {
                "Images_Compression": images_compression,
                "Progressbar": progressbar,
                "Summary": summary,
            },
            token=dataset_kwargs.get("token", None),
        )

        src = convert_pathlib_to_string_if_needed(src)

        if isinstance(src, str):
            if os.path.isdir(dest) and os.path.samefile(src, dest):
                raise SamePathException(src)

            if src.endswith(".csv"):
                import pandas as pd  # type:ignore

                if not os.path.isfile(src):
                    raise InvalidPathException(src)
                source = pd.read_csv(src, quotechar='"', skipinitialspace=True)
                ds = dataset.ingest_dataframe(
                    source, dest, dest_creds, progressbar, **dataset_kwargs
                )
                return ds

            if not os.path.isdir(src):
                raise InvalidPathException(src)

            if images_compression == "auto":
                images_compression = get_most_common_extension(src)
                if images_compression is None:
                    raise InvalidFileExtension(src)

            # TODO: support more than just image classification (and update docstring)
            unstructured = ImageClassification(source=src)

            ds = deeplake.dataset(dest, creds=dest_creds, **dataset_kwargs)

            # TODO: auto detect compression
            unstructured.structure(
                ds,  # type: ignore
                progressbar=progressbar,
                generate_summary=summary,
                image_tensor_args={"sample_compression": images_compression},
            )
        return ds  # type: ignore

    @staticmethod
    def ingest_kaggle(
        tag: str,
        src: Union[str, pathlib.Path],
        dest: Union[str, pathlib.Path],
        exist_ok: bool = False,
        images_compression: str = "auto",
        dest_creds: Optional[Dict] = None,
        kaggle_credentials: Optional[dict] = None,
        progressbar: bool = True,
        summary: bool = True,
        **dataset_kwargs,
    ) -> Dataset:
        """Download and ingest a kaggle dataset and store it as a structured dataset to destination.

        Args:
            tag (str): Kaggle dataset tag. Example: ``"coloradokb/dandelionimages"`` points to https://www.kaggle.com/coloradokb/dandelionimages
            src (str, pathlib.Path): Local path to where the raw kaggle dataset will be downlaoded to.
            dest (str, pathlib.Path): - The full path to the dataset. Can be:
                - a Deep Lake cloud path of the form ``hub://username/datasetname``. To write to Deep Lake cloud datasets, ensure that you are logged in to Deep Lake (use 'activeloop login' from command line)
                - an s3 path of the form ``s3://bucketname/path/to/dataset``. Credentials are required in either the environment or passed to the creds argument.
                - a local file system path of the form ``./path/to/dataset`` or ``~/path/to/dataset`` or ``path/to/dataset``.
                - a memory path of the form ``mem://path/to/dataset`` which doesn't save the dataset but keeps it in memory instead. Should be used only for testing as it does not persist.
            exist_ok (bool): If the kaggle dataset was already downloaded and ``exist_ok`` is ``True``, ingestion will proceed without error.
            images_compression (str): For image classification datasets, this compression will be used for the ``images`` tensor. If ``images_compression`` is "auto", compression will be automatically determined by the most common extension in the directory.
            dest_creds (Optional[Dict]): A dictionary containing credentials used to access the destination path of the dataset.
            kaggle_credentials (dict): A dictionary containing kaggle credentials {"username":"YOUR_USERNAME", "key": "YOUR_KEY"}. If ``None``, environment variables/the kaggle.json file will be used if available.
            progressbar (bool): Enables or disables ingestion progress bar. Set to ``True`` by default.
            summary (bool): Generates ingestion summary. Set to ``True`` by default.
            **dataset_kwargs: Any arguments passed here will be forwarded to the dataset creator function. See :func:`deeplake.dataset`.

        Returns:
            Dataset: New dataset object with structured dataset.

        Raises:
            SamePathException: If the source and destination path are same.

        Note:
            Currently only local source paths and image classification datasets are supported for automatic ingestion.
        """
        src = convert_pathlib_to_string_if_needed(src)
        dest = convert_pathlib_to_string_if_needed(dest)

        feature_report_path(
            dest,
            "ingest_kaggle",
            {
                "Images_Compression": images_compression,
                "Exist_Ok": exist_ok,
                "Progressbar": progressbar,
                "Summary": summary,
            },
            token=dataset_kwargs.get("token", None),
        )

        if os.path.isdir(src) and os.path.isdir(dest):
            if os.path.samefile(src, dest):
                raise SamePathException(src)

        download_kaggle_dataset(
            tag,
            local_path=src,
            kaggle_credentials=kaggle_credentials,
            exist_ok=exist_ok,
        )

        ds = deeplake.ingest(
            src=src,
            dest=dest,
            images_compression=images_compression,
            dest_creds=dest_creds,
            progressbar=progressbar,
            summary=summary,
            **dataset_kwargs,
        )

        return ds

    @staticmethod
    def ingest_dataframe(
        src,
        dest: Union[str, pathlib.Path, Dataset],
        dest_creds: Optional[Dict] = None,
        progressbar: bool = True,
        **dataset_kwargs,
    ):
        """Convert pandas dataframe to a Deep Lake Dataset.

        Args:
            src (pd.DataFrame): The pandas dataframe to be converted.
            dest (str, pathlib.Path, Dataset):
                - A Dataset or The full path to the dataset. Can be:
                - a Deep Lake cloud path of the form ``hub://username/datasetname``. To write to Deep Lake cloud datasets, ensure that you are logged in to Deep Lake (use 'activeloop login' from command line)
                - an s3 path of the form ``s3://bucketname/path/to/dataset``. Credentials are required in either the environment or passed to the creds argument.
                - a local file system path of the form ``./path/to/dataset`` or ``~/path/to/dataset`` or ``path/to/dataset``.
                - a memory path of the form ``mem://path/to/dataset`` which doesn't save the dataset but keeps it in memory instead. Should be used only for testing as it does not persist.
            dest_creds (Optional[Dict]): A dictionary containing credentials used to access the destination path of the dataset.
            progressbar (bool): Enables or disables ingestion progress bar. Set to ``True`` by default.
            **dataset_kwargs: Any arguments passed here will be forwarded to the dataset creator function. See :func:`deeplake.dataset`.

        Returns:
            Dataset: New dataset created from the dataframe.

        Raises:
            Exception: If ``src`` is not a valid pandas dataframe object.
        """
        import pandas as pd
        from deeplake.auto.structured.dataframe import DataFrame

        feature_report_path(
            convert_pathlib_to_string_if_needed(dest),
            "ingest_dataframe",
            {},
            token=dataset_kwargs.get("token", None),
        )

        if not isinstance(src, pd.DataFrame):
            raise Exception("Source provided is not a valid pandas dataframe object")

        structured = DataFrame(src)

        if isinstance(dest, Dataset):
            ds = dest
        else:
            dest = convert_pathlib_to_string_if_needed(dest)
            ds = deeplake.dataset(dest, creds=dest_creds, **dataset_kwargs)

        structured.fill_dataset(ds, progressbar)  # type: ignore
        return ds  # type: ignore

    @staticmethod
    def list(
        org_id: str = "",
        token: Optional[str] = None,
    ) -> None:
        """List all available Deep Lake cloud datasets.

        Args:
            org_id (str): Specify organization id. If not given,
                returns a list of all datasets that can be accessed, regardless of what workspace they are in.
                Otherwise, lists all datasets in the given organization.
            token (str, optional): Activeloop token, used for fetching credentials for Deep Lake datasets. This is optional, tokens are normally autogenerated.

        Returns:
            List: List of dataset names.
        """

        deeplake_reporter.feature_report(
            feature_name="list",
            parameters={"org_id": org_id},
        )

        client = DeepLakeBackendClient(token=token)
        datasets = client.get_datasets(workspace=org_id)
        return datasets<|MERGE_RESOLUTION|>--- conflicted
+++ resolved
@@ -1084,16 +1084,11 @@
             else convert_pathlib_to_string_if_needed(annotation_files)
         )
 
-<<<<<<< HEAD
-        ds = deeplake.empty(
-            dest, creds=dest_creds, verbose=False, token=token, **dataset_kwargs
-=======
         feature_report_path(
             dest,
             "ingest_coco",
             {"num_workers": num_workers},
             token=dataset_kwargs.get("token", None),
->>>>>>> c39b879a
         )
 
         unstructured = CocoDataset(
