import numpy as np
import deeplake
from deeplake.htype import HTYPE_CONFIGURATIONS
from typing import Any, List, Sequence, Tuple, Optional, Union


class ExternalCommandError(Exception):
    def __init__(self, command: str, status: int):
        super().__init__(
            f'Status for command "{command}" was "{status}", expected to be "0".'
        )


class KaggleError(Exception):
    message: str = ""


class KaggleMissingCredentialsError(KaggleError):
    def __init__(self, env_var_name: str):
        super().__init__(
            "Could not find %s in environment variables. Try setting them or providing the `credentials` argument. More information on how to get kaggle credentials: https://www.kaggle.com/docs/api"
            % env_var_name
        )


class KaggleDatasetAlreadyDownloadedError(KaggleError):
    def __init__(self, tag: str, path: str):
        self.message = f"Kaggle dataset {tag} already exists at {path}. You can get rid of this error by setting the `exist_ok` parameter to `True`."
        super().__init__(self.message)


class InvalidPathException(Exception):
    def __init__(self, directory):
        super().__init__(
            f"Dataset's path is an invalid path. It should be a valid local directory got {directory}."
        )


class AutoCompressionError(Exception):
    def __init__(self, directory):
        super().__init__(
            f"Auto compression could not run on {directory}. The directory doesn't contain any files."
        )


class InvalidFileExtension(Exception):
    def __init__(self, directory):
        super().__init__(
            f"Missing file with extension in {directory}. Expected a valid file extension got None."
        )


class SamePathException(Exception):
    def __init__(self, directory):
        super().__init__(
            f"Dataset source and destination path are same '{directory}'. Source and destination cannot be same for dataset ingestion, try setting different paths."
        )


class TensorInvalidSampleShapeError(Exception):
    def __init__(self, shape: Sequence[int], expected_dims: int):
        super().__init__(
            f"Sample shape length is expected to be {expected_dims}, actual length is {len(shape)}. Full incoming shape: {shape}"
        )


class TensorMetaMissingKey(Exception):
    def __init__(self, key: str, meta: dict):
        super().__init__(f"Key '{key}' missing from tensor meta '{str(meta)}'.")


class TensorDoesNotExistError(KeyError, AttributeError):
    def __init__(self, tensor_name: str):
        super().__init__(f"Tensor '{tensor_name}' does not exist.")


class TensorAlreadyExistsError(Exception):
    def __init__(self, key: str):
        super().__init__(
            f"Tensor '{key}' already exists. If applicable, you can use the `overwrite=True` parameter!"
        )


class TensorGroupDoesNotExistError(KeyError):
    def __init__(self, group_name: str):
        super().__init__(f"Tensor group '{group_name}' does not exist.")


class TensorGroupAlreadyExistsError(Exception):
    def __init__(self, key: str):
        super().__init__(
            f"Tensor group '{key}' already exists. A tensor group is created when a tensor has a '/' in its name, or using 'ds.create_group'."
        )


class InvalidTensorNameError(Exception):
    def __init__(self, name: str):
        if name:
            msg = (
                f"The use of a reserved attribute '{name}' as a tensor name is invalid."
            )
        else:
            msg = f"Tensor name cannot be empty."
        super().__init__(msg)


class InvalidTensorGroupNameError(Exception):
    def __init__(self, name: str):
        if name:
            msg = f"The use of a reserved attribute '{name}' as a tensor group name is invalid."
        else:
            msg = f"Tensor group name cannot be empty."
        super().__init__(msg)


class DynamicTensorNumpyError(Exception):
    def __init__(self, key: str, index, property_key: str):
        super().__init__(
            f"Tensor '{key}' with index = {str(index)} has dynamic '{property_key}' and cannot be converted into a `np.ndarray`. Try setting the parameter `aslist=True`"
        )


class InvalidShapeIntervalError(Exception):
    def __init__(
        self,
        message: str,
        lower: Optional[Sequence[int]] = None,
        upper: Optional[Sequence[int]] = None,
    ):
        s = message

        if lower is not None:
            s += f" lower={str(lower)}"

        if upper is not None:
            s += f" upper={str(upper)}"

        super().__init__(s)


class InvalidKeyTypeError(TypeError):
    def __init__(self, item: Any):
        super().__init__(
            f"Item '{str(item)}' of type '{type(item).__name__}' is not a valid key."
        )


class UnsupportedTensorTypeError(TypeError):
    def __init__(self, item: Any):
        super().__init__(
            f"Key of type '{type(item).__name__}' is not currently supported to convert to a tensor."
        )


class InvalidBytesRequestedError(Exception):
    def __init__(self):
        super().__init__(
            "The byte range provided is invalid. Ensure that start_byte <= end_byte and start_byte > 0 and end_byte > 0"
        )


class ProviderListEmptyError(Exception):
    def __init__(self):
        super().__init__(
            "The provider_list passed to get_cache_chain needs to have 1 or more elements."
        )


class DirectoryAtPathException(Exception):
    def __init__(self):
        super().__init__(
            "The provided path is incorrect for this operation, there is a directory at the path. Provide a path to a file."
        )


class FileAtPathException(Exception):
    def __init__(self, path):
        super().__init__(
            f"Expected a directory at path {path} but found a file instead."
        )


class ProviderSizeListMismatch(Exception):
    def __init__(self):
        super().__init__("Ensure that len(size_list) + 1 == len(provider_list)")


class ModuleNotInstalledException(Exception):
    def __init__(self, message):
        super().__init__(message)


class LoginException(Exception):
    def __init__(
        self,
        message="Error while logging in, invalid auth token. Please try logging in again.",
    ):
        super().__init__(message)


class UserNotLoggedInException(Exception):
    def __init__(self, message=""):
        super().__init__(message)


class InvalidHubPathException(Exception):
    def __init__(self, path):
        super().__init__(
            f"The Dataset's path is an invalid Deep Lake cloud path. It should be of the form hub://username/dataset got {path}."
        )


class PathNotEmptyException(Exception):
    def __init__(self, use_hub=True):
        if use_hub:
            super().__init__(
                f"Please use a url that points to an existing Deep Lake Dataset or an empty folder. If you wish to delete the folder and its contents, you may run deeplake.delete(dataset_path, force=True)."
            )
        else:
            super().__init__(
                f"Specified path is not empty. If you wish to delete the folder and its contents, you may run deeplake.delete(path, force=True)."
            )


# Exceptions encountered while interection with the Deep Lake backend
class AuthenticationException(Exception):
    def __init__(self, message="Authentication failed. Please try logging in again."):
        super().__init__(message)


class AuthorizationException(Exception):
    def __init__(
        self,
        message="You are not authorized to access this resource on Activeloop Server.",
        response=None,
    ):
        self.response = response
        super().__init__(message)


class InvalidPasswordException(AuthorizationException):
    def __init__(
        self,
        message="The password you provided was invalid.",
    ):
        super().__init__(message)


class CouldNotCreateNewDatasetException(AuthorizationException):
    def __init__(
        self,
        path: str,
    ):

        extra = ""
        if path.startswith("hub://"):
            extra = "Since the path is a `hub://` dataset, if you believe you should have write permissions, try running `activeloop login`."

        message = f"Dataset at '{path}' doesn't exist, and you have no permissions to create one there. Maybe a typo? {extra}"
        super().__init__(message)


class ResourceNotFoundException(Exception):
    def __init__(
        self,
        message="The resource you are looking for was not found. Check if the name or id is correct.",
    ):
        super().__init__(message)


class BadRequestException(Exception):
    def __init__(self, message):
        message = (
            f"Invalid Request. One or more request parameters is incorrect.\n{message}"
        )
        super().__init__(message)


class OverLimitException(Exception):
    def __init__(
        self,
        message="You are over the allowed limits for this operation.",
    ):
        super().__init__(message)


class ServerException(Exception):
    def __init__(self, message="Internal Activeloop server error."):
        super().__init__(message)


class BadGatewayException(Exception):
    def __init__(self, message="Invalid response from Activeloop server."):
        super().__init__(message)


class GatewayTimeoutException(Exception):
    def __init__(self, message="Activeloop server took too long to respond."):
        super().__init__(message)


class WaitTimeoutException(Exception):
    def __init__(self, message="Timeout waiting for server state update."):
        super().__init__(message)


class LockedException(Exception):
    def __init__(self, message="The resource is currently locked."):
        super().__init__(message)


class UnexpectedStatusCodeException(Exception):
    def __init__(self, message):
        super().__init__(message)


class EmptyTokenException(Exception):
    def __init__(self, message="The authentication token is empty."):
        super().__init__(message)


# TODO Better S3 Exception handling


class S3Error(Exception):
    """Catchall for all errors encountered while working with S3"""


class S3GetError(S3Error):
    """Catchall for all errors encountered while working getting an object from S3"""


class S3SetError(S3Error):
    """Catchall for all errors encountered while working setting an object in S3"""


class S3DeletionError(S3Error):
    """Catchall for all errors encountered while working deleting an object in S3"""


class S3ListError(S3Error):
    """Catchall for all errors encountered while retrieving a list of objects present in S3"""


class CompressionError(Exception):
    pass


class UnsupportedCompressionError(CompressionError):
    def __init__(self, compression: Optional[str], htype: Optional[str] = None):
        if htype:
            super().__init__(
                f"Compression '{compression}' is not supported for {htype} htype."
            )
        else:
            super().__init__(
                f"Compression '{compression}' is not supported. Supported compressions: {deeplake.compressions}."
            )


class SampleCompressionError(CompressionError):
    def __init__(
        self,
        sample_shape: Tuple[int, ...],
        compression_format: Optional[str],
        message: str,
    ):
        super().__init__(
            f"Could not compress a sample with shape {str(sample_shape)} into '{compression_format}'. Raw error output: '{message}'.",
        )


class SampleDecompressionError(CompressionError):
    def __init__(self):
        super().__init__(
            f"Could not decompress sample buffer into an array. Either the sample's buffer is corrupted, or it is in an unsupported format. Supported compressions: {deeplake.compressions}."
        )


class InvalidImageDimensions(Exception):
    def __init__(self, actual_dims, expected_dims):
        super().__init__(
            f"The shape length {actual_dims} of the given array should "
            f"be greater than the number of expected dimensions {expected_dims}"
        )


class TensorUnsupportedSampleType(Exception):
    def __init__(self) -> None:
        super().__init__(
            f"Unable to append sample. Please specify numpy array, sequence of numpy arrays"
            "or resulting dictionary from .read() to be added to the tensor"
        )


class MetaError(Exception):
    pass


class MetaDoesNotExistError(MetaError):
    def __init__(self, key: str):
        super().__init__(
            f"A meta (key={key}) cannot be instantiated without `required_meta` when it does not exist yet. \
            If you are trying to read the meta, heads up: it didn't get written."
        )


class MetaAlreadyExistsError(MetaError):
    def __init__(self, key: str, required_meta: dict):
        super().__init__(
            f"A meta (key={key}) cannot be instantiated with `required_meta` when it already exists. \
            If you are trying to write the meta, heads up: it already got written (required_meta={required_meta})."
        )


class MetaInvalidKey(MetaError):
    def __init__(self, name: str, available_keys: List[str]):
        super().__init__(
            f'"{name}" is an invalid key for meta (`meta_object.{name}`). \
            Maybe a typo? Available keys: {str(available_keys)}'
        )


class MetaInvalidRequiredMetaKey(MetaError):
    def __init__(self, key: str, subclass_name: str):
        super().__init__(
            f"'{key}' should not be passed in `required_meta` (it is probably automatically set). \
            This means the '{subclass_name}' class was constructed improperly."
        )


class TensorMetaInvalidHtype(MetaError):
    def __init__(self, htype: str, available_htypes: Sequence[str]):
        super().__init__(
            f"Htype '{htype}' does not exist. Available htypes: {str(available_htypes)}"
        )


class TensorMetaInvalidHtypeOverwriteValue(MetaError):
    def __init__(self, key: str, value: Any, explanation: str = ""):
        super().__init__(
            f"Invalid value '{value}' for tensor meta key '{key}'. {explanation}"
        )


class TensorMetaMissingRequiredValue(MetaError):
    def __init__(self, htype: str, key: Union[str, List[str]]):
        extra = ""
        if key == "sample_compression":
            extra = f"`sample_compression` may be `None` if you want your '{htype}' data to be uncompressed. Available compressors: {deeplake.compressions}"

        if isinstance(key, list):
            message = f"Htype '{htype}' requires you to specify either one of {key} inside the `create_tensor` method call. {extra}"
        else:
            message = f"Htype '{htype}' requires you to specify '{key}' inside the `create_tensor` method call. {extra}"
        super().__init__(message)


class TensorMetaInvalidHtypeOverwriteKey(MetaError):
    def __init__(self, htype: str, key: str, available_keys: Sequence[str]):
        super().__init__(
            f"Htype '{htype}' doesn't have a key for '{key}'. Available keys: {str(available_keys)}"
        )


class TensorDtypeMismatchError(MetaError):
    def __init__(self, expected: Union[np.dtype, str], actual: str, htype: str):
        msg = f"Dtype was expected to be '{expected}' instead it was '{actual}'. If you called `create_tensor` explicitly with `dtype`, your samples should also be of that dtype."

        # TODO: we may want to raise this error at the API level to determine if the user explicitly overwrote the `dtype` or not. (to make this error message more precise)
        # TODO: because if the user uses `dtype=np.uint8`, but the `htype` the tensor is created with has it's default dtype set as `uint8` also, then this message is ambiguous
        htype_dtype = HTYPE_CONFIGURATIONS[htype].get("dtype", None)
        if htype_dtype is not None and htype_dtype == expected:
            msg += f" Htype '{htype}' expects samples to have dtype='{htype_dtype}'."
            super().__init__("")

        super().__init__(msg)


class InvalidTensorLinkError(MetaError):
    def __init__(self, msg="Invalid tensor link."):
        super().__init__(msg)


class TensorMetaMutuallyExclusiveKeysError(MetaError):
    def __init__(
        self, keys: Optional[List[str]] = None, custom_message: Optional[str] = None
    ):
        if custom_message:
            msg = custom_message
        else:
            msg = f"Following fields are mutually exclusive: {keys}. "
        super().__init__(msg)


class ReadOnlyModeError(Exception):
    def __init__(self, custom_message: Optional[str] = None):
        if custom_message is None:
            custom_message = "Modification when in read-only mode is not supported!"
        super().__init__(custom_message)


class TransformError(Exception):
    pass


class FilterError(Exception):
    pass


class InvalidInputDataError(TransformError):
    def __init__(self, operation):
        super().__init__(
            f"The data_in to transform is invalid. It doesn't support {operation} operation. "
            "Please use a list, a Deep Lake dataset or an object that supports both __getitem__ and __len__. "
            "Generators are not supported."
        )


class UnsupportedSchedulerError(TransformError):
    def __init__(self, scheduler):
        super().__init__(
            f"Deep Lake compute currently doesn't support {scheduler} scheduler."
        )


class TensorMismatchError(TransformError):
    def __init__(self, tensors, output_keys, skip_ok=False):
        if skip_ok:
            super().__init__(
                f"One or more tensors generated during Deep Lake compute don't exist in the target dataset. With skip_ok=True, you can skip certain tensors in the transform, however you need to ensure that all tensors generated exist in the dataset.\n "
                f"Tensors in target dataset: {tensors}\n Tensors in output sample: {output_keys}"
            )
        else:
            super().__init__(
                f"One or more of the outputs generated during transform contain different tensors than the ones present in the target dataset of transform.\n "
                f"Tensors in target dataset: {tensors}\n Tensors in output sample: {output_keys}. If you want to do this, pass skip_ok=True to the eval method."
            )


class InvalidOutputDatasetError(TransformError):
    def __init__(
        self, message="The output Dataset to transform should not be `read_only`."
    ):
        super().__init__(message)


class InvalidTransformDataset(TransformError):
    def __init__(
        self,
        message="The TransformDataset (2nd argument to transform function) of one of the functions is invalid. All the tensors should have equal length for it to be valid.",
    ):
        super().__init__(message)


class HubComposeEmptyListError(TransformError):
    def __init__(self, message="Cannot deeplake.compose an empty list."):
        super().__init__(message)


class HubComposeIncompatibleFunction(TransformError):
    def __init__(self, index: int):
        super().__init__(
            f"The element passed to deeplake.compose at index {index} is incompatible. Ensure that functions are all decorated with deeplake.compute decorator and instead of passing my_fn, use my_fn() or my_fn(arg1=5, arg2=3) in the list."
        )


class DatasetUnsupportedPytorch(Exception):
    def __init__(self, reason):
        super().__init__(
            f"The Dataset object passed to Pytorch is incompatible. Reason: {reason}"
        )


class CorruptedMetaError(Exception):
    pass


class ChunkEngineError(Exception):
    pass


class FullChunkError(ChunkEngineError):
    pass


class ChunkIdEncoderError(ChunkEngineError):
    pass


class ChunkSizeTooSmallError(ChunkEngineError):
    def __init__(
        self,
        message="If the size of the last chunk is given, it must be smaller than the requested chunk size.",
    ):
        super().__init__(message)


class DatasetHandlerError(Exception):
    def __init__(self, message):
        super().__init__(message)


class MemoryDatasetCanNotBePickledError(Exception):
    def __init__(self):
        super().__init__(
            "Dataset having MemoryProvider as underlying storage should not be pickled as data won't be saved."
        )


class CorruptedSampleError(Exception):
    def __init__(self, compression):
        super().__init__(f"Invalid {compression} file.")


class VersionControlError(Exception):
    pass


class MergeError(Exception):
    pass


class MergeNotSupportedError(MergeError):
    def __init__(self):
        super().__init__(
            "This dataset was either created before merge functionality was added or id tensor wasn't created for one or more tensors. Create a new dataset to use merge."
        )


class MergeMismatchError(MergeError):
    def __init__(self, tensor_name, mismatch_type, original_value, target_value):
        message = f"Unable to merge, tensor {tensor_name} has different {mismatch_type}. Current:{original_value}, Target: {target_value}"
        super().__init__(message)


class MergeConflictError(MergeError):
    def __init__(self, conflict_tensors=None, message=""):
        if conflict_tensors:
            message = f"Unable to merge, tensors {conflict_tensors} have conflicts and conflict resolution argument was not provided. Use conflict_resolution='theirs' or conflict_resolution='ours' to resolve the conflict."
            super().__init__(message)
        else:
            super().__init__(message)


class CheckoutError(VersionControlError):
    pass


class CommitError(VersionControlError):
    pass


class EmptyCommitError(CommitError):
    pass


class TensorModifiedError(Exception):
    def __init__(self):
        super().__init__(
            "The target commit is not an ancestor of the current commit, modified can't be calculated."
        )


class GCSDefaultCredsNotFoundError(Exception):
    def __init__(self):
        super().__init__(
            "Unable to find default google application credentials at ~/.config/gcloud/application_default_credentials.json. "
            "Please make sure you initialized gcloud service earlier."
        )


class InvalidOperationError(Exception):
    def __init__(self, method: str, type: str):
        if method == "read_only":
            super().__init__("read_only property cannot be toggled for a dataset view.")
        else:
            super().__init__(f"{method} method cannot be called on a {type} view.")


class AgreementError(Exception):
    pass


class AgreementNotAcceptedError(AgreementError):
    def __init__(self, agreements=None):
        self.agreements = agreements
        super().__init__(
            "You did not accept the agreement. Make sure you type in the dataset name exactly as it appears."
        )


class NotLoggedInAgreementError(AgreementError):
    def __init__(self):
        super().__init__(
            "You are not logged in. Please log in to accept the agreement."
        )


class NotLoggedInError(AgreementError):
    def __init__(self, msg=None):
        msg = msg or (
            "This dataset includes an agreement that needs to be accepted before you can use it.\n"
            "You need to be signed in to accept this agreement.\n"
            "You can login using 'activeloop login' on the command line if you have an account or using 'activeloop register' if you don't have one."
        )

        super().__init__(msg)


class RenameError(Exception):
    def __init__(self, msg="Only name of the dataset can be different in new path."):
        super().__init__(msg)


class BufferError(Exception):
    pass


class InfoError(Exception):
    pass


class OutOfChunkCountError(Exception):
    pass


class OutOfSampleCountError(Exception):
    pass


class SampleHtypeMismatchError(Exception):
    def __init__(self, htype, sample_type):
        super().__init__(
            f"htype '{htype}' does not support samples of type {sample_type}."
        )


class EmptyTensorError(Exception):
    def __init__(self, message):
        super().__init__(message)


class DatasetViewSavingError(Exception):
    pass


class ManagedCredentialsNotFoundError(Exception):
    def __init__(self, org_id, creds_key):
        super().__init__(
            f"Unable to find managed credentials '{creds_key}' for organization {org_id}."
        )


class UnableToReadFromUrlError(Exception):
    def __init__(self, url, status_code):
        super().__init__(f"Unable to read from url {url}. Status code: {status_code}")


class InvalidTokenException(Exception):
    def __init__(self):
        super().__init__(
            "Token is invalid. Make sure the full token string is included and try again."
        )


class TokenPermissionError(Exception):
    def __init__(self):
        message = (
            "A dataset does not exist at the specified path, or you do not have "
            "sufficient permissions to load or create one. Please check the dataset "
            "path and make sure that you have sufficient permissions to the path."
        )
        super().__init__(message)


class SampleAppendingError(Exception):
    def __init__(self):
        message = """Cannot append sample because tensor(s) are not specified. Expected input to ds.append is a dictionary. To append samples, you need to either specify the tensors and append the samples as a dictionary, like: `ds.append({"image_tensor": sample, "label_tensor": sample})` or you need to call `append` method of the required tensor, like: `ds.image_tensor.append(sample)`"""
        super().__init__(message)


class DatasetTooLargeToDelete(Exception):
    def __init__(self, ds_path):
        message = f"Deep Lake Dataset {ds_path} was too large to delete. Try again with large_ok=True."
        super().__init__(message)


class TensorTooLargeToDelete(Exception):
    def __init__(self, tensor_name):
        message = f"Tensor {tensor_name} was too large to delete. Try again with large_ok=True."
        super().__init__(message)


class BadLinkError(Exception):
    def __init__(self):
        message = "Verification of link failed. Make sure that the link you are trying to append is correct."
        super().__init__(message)


<<<<<<< HEAD
class IngestionError(Exception):
    pass
=======
class DatasetConnectError(Exception):
    pass


class InvalidSourcePathError(DatasetConnectError):
    pass


class InvalidDestinationPathError(DatasetConnectError):
    pass


class UnprocessableEntityException(Exception):
    def __init__(self, message: Optional[str] = None) -> None:
        if message is None or message == " ":
            message = "Some request parameters were invalid."


class GroupInfoNotSupportedError(Exception):
    def __init__(self):
        message = "Tensor groups does not have info attribute. Please use `dataset.info` or `dataset.tensor.info`."
        super().__init__(message)
>>>>>>> a0ef65ba
<|MERGE_RESOLUTION|>--- conflicted
+++ resolved
@@ -798,10 +798,10 @@
         super().__init__(message)
 
 
-<<<<<<< HEAD
 class IngestionError(Exception):
     pass
-=======
+
+
 class DatasetConnectError(Exception):
     pass
 
@@ -823,5 +823,4 @@
 class GroupInfoNotSupportedError(Exception):
     def __init__(self):
         message = "Tensor groups does not have info attribute. Please use `dataset.info` or `dataset.tensor.info`."
-        super().__init__(message)
->>>>>>> a0ef65ba
+        super().__init__(message)