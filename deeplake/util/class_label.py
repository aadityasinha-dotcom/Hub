from collections import OrderedDict, defaultdict
from typing import List

from deeplake.util.hash import hash_str_to_int32
from deeplake.client.log import logger
import numpy as np
import deeplake


def convert_to_idx(samples, class_names: List[str]):
    class_idx = {class_names[i]: i for i in range(len(class_names))}

    def convert(samples):
        idxs = []
        additions = []
        for sample in samples:
            if isinstance(sample, np.ndarray):
                sample = sample.tolist()
            if isinstance(sample, str):
                idx = class_idx.get(sample)
                if idx is None:
                    idx = len(class_idx)
                    class_idx[sample] = idx
                    additions.append((sample, idx))
                idxs.append(idx)
            elif isinstance(sample, list):
                idxs_, additions_ = convert(sample)
                idxs.append(idxs_)
                additions.extend(additions_)
            else:
                idxs.append(sample)
        return idxs, additions

    return convert(samples)


def convert_to_hash(samples, hash_label_map):
    if isinstance(samples, np.ndarray):
        samples = samples.tolist()
    if isinstance(samples, list):
        return [convert_to_hash(sample, hash_label_map) for sample in samples]
    else:
        if isinstance(samples, str):
            hash_ = hash_str_to_int32(samples)
            hash_label_map[hash_] = samples
        else:
            hash_ = samples
        return hash_


def convert_hash_to_idx(hashes, hash_idx_map):
    if isinstance(hashes, list):
        return [convert_hash_to_idx(hash, hash_idx_map) for hash in hashes]
    else:
        try:
            return hash_idx_map[hashes]
        except KeyError:
            return hashes


def convert_to_text(inp, class_names: List[str], return_original=False):
    if isinstance(inp, np.integer):
        idx = int(inp)
        if idx < len(class_names):
            return class_names[idx]
        return idx if return_original else None
    return [convert_to_text(item, class_names) for item in inp]


def sync_labels(
    ds, label_temp_tensors, hash_label_maps, num_workers, scheduler, verbose=True
):
    ds = ds.root
    hl_maps = defaultdict(OrderedDict)
    for map in hash_label_maps:
        for tensor in map:
            hl_maps[tensor].update(map[tensor])
    hash_label_maps = hl_maps

    @deeplake.compute
    def class_label_sync(
        hash_tensor_sample,
        samples_out,
        label_tensor: str,
        hash_idx_map,
    ):
        hashes = hash_tensor_sample.numpy().tolist()
        idxs = convert_hash_to_idx(hashes, hash_idx_map)
        samples_out[label_tensor].append(idxs)

    for tensor, temp_tensor in label_temp_tensors.items():
        if len(ds[temp_tensor]) == 0:
            ds.delete_tensor(temp_tensor, large_ok=True)
        else:
            try:
                target_tensor = ds[tensor]
                hash_label_map = hash_label_maps[temp_tensor]
                class_names = target_tensor.info.class_names
                new_labels = [
                    label
                    for label in hash_label_map.values()
                    if label not in class_names
                ]
                if verbose:
                    N = len(class_names)
                    for i in range(len(new_labels)):
                        logger.info(
                            f"'{new_labels[i]}' added to {tensor}.info.class_names at index {N + i}"
                        )
                class_names.extend(new_labels)
                label_idx_map = {class_names[i]: i for i in range(len(class_names))}
                hash_idx_map = {
                    hash: label_idx_map[hash_label_map[hash]] for hash in hash_label_map
                }
                target_tensor.info.is_dirty = True
                target_tensor.meta._disable_temp_transform = True
                target_tensor.meta.is_dirty = True

                logger.info("Synchronizing class labels...")
                class_label_sync(label_tensor=tensor, hash_idx_map=hash_idx_map).eval(
                    ds[temp_tensor],
                    ds,
<<<<<<< HEAD
                    scheduler=scheduler,
=======
>>>>>>> 967fa81c
                    progressbar=True,
                    check_lengths=False,
                    skip_ok=True,
                )
                target_tensor.meta._disable_temp_transform = False
            finally:
                ds.delete_tensor(temp_tensor, large_ok=True)<|MERGE_RESOLUTION|>--- conflicted
+++ resolved
@@ -120,10 +120,6 @@
                 class_label_sync(label_tensor=tensor, hash_idx_map=hash_idx_map).eval(
                     ds[temp_tensor],
                     ds,
-<<<<<<< HEAD
-                    scheduler=scheduler,
-=======
->>>>>>> 967fa81c
                     progressbar=True,
                     check_lengths=False,
                     skip_ok=True,
